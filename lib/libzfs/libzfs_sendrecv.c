/*
 * CDDL HEADER START
 *
 * The contents of this file are subject to the terms of the
 * Common Development and Distribution License (the "License").
 * You may not use this file except in compliance with the License.
 *
 * You can obtain a copy of the license at usr/src/OPENSOLARIS.LICENSE
 * or http://www.opensolaris.org/os/licensing.
 * See the License for the specific language governing permissions
 * and limitations under the License.
 *
 * When distributing Covered Code, include this CDDL HEADER in each
 * file and include the License file at usr/src/OPENSOLARIS.LICENSE.
 * If applicable, add the following below this CDDL HEADER, with the
 * fields enclosed by brackets "[]" replaced with your own identifying
 * information: Portions Copyright [yyyy] [name of copyright owner]
 *
 * CDDL HEADER END
 */

/*
 * Copyright (c) 2005, 2010, Oracle and/or its affiliates. All rights reserved.
 * Copyright (c) 2011, 2018 by Delphix. All rights reserved.
 * Copyright (c) 2012, Joyent, Inc. All rights reserved.
 * Copyright (c) 2012 Pawel Jakub Dawidek <pawel@dawidek.net>.
 * All rights reserved
 * Copyright (c) 2013 Steven Hartland. All rights reserved.
 * Copyright 2015, OmniTI Computer Consulting, Inc. All rights reserved.
 * Copyright 2016 Igor Kozhukhov <ikozhukhov@gmail.com>
 * Copyright (c) 2018, loli10K <ezomori.nozomu@gmail.com>. All rights reserved.
 * Copyright (c) 2019 Datto Inc.
 */

#include <assert.h>
#include <ctype.h>
#include <errno.h>
#include <libintl.h>
#include <stdio.h>
#include <stdlib.h>
#include <strings.h>
#include <unistd.h>
#include <stddef.h>
#include <fcntl.h>
#include <sys/mount.h>
#include <sys/mntent.h>
#include <sys/mnttab.h>
#include <sys/avl.h>
#include <sys/debug.h>
#include <sys/stat.h>
#include <stddef.h>
#include <pthread.h>
#include <umem.h>
#include <time.h>

#include <libzfs.h>
#include <libzfs_core.h>
#include <libzutil.h>

#include "zfs_namecheck.h"
#include "zfs_prop.h"
#include "zfs_fletcher.h"
#include "libzfs_impl.h"
#include <zlib.h>
#include <sys/zio_checksum.h>
#include <sys/dsl_crypt.h>
#include <sys/ddt.h>
#include <sys/socket.h>
#include <sys/sha2.h>

/* in libzfs_dataset.c */
extern void zfs_setprop_error(libzfs_handle_t *, zfs_prop_t, int, char *);

static int zfs_receive_impl(libzfs_handle_t *, const char *, const char *,
    recvflags_t *, int, const char *, nvlist_t *, avl_tree_t *, char **, int,
    uint64_t *, const char *, nvlist_t *);
static int guid_to_name_redact_snaps(libzfs_handle_t *hdl, const char *parent,
    uint64_t guid, boolean_t bookmark_ok, uint64_t *redact_snap_guids,
    uint64_t num_redact_snaps, char *name);
static int guid_to_name(libzfs_handle_t *, const char *,
    uint64_t, boolean_t, char *);

static const zio_cksum_t zero_cksum = { { 0 } };

typedef struct dedup_arg {
	int	inputfd;
	int	outputfd;
	libzfs_handle_t  *dedup_hdl;
} dedup_arg_t;

typedef struct progress_arg {
	zfs_handle_t *pa_zhp;
	int pa_fd;
	boolean_t pa_parsable;
	boolean_t pa_estimate;
	int pa_verbosity;
} progress_arg_t;

typedef struct dataref {
	uint64_t ref_guid;
	uint64_t ref_object;
	uint64_t ref_offset;
} dataref_t;

typedef struct dedup_entry {
	struct dedup_entry	*dde_next;
	zio_cksum_t dde_chksum;
	uint64_t dde_prop;
	dataref_t dde_ref;
} dedup_entry_t;

#define	MAX_DDT_PHYSMEM_PERCENT		20
#define	SMALLEST_POSSIBLE_MAX_DDT_MB		128

typedef struct dedup_table {
	dedup_entry_t	**dedup_hash_array;
	umem_cache_t	*ddecache;
	uint64_t	max_ddt_size;  /* max dedup table size in bytes */
	uint64_t	cur_ddt_size;  /* current dedup table size in bytes */
	uint64_t	ddt_count;
	int		numhashbits;
	boolean_t	ddt_full;
} dedup_table_t;

static int
high_order_bit(uint64_t n)
{
	int count;

	for (count = 0; n != 0; count++)
		n >>= 1;
	return (count);
}

static size_t
ssread(void *buf, size_t len, FILE *stream)
{
	size_t outlen;

	if ((outlen = fread(buf, len, 1, stream)) == 0)
		return (0);

	return (outlen);
}

static void
ddt_hash_append(libzfs_handle_t *hdl, dedup_table_t *ddt, dedup_entry_t **ddepp,
    zio_cksum_t *cs, uint64_t prop, dataref_t *dr)
{
	dedup_entry_t	*dde;

	if (ddt->cur_ddt_size >= ddt->max_ddt_size) {
		if (ddt->ddt_full == B_FALSE) {
			zfs_error_aux(hdl, dgettext(TEXT_DOMAIN,
			    "Dedup table full.  Deduplication will continue "
			    "with existing table entries"));
			ddt->ddt_full = B_TRUE;
		}
		return;
	}

	if ((dde = umem_cache_alloc(ddt->ddecache, UMEM_DEFAULT))
	    != NULL) {
		assert(*ddepp == NULL);
		dde->dde_next = NULL;
		dde->dde_chksum = *cs;
		dde->dde_prop = prop;
		dde->dde_ref = *dr;
		*ddepp = dde;
		ddt->cur_ddt_size += sizeof (dedup_entry_t);
		ddt->ddt_count++;
	}
}

/*
 * Using the specified dedup table, do a lookup for an entry with
 * the checksum cs.  If found, return the block's reference info
 * in *dr. Otherwise, insert a new entry in the dedup table, using
 * the reference information specified by *dr.
 *
 * return value:  true - entry was found
 *		  false - entry was not found
 */
static boolean_t
ddt_update(libzfs_handle_t *hdl, dedup_table_t *ddt, zio_cksum_t *cs,
    uint64_t prop, dataref_t *dr)
{
	uint32_t hashcode;
	dedup_entry_t **ddepp;

	hashcode = BF64_GET(cs->zc_word[0], 0, ddt->numhashbits);

	for (ddepp = &(ddt->dedup_hash_array[hashcode]); *ddepp != NULL;
	    ddepp = &((*ddepp)->dde_next)) {
		if (ZIO_CHECKSUM_EQUAL(((*ddepp)->dde_chksum), *cs) &&
		    (*ddepp)->dde_prop == prop) {
			*dr = (*ddepp)->dde_ref;
			return (B_TRUE);
		}
	}
	ddt_hash_append(hdl, ddt, ddepp, cs, prop, dr);
	return (B_FALSE);
}

static int
dump_record(dmu_replay_record_t *drr, void *payload, int payload_len,
    zio_cksum_t *zc, int outfd)
{
	ASSERT3U(offsetof(dmu_replay_record_t, drr_u.drr_checksum.drr_checksum),
	    ==, sizeof (dmu_replay_record_t) - sizeof (zio_cksum_t));
	fletcher_4_incremental_native(drr,
	    offsetof(dmu_replay_record_t, drr_u.drr_checksum.drr_checksum), zc);
	if (drr->drr_type != DRR_BEGIN) {
		ASSERT(ZIO_CHECKSUM_IS_ZERO(&drr->drr_u.
		    drr_checksum.drr_checksum));
		drr->drr_u.drr_checksum.drr_checksum = *zc;
	}
	fletcher_4_incremental_native(&drr->drr_u.drr_checksum.drr_checksum,
	    sizeof (zio_cksum_t), zc);
	if (write(outfd, drr, sizeof (*drr)) == -1)
		return (errno);
	if (payload_len != 0) {
		fletcher_4_incremental_native(payload, payload_len, zc);
		if (write(outfd, payload, payload_len) == -1)
			return (errno);
	}
	return (0);
}

/*
 * This function is started in a separate thread when the dedup option
 * has been requested.  The main send thread determines the list of
 * snapshots to be included in the send stream and makes the ioctl calls
 * for each one.  But instead of having the ioctl send the output to the
 * the output fd specified by the caller of zfs_send()), the
 * ioctl is told to direct the output to a pipe, which is read by the
 * alternate thread running THIS function.  This function does the
 * dedup'ing by:
 *  1. building a dedup table (the DDT)
 *  2. doing checksums on each data block and inserting a record in the DDT
 *  3. looking for matching checksums, and
 *  4.  sending a DRR_WRITE_BYREF record instead of a write record whenever
 *      a duplicate block is found.
 * The output of this function then goes to the output fd requested
 * by the caller of zfs_send().
 */
static void *
cksummer(void *arg)
{
	dedup_arg_t *dda = arg;
	char *buf = zfs_alloc(dda->dedup_hdl, SPA_MAXBLOCKSIZE);
	dmu_replay_record_t thedrr = { 0 };
	dmu_replay_record_t *drr = &thedrr;
	FILE *ofp;
	int outfd;
	dedup_table_t ddt;
	zio_cksum_t stream_cksum;
	uint64_t numbuckets;

#ifdef _ILP32
	ddt.max_ddt_size = SMALLEST_POSSIBLE_MAX_DDT_MB << 20;
#else
	uint64_t physmem = sysconf(_SC_PHYS_PAGES) * sysconf(_SC_PAGESIZE);
	ddt.max_ddt_size =
	    MAX((physmem * MAX_DDT_PHYSMEM_PERCENT) / 100,
	    SMALLEST_POSSIBLE_MAX_DDT_MB << 20);
#endif

	numbuckets = ddt.max_ddt_size / (sizeof (dedup_entry_t));

	/*
	 * numbuckets must be a power of 2.  Increase number to
	 * a power of 2 if necessary.
	 */
	if (!ISP2(numbuckets))
		numbuckets = 1ULL << high_order_bit(numbuckets);

	ddt.dedup_hash_array = calloc(numbuckets, sizeof (dedup_entry_t *));
	ddt.ddecache = umem_cache_create("dde", sizeof (dedup_entry_t), 0,
	    NULL, NULL, NULL, NULL, NULL, 0);
	ddt.cur_ddt_size = numbuckets * sizeof (dedup_entry_t *);
	ddt.numhashbits = high_order_bit(numbuckets) - 1;
	ddt.ddt_full = B_FALSE;

	outfd = dda->outputfd;
	ofp = fdopen(dda->inputfd, "r");
	while (ssread(drr, sizeof (*drr), ofp) != 0) {

		/*
		 * kernel filled in checksum, we are going to write same
		 * record, but need to regenerate checksum.
		 */
		if (drr->drr_type != DRR_BEGIN) {
			bzero(&drr->drr_u.drr_checksum.drr_checksum,
			    sizeof (drr->drr_u.drr_checksum.drr_checksum));
		}

		switch (drr->drr_type) {
		case DRR_BEGIN:
		{
			struct drr_begin *drrb = &drr->drr_u.drr_begin;
			int fflags;
			int sz = 0;
			ZIO_SET_CHECKSUM(&stream_cksum, 0, 0, 0, 0);

			ASSERT3U(drrb->drr_magic, ==, DMU_BACKUP_MAGIC);

			/* set the DEDUP feature flag for this stream */
			fflags = DMU_GET_FEATUREFLAGS(drrb->drr_versioninfo);
			fflags |= (DMU_BACKUP_FEATURE_DEDUP |
			    DMU_BACKUP_FEATURE_DEDUPPROPS);
			DMU_SET_FEATUREFLAGS(drrb->drr_versioninfo, fflags);

			if (drr->drr_payloadlen != 0) {
				sz = drr->drr_payloadlen;

				if (sz > SPA_MAXBLOCKSIZE) {
					buf = zfs_realloc(dda->dedup_hdl, buf,
					    SPA_MAXBLOCKSIZE, sz);
				}
				(void) ssread(buf, sz, ofp);
				if (ferror(stdin))
					perror("fread");
			}
			if (dump_record(drr, buf, sz, &stream_cksum,
			    outfd) != 0)
				goto out;
			break;
		}

		case DRR_END:
		{
			struct drr_end *drre = &drr->drr_u.drr_end;
			/* use the recalculated checksum */
			drre->drr_checksum = stream_cksum;
			if (dump_record(drr, NULL, 0, &stream_cksum,
			    outfd) != 0)
				goto out;
			break;
		}

		case DRR_OBJECT:
		{
			struct drr_object *drro = &drr->drr_u.drr_object;
			if (drro->drr_bonuslen > 0) {
				(void) ssread(buf,
				    DRR_OBJECT_PAYLOAD_SIZE(drro), ofp);
			}
			if (dump_record(drr, buf, DRR_OBJECT_PAYLOAD_SIZE(drro),
			    &stream_cksum, outfd) != 0)
				goto out;
			break;
		}

		case DRR_SPILL:
		{
			struct drr_spill *drrs = &drr->drr_u.drr_spill;
			(void) ssread(buf, DRR_SPILL_PAYLOAD_SIZE(drrs), ofp);
			if (dump_record(drr, buf, DRR_SPILL_PAYLOAD_SIZE(drrs),
			    &stream_cksum, outfd) != 0)
				goto out;
			break;
		}

		case DRR_FREEOBJECTS:
		{
			if (dump_record(drr, NULL, 0, &stream_cksum,
			    outfd) != 0)
				goto out;
			break;
		}

		case DRR_WRITE:
		{
			struct drr_write *drrw = &drr->drr_u.drr_write;
			dataref_t	dataref;
			uint64_t	payload_size;

			payload_size = DRR_WRITE_PAYLOAD_SIZE(drrw);
			(void) ssread(buf, payload_size, ofp);

			/*
			 * Use the existing checksum if it's dedup-capable,
			 * else calculate a SHA256 checksum for it.
			 */

			if (ZIO_CHECKSUM_EQUAL(drrw->drr_key.ddk_cksum,
			    zero_cksum) ||
			    !DRR_IS_DEDUP_CAPABLE(drrw->drr_flags)) {
				SHA2_CTX ctx;
				zio_cksum_t tmpsha256;

				SHA2Init(SHA256, &ctx);
				SHA2Update(&ctx, buf, payload_size);
				SHA2Final(&tmpsha256, &ctx);

				drrw->drr_key.ddk_cksum.zc_word[0] =
				    BE_64(tmpsha256.zc_word[0]);
				drrw->drr_key.ddk_cksum.zc_word[1] =
				    BE_64(tmpsha256.zc_word[1]);
				drrw->drr_key.ddk_cksum.zc_word[2] =
				    BE_64(tmpsha256.zc_word[2]);
				drrw->drr_key.ddk_cksum.zc_word[3] =
				    BE_64(tmpsha256.zc_word[3]);
				drrw->drr_checksumtype = ZIO_CHECKSUM_SHA256;
				drrw->drr_flags |= DRR_CHECKSUM_DEDUP;
			}

			dataref.ref_guid = drrw->drr_toguid;
			dataref.ref_object = drrw->drr_object;
			dataref.ref_offset = drrw->drr_offset;

			if (ddt_update(dda->dedup_hdl, &ddt,
			    &drrw->drr_key.ddk_cksum, drrw->drr_key.ddk_prop,
			    &dataref)) {
				dmu_replay_record_t wbr_drr = {0};
				struct drr_write_byref *wbr_drrr =
				    &wbr_drr.drr_u.drr_write_byref;

				/* block already present in stream */
				wbr_drr.drr_type = DRR_WRITE_BYREF;

				wbr_drrr->drr_object = drrw->drr_object;
				wbr_drrr->drr_offset = drrw->drr_offset;
				wbr_drrr->drr_length = drrw->drr_logical_size;
				wbr_drrr->drr_toguid = drrw->drr_toguid;
				wbr_drrr->drr_refguid = dataref.ref_guid;
				wbr_drrr->drr_refobject =
				    dataref.ref_object;
				wbr_drrr->drr_refoffset =
				    dataref.ref_offset;

				wbr_drrr->drr_checksumtype =
				    drrw->drr_checksumtype;
				wbr_drrr->drr_flags = drrw->drr_flags;
				wbr_drrr->drr_key.ddk_cksum =
				    drrw->drr_key.ddk_cksum;
				wbr_drrr->drr_key.ddk_prop =
				    drrw->drr_key.ddk_prop;

				if (dump_record(&wbr_drr, NULL, 0,
				    &stream_cksum, outfd) != 0)
					goto out;
			} else {
				/* block not previously seen */
				if (dump_record(drr, buf, payload_size,
				    &stream_cksum, outfd) != 0)
					goto out;
			}
			break;
		}

		case DRR_WRITE_EMBEDDED:
		{
			struct drr_write_embedded *drrwe =
			    &drr->drr_u.drr_write_embedded;
			(void) ssread(buf,
			    P2ROUNDUP((uint64_t)drrwe->drr_psize, 8), ofp);
			if (dump_record(drr, buf,
			    P2ROUNDUP((uint64_t)drrwe->drr_psize, 8),
			    &stream_cksum, outfd) != 0)
				goto out;
			break;
		}

		case DRR_FREE:
		{
			if (dump_record(drr, NULL, 0, &stream_cksum,
			    outfd) != 0)
				goto out;
			break;
		}

		case DRR_OBJECT_RANGE:
		{
			if (dump_record(drr, NULL, 0, &stream_cksum,
			    outfd) != 0)
				goto out;
			break;
		}

		default:
			(void) fprintf(stderr, "INVALID record type 0x%x\n",
			    drr->drr_type);
			/* should never happen, so assert */
			assert(B_FALSE);
		}
	}
out:
	umem_cache_destroy(ddt.ddecache);
	free(ddt.dedup_hash_array);
	free(buf);
	(void) fclose(ofp);

	return (NULL);
}

/*
 * Routines for dealing with the AVL tree of fs-nvlists
 */
typedef struct fsavl_node {
	avl_node_t fn_node;
	nvlist_t *fn_nvfs;
	char *fn_snapname;
	uint64_t fn_guid;
} fsavl_node_t;

static int
fsavl_compare(const void *arg1, const void *arg2)
{
	const fsavl_node_t *fn1 = (const fsavl_node_t *)arg1;
	const fsavl_node_t *fn2 = (const fsavl_node_t *)arg2;

	return (AVL_CMP(fn1->fn_guid, fn2->fn_guid));
}

/*
 * Given the GUID of a snapshot, find its containing filesystem and
 * (optionally) name.
 */
static nvlist_t *
fsavl_find(avl_tree_t *avl, uint64_t snapguid, char **snapname)
{
	fsavl_node_t fn_find;
	fsavl_node_t *fn;

	fn_find.fn_guid = snapguid;

	fn = avl_find(avl, &fn_find, NULL);
	if (fn) {
		if (snapname)
			*snapname = fn->fn_snapname;
		return (fn->fn_nvfs);
	}
	return (NULL);
}

static void
fsavl_destroy(avl_tree_t *avl)
{
	fsavl_node_t *fn;
	void *cookie;

	if (avl == NULL)
		return;

	cookie = NULL;
	while ((fn = avl_destroy_nodes(avl, &cookie)) != NULL)
		free(fn);
	avl_destroy(avl);
	free(avl);
}

/*
 * Given an nvlist, produce an avl tree of snapshots, ordered by guid
 */
static avl_tree_t *
fsavl_create(nvlist_t *fss)
{
	avl_tree_t *fsavl;
	nvpair_t *fselem = NULL;

	if ((fsavl = malloc(sizeof (avl_tree_t))) == NULL)
		return (NULL);

	avl_create(fsavl, fsavl_compare, sizeof (fsavl_node_t),
	    offsetof(fsavl_node_t, fn_node));

	while ((fselem = nvlist_next_nvpair(fss, fselem)) != NULL) {
		nvlist_t *nvfs, *snaps;
		nvpair_t *snapelem = NULL;

		VERIFY(0 == nvpair_value_nvlist(fselem, &nvfs));
		VERIFY(0 == nvlist_lookup_nvlist(nvfs, "snaps", &snaps));

		while ((snapelem =
		    nvlist_next_nvpair(snaps, snapelem)) != NULL) {
			fsavl_node_t *fn;
			uint64_t guid;

			VERIFY(0 == nvpair_value_uint64(snapelem, &guid));
			if ((fn = malloc(sizeof (fsavl_node_t))) == NULL) {
				fsavl_destroy(fsavl);
				return (NULL);
			}
			fn->fn_nvfs = nvfs;
			fn->fn_snapname = nvpair_name(snapelem);
			fn->fn_guid = guid;

			/*
			 * Note: if there are multiple snaps with the
			 * same GUID, we ignore all but one.
			 */
			if (avl_find(fsavl, fn, NULL) == NULL)
				avl_add(fsavl, fn);
			else
				free(fn);
		}
	}

	return (fsavl);
}

/*
 * Routines for dealing with the giant nvlist of fs-nvlists, etc.
 */
typedef struct send_data {
	/*
	 * assigned inside every recursive call,
	 * restored from *_save on return:
	 *
	 * guid of fromsnap snapshot in parent dataset
	 * txg of fromsnap snapshot in current dataset
	 * txg of tosnap snapshot in current dataset
	 */

	uint64_t parent_fromsnap_guid;
	uint64_t fromsnap_txg;
	uint64_t tosnap_txg;

	/* the nvlists get accumulated during depth-first traversal */
	nvlist_t *parent_snaps;
	nvlist_t *fss;
	nvlist_t *snapprops;
	nvlist_t *snapholds;	/* user holds */

	/* send-receive configuration, does not change during traversal */
	const char *fsname;
	const char *fromsnap;
	const char *tosnap;
	boolean_t recursive;
	boolean_t raw;
	boolean_t doall;
	boolean_t replicate;
	boolean_t verbose;
	boolean_t backup;
	boolean_t seenfrom;
	boolean_t seento;
	boolean_t holds;	/* were holds requested with send -h */
	boolean_t props;

	/*
	 * The header nvlist is of the following format:
	 * {
	 *   "tosnap" -> string
	 *   "fromsnap" -> string (if incremental)
	 *   "fss" -> {
	 *	id -> {
	 *
	 *	 "name" -> string (full name; for debugging)
	 *	 "parentfromsnap" -> number (guid of fromsnap in parent)
	 *
	 *	 "props" -> { name -> value (only if set here) }
	 *	 "snaps" -> { name (lastname) -> number (guid) }
	 *	 "snapprops" -> { name (lastname) -> { name -> value } }
	 *	 "snapholds" -> { name (lastname) -> { holdname -> crtime } }
	 *
	 *	 "origin" -> number (guid) (if clone)
	 *	 "is_encroot" -> boolean
	 *	 "sent" -> boolean (not on-disk)
	 *	}
	 *   }
	 * }
	 *
	 */
} send_data_t;

static void
send_iterate_prop(zfs_handle_t *zhp, boolean_t received_only, nvlist_t *nv);

static int
send_iterate_snap(zfs_handle_t *zhp, void *arg)
{
	send_data_t *sd = arg;
	uint64_t guid = zhp->zfs_dmustats.dds_guid;
	uint64_t txg = zhp->zfs_dmustats.dds_creation_txg;
	char *snapname;
	nvlist_t *nv;
	boolean_t isfromsnap, istosnap, istosnapwithnofrom;

	snapname = strrchr(zhp->zfs_name, '@')+1;
	isfromsnap = (sd->fromsnap != NULL &&
	    strcmp(sd->fromsnap, snapname) == 0);
	istosnap = (sd->tosnap != NULL && (strcmp(sd->tosnap, snapname) == 0));
	istosnapwithnofrom = (istosnap && sd->fromsnap == NULL);

	if (sd->tosnap_txg != 0 && txg > sd->tosnap_txg) {
		if (sd->verbose) {
			(void) fprintf(stderr, dgettext(TEXT_DOMAIN,
			    "skipping snapshot %s because it was created "
			    "after the destination snapshot (%s)\n"),
			    zhp->zfs_name, sd->tosnap);
		}
		zfs_close(zhp);
		return (0);
	}

	VERIFY(0 == nvlist_add_uint64(sd->parent_snaps, snapname, guid));
	/*
	 * NB: if there is no fromsnap here (it's a newly created fs in
	 * an incremental replication), we will substitute the tosnap.
	 */
	if (isfromsnap || (sd->parent_fromsnap_guid == 0 && istosnap)) {
		sd->parent_fromsnap_guid = guid;
	}

	if (!sd->recursive) {
		if (!sd->seenfrom && isfromsnap) {
			sd->seenfrom = B_TRUE;
			zfs_close(zhp);
			return (0);
		}

		if ((sd->seento || !sd->seenfrom) && !istosnapwithnofrom) {
			zfs_close(zhp);
			return (0);
		}

		if (istosnap)
			sd->seento = B_TRUE;
	}

	VERIFY(0 == nvlist_alloc(&nv, NV_UNIQUE_NAME, 0));
	send_iterate_prop(zhp, sd->backup, nv);
	VERIFY(0 == nvlist_add_nvlist(sd->snapprops, snapname, nv));
	nvlist_free(nv);
	if (sd->holds) {
		nvlist_t *holds = fnvlist_alloc();
		int err = lzc_get_holds(zhp->zfs_name, &holds);
		if (err == 0) {
			VERIFY(0 == nvlist_add_nvlist(sd->snapholds,
			    snapname, holds));
		}
		fnvlist_free(holds);
	}

	zfs_close(zhp);
	return (0);
}

static void
send_iterate_prop(zfs_handle_t *zhp, boolean_t received_only, nvlist_t *nv)
{
	nvlist_t *props = NULL;
	nvpair_t *elem = NULL;

	if (received_only)
		props = zfs_get_recvd_props(zhp);
	else
		props = zhp->zfs_props;

	while ((elem = nvlist_next_nvpair(props, elem)) != NULL) {
		char *propname = nvpair_name(elem);
		zfs_prop_t prop = zfs_name_to_prop(propname);
		nvlist_t *propnv;

		if (!zfs_prop_user(propname)) {
			/*
			 * Realistically, this should never happen.  However,
			 * we want the ability to add DSL properties without
			 * needing to make incompatible version changes.  We
			 * need to ignore unknown properties to allow older
			 * software to still send datasets containing these
			 * properties, with the unknown properties elided.
			 */
			if (prop == ZPROP_INVAL)
				continue;

			if (zfs_prop_readonly(prop))
				continue;
		}

		verify(nvpair_value_nvlist(elem, &propnv) == 0);
		if (prop == ZFS_PROP_QUOTA || prop == ZFS_PROP_RESERVATION ||
		    prop == ZFS_PROP_REFQUOTA ||
		    prop == ZFS_PROP_REFRESERVATION) {
			char *source;
			uint64_t value;
			verify(nvlist_lookup_uint64(propnv,
			    ZPROP_VALUE, &value) == 0);
			if (zhp->zfs_type == ZFS_TYPE_SNAPSHOT)
				continue;
			/*
			 * May have no source before SPA_VERSION_RECVD_PROPS,
			 * but is still modifiable.
			 */
			if (nvlist_lookup_string(propnv,
			    ZPROP_SOURCE, &source) == 0) {
				if ((strcmp(source, zhp->zfs_name) != 0) &&
				    (strcmp(source,
				    ZPROP_SOURCE_VAL_RECVD) != 0))
					continue;
			}
		} else {
			char *source;
			if (nvlist_lookup_string(propnv,
			    ZPROP_SOURCE, &source) != 0)
				continue;
			if ((strcmp(source, zhp->zfs_name) != 0) &&
			    (strcmp(source, ZPROP_SOURCE_VAL_RECVD) != 0))
				continue;
		}

		if (zfs_prop_user(propname) ||
		    zfs_prop_get_type(prop) == PROP_TYPE_STRING) {
			char *value;
			verify(nvlist_lookup_string(propnv,
			    ZPROP_VALUE, &value) == 0);
			VERIFY(0 == nvlist_add_string(nv, propname, value));
		} else {
			uint64_t value;
			verify(nvlist_lookup_uint64(propnv,
			    ZPROP_VALUE, &value) == 0);
			VERIFY(0 == nvlist_add_uint64(nv, propname, value));
		}
	}
}

/*
 * returns snapshot creation txg
 * and returns 0 if the snapshot does not exist
 */
static uint64_t
get_snap_txg(libzfs_handle_t *hdl, const char *fs, const char *snap)
{
	char name[ZFS_MAX_DATASET_NAME_LEN];
	uint64_t txg = 0;

	if (fs == NULL || fs[0] == '\0' || snap == NULL || snap[0] == '\0')
		return (txg);

	(void) snprintf(name, sizeof (name), "%s@%s", fs, snap);
	if (zfs_dataset_exists(hdl, name, ZFS_TYPE_SNAPSHOT)) {
		zfs_handle_t *zhp = zfs_open(hdl, name, ZFS_TYPE_SNAPSHOT);
		if (zhp != NULL) {
			txg = zfs_prop_get_int(zhp, ZFS_PROP_CREATETXG);
			zfs_close(zhp);
		}
	}

	return (txg);
}

/*
 * recursively generate nvlists describing datasets.  See comment
 * for the data structure send_data_t above for description of contents
 * of the nvlist.
 */
static int
send_iterate_fs(zfs_handle_t *zhp, void *arg)
{
	send_data_t *sd = arg;
	nvlist_t *nvfs = NULL, *nv = NULL;
	int rv = 0;
	uint64_t min_txg = 0, max_txg = 0;
	uint64_t parent_fromsnap_guid_save = sd->parent_fromsnap_guid;
	uint64_t fromsnap_txg_save = sd->fromsnap_txg;
	uint64_t tosnap_txg_save = sd->tosnap_txg;
	uint64_t txg = zhp->zfs_dmustats.dds_creation_txg;
	uint64_t guid = zhp->zfs_dmustats.dds_guid;
	uint64_t fromsnap_txg, tosnap_txg;
	char guidstring[64];

	fromsnap_txg = get_snap_txg(zhp->zfs_hdl, zhp->zfs_name, sd->fromsnap);
	if (fromsnap_txg != 0)
		sd->fromsnap_txg = fromsnap_txg;

	tosnap_txg = get_snap_txg(zhp->zfs_hdl, zhp->zfs_name, sd->tosnap);
	if (tosnap_txg != 0)
		sd->tosnap_txg = tosnap_txg;

	/*
	 * on the send side, if the current dataset does not have tosnap,
	 * perform two additional checks:
	 *
	 * - skip sending the current dataset if it was created later than
	 *   the parent tosnap
	 * - return error if the current dataset was created earlier than
	 *   the parent tosnap
	 */
	if (sd->tosnap != NULL && tosnap_txg == 0) {
		if (sd->tosnap_txg != 0 && txg > sd->tosnap_txg) {
			if (sd->verbose) {
				(void) fprintf(stderr, dgettext(TEXT_DOMAIN,
				    "skipping dataset %s: snapshot %s does "
				    "not exist\n"), zhp->zfs_name, sd->tosnap);
			}
		} else {
			(void) fprintf(stderr, dgettext(TEXT_DOMAIN,
			    "cannot send %s@%s%s: snapshot %s@%s does not "
			    "exist\n"), sd->fsname, sd->tosnap, sd->recursive ?
			    dgettext(TEXT_DOMAIN, " recursively") : "",
			    zhp->zfs_name, sd->tosnap);
			rv = EZFS_NOENT;
		}
		goto out;
	}

	nvfs = fnvlist_alloc();
	fnvlist_add_string(nvfs, "name", zhp->zfs_name);
	fnvlist_add_uint64(nvfs, "parentfromsnap",
	    sd->parent_fromsnap_guid);

	if (zhp->zfs_dmustats.dds_origin[0]) {
		zfs_handle_t *origin = zfs_open(zhp->zfs_hdl,
		    zhp->zfs_dmustats.dds_origin, ZFS_TYPE_SNAPSHOT);
		if (origin == NULL) {
			rv = -1;
			goto out;
		}
		fnvlist_add_uint64(nvfs, "origin",
		    origin->zfs_dmustats.dds_guid);

		zfs_close(origin);
	}

	/* iterate over props */
	if (sd->props || sd->backup || sd->recursive) {
		nv = fnvlist_alloc();
		send_iterate_prop(zhp, sd->backup, nv);
	}
	if (zfs_prop_get_int(zhp, ZFS_PROP_ENCRYPTION) != ZIO_CRYPT_OFF) {
		boolean_t encroot;

		/* determine if this dataset is an encryption root */
		if (zfs_crypto_get_encryption_root(zhp, &encroot, NULL) != 0) {
			rv = -1;
			goto out;
		}

		if (encroot)
			fnvlist_add_boolean(nvfs, "is_encroot");

		/*
		 * Encrypted datasets can only be sent with properties if
		 * the raw flag is specified because the receive side doesn't
		 * currently have a mechanism for recursively asking the user
		 * for new encryption parameters.
		 */
		if (!sd->raw) {
			(void) fprintf(stderr, dgettext(TEXT_DOMAIN,
			    "cannot send %s@%s: encrypted dataset %s may not "
			    "be sent with properties without the raw flag\n"),
			    sd->fsname, sd->tosnap, zhp->zfs_name);
			rv = -1;
			goto out;
		}

	}

	if (nv != NULL)
		fnvlist_add_nvlist(nvfs, "props", nv);

	/* iterate over snaps, and set sd->parent_fromsnap_guid */
	sd->parent_fromsnap_guid = 0;
	sd->parent_snaps = fnvlist_alloc();
	sd->snapprops = fnvlist_alloc();
	if (sd->holds)
		VERIFY(0 == nvlist_alloc(&sd->snapholds, NV_UNIQUE_NAME, 0));


	/*
	 * If this is a "doall" send, a replicate send or we're just trying
	 * to gather a list of previous snapshots, iterate through all the
	 * snaps in the txg range. Otherwise just look at the one we're
	 * interested in.
	 */
	if (sd->doall || sd->replicate || sd->tosnap == NULL) {
		if (!sd->replicate && fromsnap_txg != 0)
			min_txg = fromsnap_txg;
		if (!sd->replicate && tosnap_txg != 0)
			max_txg = tosnap_txg;
		(void) zfs_iter_snapshots_sorted(zhp, send_iterate_snap, sd,
		    min_txg, max_txg);
	} else {
		char snapname[MAXPATHLEN] = { 0 };
		zfs_handle_t *snap;

		(void) snprintf(snapname, sizeof (snapname) - 1, "%s@%s",
		    zhp->zfs_name, sd->tosnap);
		if (sd->fromsnap != NULL)
			sd->seenfrom = B_TRUE;
		snap = zfs_open(zhp->zfs_hdl, snapname,
		    ZFS_TYPE_SNAPSHOT);
		if (snap != NULL)
			(void) send_iterate_snap(snap, sd);
	}

	fnvlist_add_nvlist(nvfs, "snaps", sd->parent_snaps);
	fnvlist_add_nvlist(nvfs, "snapprops", sd->snapprops);
	if (sd->holds)
		fnvlist_add_nvlist(nvfs, "snapholds", sd->snapholds);
	fnvlist_free(sd->parent_snaps);
	fnvlist_free(sd->snapprops);
	fnvlist_free(sd->snapholds);

	/* add this fs to nvlist */
	(void) snprintf(guidstring, sizeof (guidstring),
	    "0x%llx", (longlong_t)guid);
	fnvlist_add_nvlist(sd->fss, guidstring, nvfs);

	/* iterate over children */
	if (sd->recursive)
		rv = zfs_iter_filesystems(zhp, send_iterate_fs, sd);

out:
	sd->parent_fromsnap_guid = parent_fromsnap_guid_save;
	sd->fromsnap_txg = fromsnap_txg_save;
	sd->tosnap_txg = tosnap_txg_save;
	fnvlist_free(nv);
	fnvlist_free(nvfs);

	zfs_close(zhp);
	return (rv);
}

static int
gather_nvlist(libzfs_handle_t *hdl, const char *fsname, const char *fromsnap,
    const char *tosnap, boolean_t recursive, boolean_t raw, boolean_t doall,
    boolean_t replicate, boolean_t verbose, boolean_t backup, boolean_t holds,
    boolean_t props, nvlist_t **nvlp, avl_tree_t **avlp)
{
	zfs_handle_t *zhp;
	send_data_t sd = { 0 };
	int error;

	zhp = zfs_open(hdl, fsname, ZFS_TYPE_FILESYSTEM | ZFS_TYPE_VOLUME);
	if (zhp == NULL)
		return (EZFS_BADTYPE);

	VERIFY(0 == nvlist_alloc(&sd.fss, NV_UNIQUE_NAME, 0));
	sd.fsname = fsname;
	sd.fromsnap = fromsnap;
	sd.tosnap = tosnap;
	sd.recursive = recursive;
	sd.raw = raw;
	sd.doall = doall;
	sd.replicate = replicate;
	sd.verbose = verbose;
	sd.backup = backup;
	sd.holds = holds;
	sd.props = props;

	if ((error = send_iterate_fs(zhp, &sd)) != 0) {
		nvlist_free(sd.fss);
		if (avlp != NULL)
			*avlp = NULL;
		*nvlp = NULL;
		return (error);
	}

	if (avlp != NULL && (*avlp = fsavl_create(sd.fss)) == NULL) {
		nvlist_free(sd.fss);
		*nvlp = NULL;
		return (EZFS_NOMEM);
	}

	*nvlp = sd.fss;
	return (0);
}

/*
 * Routines specific to "zfs send"
 */
typedef struct send_dump_data {
	/* these are all just the short snapname (the part after the @) */
	const char *fromsnap;
	const char *tosnap;
	char prevsnap[ZFS_MAX_DATASET_NAME_LEN];
	uint64_t prevsnap_obj;
	boolean_t seenfrom, seento, replicate, doall, fromorigin;
	boolean_t dryrun, parsable, progress, embed_data, std_out;
	boolean_t large_block, compress, raw, holds;
	int outfd;
	boolean_t err;
	nvlist_t *fss;
	nvlist_t *snapholds;
	avl_tree_t *fsavl;
	snapfilter_cb_t *filter_cb;
	void *filter_cb_arg;
	nvlist_t *debugnv;
	char holdtag[ZFS_MAX_DATASET_NAME_LEN];
	int cleanup_fd;
	int verbosity;
	uint64_t size;
} send_dump_data_t;

static int
zfs_send_space(zfs_handle_t *zhp, const char *snapname, const char *from,
    enum lzc_send_flags flags, uint64_t *spacep)
{
	libzfs_handle_t *hdl = zhp->zfs_hdl;
	int error;

	assert(snapname != NULL);
	error = lzc_send_space(snapname, from, flags, spacep);

	if (error != 0) {
		char errbuf[1024];
		(void) snprintf(errbuf, sizeof (errbuf), dgettext(TEXT_DOMAIN,
		    "warning: cannot estimate space for '%s'"), snapname);

		switch (error) {
		case EXDEV:
			zfs_error_aux(hdl, dgettext(TEXT_DOMAIN,
			    "not an earlier snapshot from the same fs"));
			return (zfs_error(hdl, EZFS_CROSSTARGET, errbuf));

		case ENOENT:
			if (zfs_dataset_exists(hdl, snapname,
			    ZFS_TYPE_SNAPSHOT)) {
				zfs_error_aux(hdl, dgettext(TEXT_DOMAIN,
				    "incremental source (%s) does not exist"),
				    snapname);
			}
			return (zfs_error(hdl, EZFS_NOENT, errbuf));

		case EDQUOT:
		case EFBIG:
		case EIO:
		case ENOLINK:
		case ENOSPC:
		case ENOSTR:
		case ENXIO:
		case EPIPE:
		case ERANGE:
		case EFAULT:
		case EROFS:
		case EINVAL:
			zfs_error_aux(hdl, strerror(error));
			return (zfs_error(hdl, EZFS_BADBACKUP, errbuf));

		default:
			return (zfs_standard_error(hdl, error, errbuf));
		}
	}

	return (0);
}

/*
 * Dumps a backup of the given snapshot (incremental from fromsnap if it's not
 * NULL) to the file descriptor specified by outfd.
 */
static int
dump_ioctl(zfs_handle_t *zhp, const char *fromsnap, uint64_t fromsnap_obj,
    boolean_t fromorigin, int outfd, enum lzc_send_flags flags,
    nvlist_t *debugnv)
{
	zfs_cmd_t zc = {"\0"};
	libzfs_handle_t *hdl = zhp->zfs_hdl;
	nvlist_t *thisdbg;

	assert(zhp->zfs_type == ZFS_TYPE_SNAPSHOT);
	assert(fromsnap_obj == 0 || !fromorigin);

	(void) strlcpy(zc.zc_name, zhp->zfs_name, sizeof (zc.zc_name));
	zc.zc_cookie = outfd;
	zc.zc_obj = fromorigin;
	zc.zc_sendobj = zfs_prop_get_int(zhp, ZFS_PROP_OBJSETID);
	zc.zc_fromobj = fromsnap_obj;
	zc.zc_flags = flags;

	VERIFY(0 == nvlist_alloc(&thisdbg, NV_UNIQUE_NAME, 0));
	if (fromsnap && fromsnap[0] != '\0') {
		VERIFY(0 == nvlist_add_string(thisdbg,
		    "fromsnap", fromsnap));
	}

	if (zfs_ioctl(zhp->zfs_hdl, ZFS_IOC_SEND, &zc) != 0) {
		char errbuf[1024];
		(void) snprintf(errbuf, sizeof (errbuf), dgettext(TEXT_DOMAIN,
		    "warning: cannot send '%s'"), zhp->zfs_name);

		VERIFY(0 == nvlist_add_uint64(thisdbg, "error", errno));
		if (debugnv) {
			VERIFY(0 == nvlist_add_nvlist(debugnv,
			    zhp->zfs_name, thisdbg));
		}
		nvlist_free(thisdbg);

		switch (errno) {
		case EXDEV:
			zfs_error_aux(hdl, dgettext(TEXT_DOMAIN,
			    "not an earlier snapshot from the same fs"));
			return (zfs_error(hdl, EZFS_CROSSTARGET, errbuf));

		case EACCES:
			zfs_error_aux(hdl, dgettext(TEXT_DOMAIN,
			    "source key must be loaded"));
			return (zfs_error(hdl, EZFS_CRYPTOFAILED, errbuf));

		case ENOENT:
			if (zfs_dataset_exists(hdl, zc.zc_name,
			    ZFS_TYPE_SNAPSHOT)) {
				zfs_error_aux(hdl, dgettext(TEXT_DOMAIN,
				    "incremental source (@%s) does not exist"),
				    zc.zc_value);
			}
			return (zfs_error(hdl, EZFS_NOENT, errbuf));

		case EDQUOT:
		case EFBIG:
		case EIO:
		case ENOLINK:
		case ENOSPC:
		case ENOSTR:
		case ENXIO:
		case EPIPE:
		case ERANGE:
		case EFAULT:
		case EROFS:
			zfs_error_aux(hdl, strerror(errno));
			return (zfs_error(hdl, EZFS_BADBACKUP, errbuf));

		default:
			return (zfs_standard_error(hdl, errno, errbuf));
		}
	}

	if (debugnv)
		VERIFY(0 == nvlist_add_nvlist(debugnv, zhp->zfs_name, thisdbg));
	nvlist_free(thisdbg);

	return (0);
}

static void
gather_holds(zfs_handle_t *zhp, send_dump_data_t *sdd)
{
	assert(zhp->zfs_type == ZFS_TYPE_SNAPSHOT);

	/*
	 * zfs_send() only sets snapholds for sends that need them,
	 * e.g. replication and doall.
	 */
	if (sdd->snapholds == NULL)
		return;

	fnvlist_add_string(sdd->snapholds, zhp->zfs_name, sdd->holdtag);
}

int
zfs_send_progress(zfs_handle_t *zhp, int fd, uint64_t *bytes_written,
    uint64_t *blocks_visited)
{
	zfs_cmd_t zc = { {0} };
	(void) strlcpy(zc.zc_name, zhp->zfs_name, sizeof (zc.zc_name));
	zc.zc_cookie = fd;
	if (zfs_ioctl(zhp->zfs_hdl, ZFS_IOC_SEND_PROGRESS, &zc) != 0)
		return (errno);
	if (bytes_written != NULL)
		*bytes_written = zc.zc_cookie;
	if (blocks_visited != NULL)
		*blocks_visited = zc.zc_objset_type;
	return (0);
}

static void *
send_progress_thread(void *arg)
{
	progress_arg_t *pa = arg;
	zfs_handle_t *zhp = pa->pa_zhp;
	uint64_t bytes;
	uint64_t blocks;
	char buf[16];
	time_t t;
	struct tm *tm;
<<<<<<< HEAD
	boolean_t firstloop = B_TRUE;
=======

	(void) strlcpy(zc.zc_name, zhp->zfs_name, sizeof (zc.zc_name));

	if (!pa->pa_parsable)
		(void) fprintf(stderr, "TIME        SENT   SNAPSHOT %s\n",
		    zhp->zfs_name);
>>>>>>> 9a65234c

	/*
	 * Print the progress from ZFS_IOC_SEND_PROGRESS every second.
	 */
	for (;;) {
		int err;
		(void) sleep(1);
		if ((err = zfs_send_progress(zhp, pa->pa_fd, &bytes,
		    &blocks)) != 0) {
			if (err == EINTR || err == ENOENT)
				return ((void *)0);
			return ((void *)(uintptr_t)err);
		}

		if (firstloop && !pa->pa_parsable) {
			(void) fprintf(stderr, "TIME       %s   %sSNAPSHOT\n",
			    pa->pa_estimate ? "BYTES" : " SENT",
			    pa->pa_verbosity >= 2 ? "   BLOCKS    " : "");
			firstloop = B_FALSE;
		}

		(void) time(&t);
		tm = localtime(&t);

		if (pa->pa_verbosity >= 2 && pa->pa_parsable) {
			(void) fprintf(stderr,
			    "%02d:%02d:%02d\t%llu\t%llu\t%s\n",
			    tm->tm_hour, tm->tm_min, tm->tm_sec,
			    (u_longlong_t)bytes, (u_longlong_t)blocks,
			    zhp->zfs_name);
		} else if (pa->pa_verbosity >= 2) {
			zfs_nicenum(bytes, buf, sizeof (buf));
			(void) fprintf(stderr,
			    "%02d:%02d:%02d   %5s    %8llu    %s\n",
			    tm->tm_hour, tm->tm_min, tm->tm_sec,
			    buf, (u_longlong_t)blocks, zhp->zfs_name);
		} else if (pa->pa_parsable) {
			(void) fprintf(stderr, "%02d:%02d:%02d\t%llu\t%s\n",
			    tm->tm_hour, tm->tm_min, tm->tm_sec,
			    (u_longlong_t)bytes, zhp->zfs_name);
		} else {
			zfs_nicebytes(bytes, buf, sizeof (buf));
			(void) fprintf(stderr, "%02d:%02d:%02d   %5s   %s\n",
			    tm->tm_hour, tm->tm_min, tm->tm_sec,
			    buf, zhp->zfs_name);
		}
	}
}

static void
send_print_verbose(FILE *fout, const char *tosnap, const char *fromsnap,
    uint64_t size, boolean_t parsable)
{
	if (parsable) {
		if (fromsnap != NULL) {
			(void) fprintf(fout, "incremental\t%s\t%s",
			    fromsnap, tosnap);
		} else {
			(void) fprintf(fout, "full\t%s",
			    tosnap);
		}
	} else {
		if (fromsnap != NULL) {
			if (strchr(fromsnap, '@') == NULL &&
			    strchr(fromsnap, '#') == NULL) {
				(void) fprintf(fout, dgettext(TEXT_DOMAIN,
				    "send from @%s to %s"),
				    fromsnap, tosnap);
			} else {
				(void) fprintf(fout, dgettext(TEXT_DOMAIN,
				    "send from %s to %s"),
				    fromsnap, tosnap);
			}
		} else {
			(void) fprintf(fout, dgettext(TEXT_DOMAIN,
			    "full send of %s"),
			    tosnap);
		}
	}

	if (parsable) {
		(void) fprintf(fout, "\t%llu",
		    (longlong_t)size);
	} else if (size != 0) {
		char buf[16];
		zfs_nicebytes(size, buf, sizeof (buf));
		(void) fprintf(fout, dgettext(TEXT_DOMAIN,
		    " estimated size is %s"), buf);
	}
	(void) fprintf(fout, "\n");
}

static int
dump_snapshot(zfs_handle_t *zhp, void *arg)
{
	send_dump_data_t *sdd = arg;
	progress_arg_t pa = { 0 };
	pthread_t tid;
	char *thissnap;
	enum lzc_send_flags flags = 0;
	int err;
	boolean_t isfromsnap, istosnap, fromorigin;
	boolean_t exclude = B_FALSE;
	FILE *fout = sdd->std_out ? stdout : stderr;

	err = 0;
	thissnap = strchr(zhp->zfs_name, '@') + 1;
	isfromsnap = (sdd->fromsnap != NULL &&
	    strcmp(sdd->fromsnap, thissnap) == 0);

	if (!sdd->seenfrom && isfromsnap) {
		gather_holds(zhp, sdd);
		sdd->seenfrom = B_TRUE;
		(void) strlcpy(sdd->prevsnap, thissnap,
		    sizeof (sdd->prevsnap));
		sdd->prevsnap_obj = zfs_prop_get_int(zhp, ZFS_PROP_OBJSETID);
		zfs_close(zhp);
		return (0);
	}

	if (sdd->seento || !sdd->seenfrom) {
		zfs_close(zhp);
		return (0);
	}

	istosnap = (strcmp(sdd->tosnap, thissnap) == 0);
	if (istosnap)
		sdd->seento = B_TRUE;

	if (sdd->large_block)
		flags |= LZC_SEND_FLAG_LARGE_BLOCK;
	if (sdd->embed_data)
		flags |= LZC_SEND_FLAG_EMBED_DATA;
	if (sdd->compress)
		flags |= LZC_SEND_FLAG_COMPRESS;
	if (sdd->raw)
		flags |= LZC_SEND_FLAG_RAW;

	if (!sdd->doall && !isfromsnap && !istosnap) {
		if (sdd->replicate) {
			char *snapname;
			nvlist_t *snapprops;
			/*
			 * Filter out all intermediate snapshots except origin
			 * snapshots needed to replicate clones.
			 */
			nvlist_t *nvfs = fsavl_find(sdd->fsavl,
			    zhp->zfs_dmustats.dds_guid, &snapname);

			VERIFY(0 == nvlist_lookup_nvlist(nvfs,
			    "snapprops", &snapprops));
			VERIFY(0 == nvlist_lookup_nvlist(snapprops,
			    thissnap, &snapprops));
			exclude = !nvlist_exists(snapprops, "is_clone_origin");
		} else {
			exclude = B_TRUE;
		}
	}

	/*
	 * If a filter function exists, call it to determine whether
	 * this snapshot will be sent.
	 */
	if (exclude || (sdd->filter_cb != NULL &&
	    sdd->filter_cb(zhp, sdd->filter_cb_arg) == B_FALSE)) {
		/*
		 * This snapshot is filtered out.  Don't send it, and don't
		 * set prevsnap_obj, so it will be as if this snapshot didn't
		 * exist, and the next accepted snapshot will be sent as
		 * an incremental from the last accepted one, or as the
		 * first (and full) snapshot in the case of a replication,
		 * non-incremental send.
		 */
		zfs_close(zhp);
		return (0);
	}

	gather_holds(zhp, sdd);
	fromorigin = sdd->prevsnap[0] == '\0' &&
	    (sdd->fromorigin || sdd->replicate);

	if (sdd->verbosity != 0) {
		uint64_t size = 0;
		char fromds[ZFS_MAX_DATASET_NAME_LEN];

		if (sdd->prevsnap[0] != '\0') {
			(void) strlcpy(fromds, zhp->zfs_name, sizeof (fromds));
			*(strchr(fromds, '@') + 1) = '\0';
			(void) strlcat(fromds, sdd->prevsnap, sizeof (fromds));
		}
		if (zfs_send_space(zhp, zhp->zfs_name,
		    sdd->prevsnap[0] ? fromds : NULL, flags, &size) != 0) {
			size = 0; /* cannot estimate send space */
		} else {
			send_print_verbose(fout, zhp->zfs_name,
			    sdd->prevsnap[0] ? sdd->prevsnap : NULL,
			    size, sdd->parsable);
		}
		sdd->size += size;
	}

	if (!sdd->dryrun) {
		/*
		 * If progress reporting is requested, spawn a new thread to
		 * poll ZFS_IOC_SEND_PROGRESS at a regular interval.
		 */
		if (sdd->progress) {
			pa.pa_zhp = zhp;
			pa.pa_fd = sdd->outfd;
			pa.pa_parsable = sdd->parsable;
			pa.pa_estimate = B_FALSE;
			pa.pa_verbosity = sdd->verbosity;

			if ((err = pthread_create(&tid, NULL,
			    send_progress_thread, &pa)) != 0) {
				zfs_close(zhp);
				return (err);
			}
		}

		err = dump_ioctl(zhp, sdd->prevsnap, sdd->prevsnap_obj,
		    fromorigin, sdd->outfd, flags, sdd->debugnv);

		if (sdd->progress) {
			void *status = NULL;
			(void) pthread_cancel(tid);
			(void) pthread_join(tid, &status);
			int error = (int)(uintptr_t)status;
			if (error != 0 && status != PTHREAD_CANCELED) {
				char errbuf[1024];
				(void) snprintf(errbuf, sizeof (errbuf),
				    dgettext(TEXT_DOMAIN,
				    "progress thread exited nonzero"));
				return (zfs_standard_error(zhp->zfs_hdl, error,
				    errbuf));
			}
		}
	}

	(void) strcpy(sdd->prevsnap, thissnap);
	sdd->prevsnap_obj = zfs_prop_get_int(zhp, ZFS_PROP_OBJSETID);
	zfs_close(zhp);
	return (err);
}

static int
dump_filesystem(zfs_handle_t *zhp, void *arg)
{
	int rv = 0;
	send_dump_data_t *sdd = arg;
	boolean_t missingfrom = B_FALSE;
	zfs_cmd_t zc = {"\0"};
	uint64_t min_txg = 0, max_txg = 0;

	(void) snprintf(zc.zc_name, sizeof (zc.zc_name), "%s@%s",
	    zhp->zfs_name, sdd->tosnap);
	if (ioctl(zhp->zfs_hdl->libzfs_fd, ZFS_IOC_OBJSET_STATS, &zc) != 0) {
		(void) fprintf(stderr, dgettext(TEXT_DOMAIN,
		    "WARNING: could not send %s@%s: does not exist\n"),
		    zhp->zfs_name, sdd->tosnap);
		sdd->err = B_TRUE;
		return (0);
	}

	if (sdd->replicate && sdd->fromsnap) {
		/*
		 * If this fs does not have fromsnap, and we're doing
		 * recursive, we need to send a full stream from the
		 * beginning (or an incremental from the origin if this
		 * is a clone).  If we're doing non-recursive, then let
		 * them get the error.
		 */
		(void) snprintf(zc.zc_name, sizeof (zc.zc_name), "%s@%s",
		    zhp->zfs_name, sdd->fromsnap);
		if (ioctl(zhp->zfs_hdl->libzfs_fd,
		    ZFS_IOC_OBJSET_STATS, &zc) != 0) {
			missingfrom = B_TRUE;
		}
	}

	sdd->seenfrom = sdd->seento = sdd->prevsnap[0] = 0;
	sdd->prevsnap_obj = 0;
	if (sdd->fromsnap == NULL || missingfrom)
		sdd->seenfrom = B_TRUE;



	/*
	 * Iterate through all snapshots and process the ones we will be
	 * sending. If we only have a "from" and "to" snapshot to deal
	 * with, we can avoid iterating through all the other snapshots.
	 */
	if (sdd->doall || sdd->replicate || sdd->tosnap == NULL) {
		if (!sdd->replicate && sdd->fromsnap != NULL)
			min_txg = get_snap_txg(zhp->zfs_hdl, zhp->zfs_name,
			    sdd->fromsnap);
		if (!sdd->replicate && sdd->tosnap != NULL)
			max_txg = get_snap_txg(zhp->zfs_hdl, zhp->zfs_name,
			    sdd->tosnap);
		rv = zfs_iter_snapshots_sorted(zhp, dump_snapshot, arg,
		    min_txg, max_txg);
	} else {
		char snapname[MAXPATHLEN] = { 0 };
		zfs_handle_t *snap;

		if (!sdd->seenfrom) {
			(void) snprintf(snapname, sizeof (snapname) - 1,
			    "%s@%s", zhp->zfs_name, sdd->fromsnap);
			snap = zfs_open(zhp->zfs_hdl, snapname,
			    ZFS_TYPE_SNAPSHOT);
			if (snap != NULL)
				rv = dump_snapshot(snap, sdd);
			else
				rv = -1;
		}

		if (rv == 0) {
			(void) snprintf(snapname, sizeof (snapname) - 1,
			    "%s@%s", zhp->zfs_name, sdd->tosnap);
			snap = zfs_open(zhp->zfs_hdl, snapname,
			    ZFS_TYPE_SNAPSHOT);
			if (snap != NULL)
				rv = dump_snapshot(snap, sdd);
			else
				rv = -1;
		}
	}

	if (!sdd->seenfrom) {
		(void) fprintf(stderr, dgettext(TEXT_DOMAIN,
		    "WARNING: could not send %s@%s:\n"
		    "incremental source (%s@%s) does not exist\n"),
		    zhp->zfs_name, sdd->tosnap,
		    zhp->zfs_name, sdd->fromsnap);
		sdd->err = B_TRUE;
	} else if (!sdd->seento) {
		if (sdd->fromsnap) {
			(void) fprintf(stderr, dgettext(TEXT_DOMAIN,
			    "WARNING: could not send %s@%s:\n"
			    "incremental source (%s@%s) "
			    "is not earlier than it\n"),
			    zhp->zfs_name, sdd->tosnap,
			    zhp->zfs_name, sdd->fromsnap);
		} else {
			(void) fprintf(stderr, dgettext(TEXT_DOMAIN,
			    "WARNING: "
			    "could not send %s@%s: does not exist\n"),
			    zhp->zfs_name, sdd->tosnap);
		}
		sdd->err = B_TRUE;
	}

	return (rv);
}

static int
dump_filesystems(zfs_handle_t *rzhp, void *arg)
{
	send_dump_data_t *sdd = arg;
	nvpair_t *fspair;
	boolean_t needagain, progress;

	if (!sdd->replicate)
		return (dump_filesystem(rzhp, sdd));

	/* Mark the clone origin snapshots. */
	for (fspair = nvlist_next_nvpair(sdd->fss, NULL); fspair;
	    fspair = nvlist_next_nvpair(sdd->fss, fspair)) {
		nvlist_t *nvfs;
		uint64_t origin_guid = 0;

		VERIFY(0 == nvpair_value_nvlist(fspair, &nvfs));
		(void) nvlist_lookup_uint64(nvfs, "origin", &origin_guid);
		if (origin_guid != 0) {
			char *snapname;
			nvlist_t *origin_nv = fsavl_find(sdd->fsavl,
			    origin_guid, &snapname);
			if (origin_nv != NULL) {
				nvlist_t *snapprops;
				VERIFY(0 == nvlist_lookup_nvlist(origin_nv,
				    "snapprops", &snapprops));
				VERIFY(0 == nvlist_lookup_nvlist(snapprops,
				    snapname, &snapprops));
				VERIFY(0 == nvlist_add_boolean(
				    snapprops, "is_clone_origin"));
			}
		}
	}
again:
	needagain = progress = B_FALSE;
	for (fspair = nvlist_next_nvpair(sdd->fss, NULL); fspair;
	    fspair = nvlist_next_nvpair(sdd->fss, fspair)) {
		nvlist_t *fslist, *parent_nv;
		char *fsname;
		zfs_handle_t *zhp;
		int err;
		uint64_t origin_guid = 0;
		uint64_t parent_guid = 0;

		VERIFY(nvpair_value_nvlist(fspair, &fslist) == 0);
		if (nvlist_lookup_boolean(fslist, "sent") == 0)
			continue;

		VERIFY(nvlist_lookup_string(fslist, "name", &fsname) == 0);
		(void) nvlist_lookup_uint64(fslist, "origin", &origin_guid);
		(void) nvlist_lookup_uint64(fslist, "parentfromsnap",
		    &parent_guid);

		if (parent_guid != 0) {
			parent_nv = fsavl_find(sdd->fsavl, parent_guid, NULL);
			if (!nvlist_exists(parent_nv, "sent")) {
				/* parent has not been sent; skip this one */
				needagain = B_TRUE;
				continue;
			}
		}

		if (origin_guid != 0) {
			nvlist_t *origin_nv = fsavl_find(sdd->fsavl,
			    origin_guid, NULL);
			if (origin_nv != NULL &&
			    !nvlist_exists(origin_nv, "sent")) {
				/*
				 * origin has not been sent yet;
				 * skip this clone.
				 */
				needagain = B_TRUE;
				continue;
			}
		}

		zhp = zfs_open(rzhp->zfs_hdl, fsname, ZFS_TYPE_DATASET);
		if (zhp == NULL)
			return (-1);
		err = dump_filesystem(zhp, sdd);
		VERIFY(nvlist_add_boolean(fslist, "sent") == 0);
		progress = B_TRUE;
		zfs_close(zhp);
		if (err)
			return (err);
	}
	if (needagain) {
		assert(progress);
		goto again;
	}

	/* clean out the sent flags in case we reuse this fss */
	for (fspair = nvlist_next_nvpair(sdd->fss, NULL); fspair;
	    fspair = nvlist_next_nvpair(sdd->fss, fspair)) {
		nvlist_t *fslist;

		VERIFY(nvpair_value_nvlist(fspair, &fslist) == 0);
		(void) nvlist_remove_all(fslist, "sent");
	}

	return (0);
}

nvlist_t *
zfs_send_resume_token_to_nvlist(libzfs_handle_t *hdl, const char *token)
{
	unsigned int version;
	int nread, i;
	unsigned long long checksum, packed_len;

	/*
	 * Decode token header, which is:
	 *   <token version>-<checksum of payload>-<uncompressed payload length>
	 * Note that the only supported token version is 1.
	 */
	nread = sscanf(token, "%u-%llx-%llx-",
	    &version, &checksum, &packed_len);
	if (nread != 3) {
		zfs_error_aux(hdl, dgettext(TEXT_DOMAIN,
		    "resume token is corrupt (invalid format)"));
		return (NULL);
	}

	if (version != ZFS_SEND_RESUME_TOKEN_VERSION) {
		zfs_error_aux(hdl, dgettext(TEXT_DOMAIN,
		    "resume token is corrupt (invalid version %u)"),
		    version);
		return (NULL);
	}

	/* convert hexadecimal representation to binary */
	token = strrchr(token, '-') + 1;
	int len = strlen(token) / 2;
	unsigned char *compressed = zfs_alloc(hdl, len);
	for (i = 0; i < len; i++) {
		nread = sscanf(token + i * 2, "%2hhx", compressed + i);
		if (nread != 1) {
			free(compressed);
			zfs_error_aux(hdl, dgettext(TEXT_DOMAIN,
			    "resume token is corrupt "
			    "(payload is not hex-encoded)"));
			return (NULL);
		}
	}

	/* verify checksum */
	zio_cksum_t cksum;
	fletcher_4_native_varsize(compressed, len, &cksum);
	if (cksum.zc_word[0] != checksum) {
		free(compressed);
		zfs_error_aux(hdl, dgettext(TEXT_DOMAIN,
		    "resume token is corrupt (incorrect checksum)"));
		return (NULL);
	}

	/* uncompress */
	void *packed = zfs_alloc(hdl, packed_len);
	uLongf packed_len_long = packed_len;
	if (uncompress(packed, &packed_len_long, compressed, len) != Z_OK ||
	    packed_len_long != packed_len) {
		free(packed);
		free(compressed);
		zfs_error_aux(hdl, dgettext(TEXT_DOMAIN,
		    "resume token is corrupt (decompression failed)"));
		return (NULL);
	}

	/* unpack nvlist */
	nvlist_t *nv;
	int error = nvlist_unpack(packed, packed_len, &nv, KM_SLEEP);
	free(packed);
	free(compressed);
	if (error != 0) {
		zfs_error_aux(hdl, dgettext(TEXT_DOMAIN,
		    "resume token is corrupt (nvlist_unpack failed)"));
		return (NULL);
	}
	return (nv);
}
static enum lzc_send_flags
lzc_flags_from_sendflags(const sendflags_t *flags)
{
	enum lzc_send_flags lzc_flags = 0;
	if (flags->largeblock)
		lzc_flags |= LZC_SEND_FLAG_LARGE_BLOCK;
	if (flags->embed_data)
		lzc_flags |= LZC_SEND_FLAG_EMBED_DATA;
	if (flags->compress)
		lzc_flags |= LZC_SEND_FLAG_COMPRESS;
	if (flags->raw)
		lzc_flags |= LZC_SEND_FLAG_RAW;
	return (lzc_flags);
}

static int
estimate_size(zfs_handle_t *zhp, const char *from, int fd, sendflags_t *flags,
    uint64_t resumeobj, uint64_t resumeoff, uint64_t bytes,
    const char *redactbook, char *errbuf)
{
	uint64_t size;
	FILE *fout = flags->dryrun ? stdout : stderr;
	progress_arg_t pa = { 0 };
	int err = 0;
	pthread_t ptid;

	if (flags->progress) {
		pa.pa_zhp = zhp;
		pa.pa_fd = fd;
		pa.pa_parsable = flags->parsable;
		pa.pa_estimate = B_TRUE;
		pa.pa_verbosity = flags->verbosity;

		err = pthread_create(&ptid, NULL,
		    send_progress_thread, &pa);
		if (err != 0) {
			zfs_error_aux(zhp->zfs_hdl, strerror(errno));
			return (zfs_error(zhp->zfs_hdl,
			    EZFS_THREADCREATEFAILED, errbuf));
		}
	}

	err = lzc_send_space_resume_redacted(zhp->zfs_name, from,
	    lzc_flags_from_sendflags(flags), resumeobj, resumeoff, bytes,
	    redactbook, fd, &size);

	if (flags->progress) {
		void *status = NULL;
		(void) pthread_cancel(ptid);
		(void) pthread_join(ptid, &status);
		int error = (int)(uintptr_t)status;
		if (error != 0 && status != PTHREAD_CANCELED) {
			char errbuf[1024];
			(void) snprintf(errbuf, sizeof (errbuf),
			    dgettext(TEXT_DOMAIN, "progress thread exited "
			    "nonzero"));
			return (zfs_standard_error(zhp->zfs_hdl, error,
			    errbuf));
		}
	}

	if (err != 0) {
		zfs_error_aux(zhp->zfs_hdl, strerror(err));
		return (zfs_error(zhp->zfs_hdl, EZFS_BADBACKUP,
		    errbuf));
	}
	send_print_verbose(fout, zhp->zfs_name, from, size,
	    flags->parsable);

	if (flags->parsable) {
		(void) fprintf(fout, "size\t%llu\n", (longlong_t)size);
	} else {
		char buf[16];
		zfs_nicenum(size, buf, sizeof (buf));
		(void) fprintf(fout, dgettext(TEXT_DOMAIN,
		    "total estimated size is %s\n"), buf);
	}
	return (0);
}

static boolean_t
redact_snaps_contains(const uint64_t *snaps, uint64_t num_snaps, uint64_t guid)
{
	for (int i = 0; i < num_snaps; i++) {
		if (snaps[i] == guid)
			return (B_TRUE);
	}
	return (B_FALSE);
}

static boolean_t
redact_snaps_equal(const uint64_t *snaps1, uint64_t num_snaps1,
    const uint64_t *snaps2, uint64_t num_snaps2)
{
	if (num_snaps1 != num_snaps2)
		return (B_FALSE);
	for (int i = 0; i < num_snaps1; i++) {
		if (!redact_snaps_contains(snaps2, num_snaps2, snaps1[i]))
			return (B_FALSE);
	}
	return (B_TRUE);
}

/*
 * Check that the list of redaction snapshots in the bookmark matches the send
 * we're resuming, and return whether or not it's complete.
 *
 * Note that the caller needs to free the contents of *bookname with free() if
 * this function returns successfully.
 */
static int
find_redact_book(libzfs_handle_t *hdl, const char *path,
    const uint64_t *redact_snap_guids, int num_redact_snaps,
    char **bookname)
{
	char errbuf[1024];
	int error = 0;
	nvlist_t *props = fnvlist_alloc();
	nvlist_t *bmarks;

	(void) snprintf(errbuf, sizeof (errbuf), dgettext(TEXT_DOMAIN,
	    "cannot resume send"));

	fnvlist_add_boolean(props, "redact_complete");
	fnvlist_add_boolean(props, zfs_prop_to_name(ZFS_PROP_REDACT_SNAPS));
	error = lzc_get_bookmarks(path, props, &bmarks);
	nvlist_free(props);
	if (error != 0) {
		if (error == ESRCH) {
			zfs_error_aux(hdl, dgettext(TEXT_DOMAIN,
			    "nonexistent redaction bookmark provided"));
		} else if (error == ENOENT) {
			zfs_error_aux(hdl, dgettext(TEXT_DOMAIN,
			    "dataset to be sent no longer exists"));
		} else {
			zfs_error_aux(hdl, dgettext(TEXT_DOMAIN,
			    "unknown error: %s"), strerror(error));
		}
		return (zfs_error(hdl, EZFS_BADPROP, errbuf));
	}
	nvpair_t *pair;
	for (pair = nvlist_next_nvpair(bmarks, NULL); pair;
	    pair = nvlist_next_nvpair(bmarks, pair)) {

		nvlist_t *bmark = fnvpair_value_nvlist(pair);
		nvlist_t *vallist = fnvlist_lookup_nvlist(bmark,
		    zfs_prop_to_name(ZFS_PROP_REDACT_SNAPS));
		uint_t len = 0;
		uint64_t *bmarksnaps = fnvlist_lookup_uint64_array(vallist,
		    ZPROP_VALUE, &len);
		if (redact_snaps_equal(redact_snap_guids,
		    num_redact_snaps, bmarksnaps, len)) {
			break;
		}
	}
	if (pair == NULL)  {
		fnvlist_free(bmarks);
		zfs_error_aux(hdl, dgettext(TEXT_DOMAIN,
		    "no appropriate redaction bookmark exists"));
		return (zfs_error(hdl, EZFS_BADPROP, errbuf));
	}
	char *name = nvpair_name(pair);
	nvlist_t *bmark = fnvpair_value_nvlist(pair);
	nvlist_t *vallist = fnvlist_lookup_nvlist(bmark, "redact_complete");
	boolean_t complete = fnvlist_lookup_boolean_value(vallist,
	    ZPROP_VALUE);
	if (!complete) {
		fnvlist_free(bmarks);
		zfs_error_aux(hdl, dgettext(TEXT_DOMAIN,
		    "incomplete redaction bookmark provided"));
		return (zfs_error(hdl, EZFS_BADPROP, errbuf));
	}
	*bookname = strndup(name, ZFS_MAX_DATASET_NAME_LEN);
	ASSERT3P(*bookname, !=, NULL);
	fnvlist_free(bmarks);
	return (0);
}

int
zfs_send_resume(libzfs_handle_t *hdl, sendflags_t *flags, int outfd,
    const char *resume_token)
{
	char errbuf[1024];
	char *toname;
	char *fromname = NULL;
	uint64_t resumeobj, resumeoff, toguid, fromguid, bytes;
	zfs_handle_t *zhp;
	int error = 0;
	char name[ZFS_MAX_DATASET_NAME_LEN];
	enum lzc_send_flags lzc_flags = 0;
	FILE *fout = (flags->verbosity > 0 && flags->dryrun) ? stdout : stderr;
	uint64_t *redact_snap_guids = NULL;
	int num_redact_snaps = 0;
	char *redact_book = NULL;

	(void) snprintf(errbuf, sizeof (errbuf), dgettext(TEXT_DOMAIN,
	    "cannot resume send"));

	nvlist_t *resume_nvl =
	    zfs_send_resume_token_to_nvlist(hdl, resume_token);
	if (resume_nvl == NULL) {
		/*
		 * zfs_error_aux has already been set by
		 * zfs_send_resume_token_to_nvlist
		 */
		return (zfs_error(hdl, EZFS_FAULT, errbuf));
	}
	if (flags->verbosity != 0) {
		(void) fprintf(fout, dgettext(TEXT_DOMAIN,
		    "resume token contents:\n"));
		nvlist_print(fout, resume_nvl);
	}

	if (nvlist_lookup_string(resume_nvl, "toname", &toname) != 0 ||
	    nvlist_lookup_uint64(resume_nvl, "object", &resumeobj) != 0 ||
	    nvlist_lookup_uint64(resume_nvl, "offset", &resumeoff) != 0 ||
	    nvlist_lookup_uint64(resume_nvl, "bytes", &bytes) != 0 ||
	    nvlist_lookup_uint64(resume_nvl, "toguid", &toguid) != 0) {
		zfs_error_aux(hdl, dgettext(TEXT_DOMAIN,
		    "resume token is corrupt"));
		return (zfs_error(hdl, EZFS_FAULT, errbuf));
	}
	fromguid = 0;
	(void) nvlist_lookup_uint64(resume_nvl, "fromguid", &fromguid);

	if (flags->largeblock || nvlist_exists(resume_nvl, "largeblockok"))
		lzc_flags |= LZC_SEND_FLAG_LARGE_BLOCK;
	if (flags->embed_data || nvlist_exists(resume_nvl, "embedok"))
		lzc_flags |= LZC_SEND_FLAG_EMBED_DATA;
	if (flags->compress || nvlist_exists(resume_nvl, "compressok"))
		lzc_flags |= LZC_SEND_FLAG_COMPRESS;
	if (flags->raw || nvlist_exists(resume_nvl, "rawok"))
		lzc_flags |= LZC_SEND_FLAG_RAW;

	if (guid_to_name(hdl, toname, toguid, B_FALSE, name) != 0) {
		if (zfs_dataset_exists(hdl, toname, ZFS_TYPE_DATASET)) {
			zfs_error_aux(hdl, dgettext(TEXT_DOMAIN,
			    "'%s' is no longer the same snapshot used in "
			    "the initial send"), toname);
		} else {
			zfs_error_aux(hdl, dgettext(TEXT_DOMAIN,
			    "'%s' used in the initial send no longer exists"),
			    toname);
		}
		return (zfs_error(hdl, EZFS_BADPATH, errbuf));
	}
	zhp = zfs_open(hdl, name, ZFS_TYPE_DATASET);
	if (zhp == NULL) {
		zfs_error_aux(hdl, dgettext(TEXT_DOMAIN,
		    "unable to access '%s'"), name);
		return (zfs_error(hdl, EZFS_BADPATH, errbuf));
	}

	if (nvlist_lookup_uint64_array(resume_nvl, "book_redact_snaps",
	    &redact_snap_guids, (uint_t *)&num_redact_snaps) != 0) {
		num_redact_snaps = -1;
	}

	if (fromguid != 0) {
		if (guid_to_name_redact_snaps(hdl, toname, fromguid, B_TRUE,
		    redact_snap_guids, num_redact_snaps, name) != 0) {
			zfs_error_aux(hdl, dgettext(TEXT_DOMAIN,
			    "incremental source %#llx no longer exists"),
			    (longlong_t)fromguid);
			return (zfs_error(hdl, EZFS_BADPATH, errbuf));
		}
		fromname = name;
	}

	redact_snap_guids = NULL;

	if (nvlist_lookup_uint64_array(resume_nvl,
	    zfs_prop_to_name(ZFS_PROP_REDACT_SNAPS), &redact_snap_guids,
	    (uint_t *)&num_redact_snaps) == 0) {
		char path[ZFS_MAX_DATASET_NAME_LEN];

		(void) strlcpy(path, toname, sizeof (path));
		char *at = strchr(path, '@');
		ASSERT3P(at, !=, NULL);

		*at = '\0';

		if ((error = find_redact_book(hdl, path, redact_snap_guids,
		    num_redact_snaps, &redact_book)) != 0) {
			return (error);
		}
	}

	if (flags->verbosity != 0) {
		/*
		 * Some of these may have come from the resume token, set them
		 * here for size estimate purposes.
		 */
		sendflags_t tmpflags = *flags;
		if (lzc_flags & LZC_SEND_FLAG_LARGE_BLOCK)
			tmpflags.largeblock = B_TRUE;
		if (lzc_flags & LZC_SEND_FLAG_COMPRESS)
			tmpflags.compress = B_TRUE;
		if (lzc_flags & LZC_SEND_FLAG_EMBED_DATA)
			tmpflags.embed_data = B_TRUE;
		error = estimate_size(zhp, fromname, outfd, &tmpflags,
		    resumeobj, resumeoff, bytes, redact_book, errbuf);
	}

	if (!flags->dryrun) {
		progress_arg_t pa = { 0 };
		pthread_t tid;
		/*
		 * If progress reporting is requested, spawn a new thread to
		 * poll ZFS_IOC_SEND_PROGRESS at a regular interval.
		 */
		if (flags->progress) {
			pa.pa_zhp = zhp;
			pa.pa_fd = outfd;
			pa.pa_parsable = flags->parsable;
			pa.pa_estimate = B_FALSE;
			pa.pa_verbosity = flags->verbosity;

			error = pthread_create(&tid, NULL,
			    send_progress_thread, &pa);
			if (error != 0) {
				if (redact_book != NULL)
					free(redact_book);
				zfs_close(zhp);
				return (error);
			}
		}

		error = lzc_send_resume_redacted(zhp->zfs_name, fromname, outfd,
		    lzc_flags, resumeobj, resumeoff, redact_book);
		if (redact_book != NULL)
			free(redact_book);

		if (flags->progress) {
			void *status = NULL;
			(void) pthread_cancel(tid);
			(void) pthread_join(tid, &status);
			int error = (int)(uintptr_t)status;
			if (error != 0 && status != PTHREAD_CANCELED) {
				char errbuf[1024];
				(void) snprintf(errbuf, sizeof (errbuf),
				    dgettext(TEXT_DOMAIN,
				    "progress thread exited nonzero"));
				return (zfs_standard_error(hdl, error, errbuf));
			}
		}

		char errbuf[1024];
		(void) snprintf(errbuf, sizeof (errbuf), dgettext(TEXT_DOMAIN,
		    "warning: cannot send '%s'"), zhp->zfs_name);

		zfs_close(zhp);

		switch (error) {
		case 0:
			return (0);
		case EACCES:
			zfs_error_aux(hdl, dgettext(TEXT_DOMAIN,
			    "source key must be loaded"));
			return (zfs_error(hdl, EZFS_CRYPTOFAILED, errbuf));
		case ESRCH:
			if (lzc_exists(zhp->zfs_name)) {
				zfs_error_aux(hdl, dgettext(TEXT_DOMAIN,
				    "incremental source could not be found"));
			}
			return (zfs_error(hdl, EZFS_NOENT, errbuf));

		case EXDEV:
		case ENOENT:
		case EDQUOT:
		case EFBIG:
		case EIO:
		case ENOLINK:
		case ENOSPC:
		case ENOSTR:
		case ENXIO:
		case EPIPE:
		case ERANGE:
		case EFAULT:
		case EROFS:
			zfs_error_aux(hdl, strerror(errno));
			return (zfs_error(hdl, EZFS_BADBACKUP, errbuf));

		default:
			return (zfs_standard_error(hdl, errno, errbuf));
		}
	} else {
		if (redact_book != NULL)
			free(redact_book);
	}

	zfs_close(zhp);

	return (error);
}

/*
 * This function informs the target system that the recursive send is complete.
 * The record is also expected in the case of a send -p.
 */
static int
send_conclusion_record(int fd, zio_cksum_t *zc)
{
	dmu_replay_record_t drr = { 0 };
	drr.drr_type = DRR_END;
	if (zc != NULL)
		drr.drr_u.drr_end.drr_checksum = *zc;
	if (write(fd, &drr, sizeof (drr)) == -1) {
		return (errno);
	}
	return (0);
}

/*
 * This function is responsible for sending the records that contain the
 * necessary information for the target system's libzfs to be able to set the
 * properties of the filesystem being received, or to be able to prepare for
 * a recursive receive.
 *
 * The "zhp" argument is the handle of the snapshot we are sending
 * (the "tosnap").  The "from" argument is the short snapshot name (the part
 * after the @) of the incremental source.
 */
static int
send_prelim_records(zfs_handle_t *zhp, const char *from, int fd,
    boolean_t gather_props, boolean_t recursive, boolean_t verbose,
    boolean_t dryrun, boolean_t raw, boolean_t replicate, boolean_t backup,
    boolean_t holds, boolean_t props, boolean_t doall,
    nvlist_t **fssp, avl_tree_t **fsavlp)
{
	int err = 0;
	char *packbuf = NULL;
	size_t buflen = 0;
	zio_cksum_t zc = { {0} };
	int featureflags = 0;
	/* name of filesystem/volume that contains snapshot we are sending */
	char tofs[ZFS_MAX_DATASET_NAME_LEN];
	/* short name of snap we are sending */
	char *tosnap = "";

	char errbuf[1024];
	(void) snprintf(errbuf, sizeof (errbuf), dgettext(TEXT_DOMAIN,
	    "warning: cannot send '%s'"), zhp->zfs_name);
	if (zhp->zfs_type == ZFS_TYPE_FILESYSTEM && zfs_prop_get_int(zhp,
	    ZFS_PROP_VERSION) >= ZPL_VERSION_SA) {
		featureflags |= DMU_BACKUP_FEATURE_SA_SPILL;
	}

	if (holds)
		featureflags |= DMU_BACKUP_FEATURE_HOLDS;

	(void) strlcpy(tofs, zhp->zfs_name, ZFS_MAX_DATASET_NAME_LEN);
	char *at = strchr(tofs, '@');
	if (at != NULL) {
		*at = '\0';
		tosnap = at + 1;
	}

	if (gather_props) {
		nvlist_t *hdrnv = fnvlist_alloc();
		nvlist_t *fss = NULL;

		if (from != NULL)
			fnvlist_add_string(hdrnv, "fromsnap", from);
		fnvlist_add_string(hdrnv, "tosnap", tosnap);
		if (!recursive)
			fnvlist_add_boolean(hdrnv, "not_recursive");

		if (raw) {
			VERIFY0(nvlist_add_boolean(hdrnv, "raw"));
		}

		if ((err = gather_nvlist(zhp->zfs_hdl, tofs,
		    from, tosnap, recursive, raw, doall, replicate, verbose,
		    backup, holds, props, &fss, fsavlp)) != 0) {
			return (zfs_error(zhp->zfs_hdl, EZFS_BADBACKUP,
			    errbuf));
		}
		fnvlist_add_nvlist(hdrnv, "fss", fss);
		VERIFY0(nvlist_pack(hdrnv, &packbuf, &buflen, NV_ENCODE_XDR,
		    0));
		if (fssp != NULL) {
			*fssp = fss;
		} else {
			nvlist_free(fss);
		}
		nvlist_free(hdrnv);
	}

	if (!dryrun) {
		dmu_replay_record_t drr = { 0 };
		/* write first begin record */
		drr.drr_type = DRR_BEGIN;
		drr.drr_u.drr_begin.drr_magic = DMU_BACKUP_MAGIC;
		DMU_SET_STREAM_HDRTYPE(drr.drr_u.drr_begin.
		    drr_versioninfo, DMU_COMPOUNDSTREAM);
		DMU_SET_FEATUREFLAGS(drr.drr_u.drr_begin.
		    drr_versioninfo, featureflags);
		if (snprintf(drr.drr_u.drr_begin.drr_toname,
		    sizeof (drr.drr_u.drr_begin.drr_toname), "%s@%s", tofs,
		    tosnap) >= sizeof (drr.drr_u.drr_begin.drr_toname)) {
			return (zfs_error(zhp->zfs_hdl, EZFS_BADBACKUP,
			    errbuf));
		}
		drr.drr_payloadlen = buflen;

		err = dump_record(&drr, packbuf, buflen, &zc, fd);
		free(packbuf);
		if (err != 0) {
			zfs_error_aux(zhp->zfs_hdl, strerror(err));
			return (zfs_error(zhp->zfs_hdl, EZFS_BADBACKUP,
			    errbuf));
		}
		err = send_conclusion_record(fd, &zc);
		if (err != 0) {
			zfs_error_aux(zhp->zfs_hdl, strerror(err));
			return (zfs_error(zhp->zfs_hdl, EZFS_BADBACKUP,
			    errbuf));
		}
	}
	return (0);
}

/*
 * Generate a send stream.  The "zhp" argument is the filesystem/volume
 * that contains the snapshot to send.  The "fromsnap" argument is the
 * short name (the part after the '@') of the snapshot that is the
 * incremental source to send from (if non-NULL).  The "tosnap" argument
 * is the short name of the snapshot to send.
 *
 * The content of the send stream is the snapshot identified by
 * 'tosnap'.  Incremental streams are requested in two ways:
 *     - from the snapshot identified by "fromsnap" (if non-null) or
 *     - from the origin of the dataset identified by zhp, which must
 *	 be a clone.  In this case, "fromsnap" is null and "fromorigin"
 *	 is TRUE.
 *
 * The send stream is recursive (i.e. dumps a hierarchy of snapshots) and
 * uses a special header (with a hdrtype field of DMU_COMPOUNDSTREAM)
 * if "replicate" is set.  If "doall" is set, dump all the intermediate
 * snapshots. The DMU_COMPOUNDSTREAM header is used in the "doall"
 * case too. If "props" is set, send properties.
 */
int
zfs_send(zfs_handle_t *zhp, const char *fromsnap, const char *tosnap,
    sendflags_t *flags, int outfd, snapfilter_cb_t filter_func,
    void *cb_arg, nvlist_t **debugnvp)
{
	char errbuf[1024];
	send_dump_data_t sdd = { 0 };
	int err = 0;
	nvlist_t *fss = NULL;
	avl_tree_t *fsavl = NULL;
	static uint64_t holdseq;
	int spa_version;
	pthread_t tid = 0;
	int pipefd[2];
	dedup_arg_t dda = { 0 };
	int featureflags = 0;
	FILE *fout;

	(void) snprintf(errbuf, sizeof (errbuf), dgettext(TEXT_DOMAIN,
	    "cannot send '%s'"), zhp->zfs_name);

	if (fromsnap && fromsnap[0] == '\0') {
		zfs_error_aux(zhp->zfs_hdl, dgettext(TEXT_DOMAIN,
		    "zero-length incremental source"));
		return (zfs_error(zhp->zfs_hdl, EZFS_NOENT, errbuf));
	}

	if (zhp->zfs_type == ZFS_TYPE_FILESYSTEM) {
		uint64_t version;
		version = zfs_prop_get_int(zhp, ZFS_PROP_VERSION);
		if (version >= ZPL_VERSION_SA) {
			featureflags |= DMU_BACKUP_FEATURE_SA_SPILL;
		}
	}

	if (flags->holds)
		featureflags |= DMU_BACKUP_FEATURE_HOLDS;

	/*
	 * Start the dedup thread if this is a dedup stream. We do not bother
	 * doing this if this a raw send of an encrypted dataset with dedup off
	 * because normal encrypted blocks won't dedup.
	 */
	if (flags->dedup && !flags->dryrun && !(flags->raw &&
	    zfs_prop_get_int(zhp, ZFS_PROP_ENCRYPTION) != ZIO_CRYPT_OFF &&
	    zfs_prop_get_int(zhp, ZFS_PROP_DEDUP) == ZIO_CHECKSUM_OFF)) {
		featureflags |= (DMU_BACKUP_FEATURE_DEDUP |
		    DMU_BACKUP_FEATURE_DEDUPPROPS);
		if ((err = socketpair(AF_UNIX, SOCK_STREAM, 0, pipefd)) != 0) {
			zfs_error_aux(zhp->zfs_hdl, strerror(errno));
			return (zfs_error(zhp->zfs_hdl, EZFS_PIPEFAILED,
			    errbuf));
		}
		dda.outputfd = outfd;
		dda.inputfd = pipefd[1];
		dda.dedup_hdl = zhp->zfs_hdl;
		if ((err = pthread_create(&tid, NULL, cksummer, &dda)) != 0) {
			(void) close(pipefd[0]);
			(void) close(pipefd[1]);
			zfs_error_aux(zhp->zfs_hdl, strerror(errno));
			return (zfs_error(zhp->zfs_hdl,
			    EZFS_THREADCREATEFAILED, errbuf));
		}
	}

	if (flags->replicate || flags->doall || flags->props ||
	    flags->holds || flags->backup) {
		char full_tosnap_name[ZFS_MAX_DATASET_NAME_LEN];
		if (snprintf(full_tosnap_name, sizeof (full_tosnap_name),
		    "%s@%s", zhp->zfs_name, tosnap) >=
		    sizeof (full_tosnap_name)) {
			err = EINVAL;
			goto stderr_out;
		}
		zfs_handle_t *tosnap = zfs_open(zhp->zfs_hdl,
		    full_tosnap_name, ZFS_TYPE_SNAPSHOT);
		err = send_prelim_records(tosnap, fromsnap, outfd,
		    flags->replicate || flags->props || flags->holds,
		    flags->replicate, flags->verbosity > 0, flags->dryrun,
		    flags->raw, flags->replicate, flags->backup, flags->holds,
		    flags->props, flags->doall, &fss, &fsavl);
		zfs_close(tosnap);
		if (err != 0)
			goto err_out;
	}

	/* dump each stream */
	sdd.fromsnap = fromsnap;
	sdd.tosnap = tosnap;
	if (tid != 0)
		sdd.outfd = pipefd[0];
	else
		sdd.outfd = outfd;
	sdd.replicate = flags->replicate;
	sdd.doall = flags->doall;
	sdd.fromorigin = flags->fromorigin;
	sdd.fss = fss;
	sdd.fsavl = fsavl;
	sdd.verbosity = flags->verbosity;
	sdd.parsable = flags->parsable;
	sdd.progress = flags->progress;
	sdd.dryrun = flags->dryrun;
	sdd.large_block = flags->largeblock;
	sdd.embed_data = flags->embed_data;
	sdd.compress = flags->compress;
	sdd.raw = flags->raw;
	sdd.holds = flags->holds;
	sdd.filter_cb = filter_func;
	sdd.filter_cb_arg = cb_arg;
	if (debugnvp)
		sdd.debugnv = *debugnvp;
	if (sdd.verbosity != 0 && sdd.dryrun)
		sdd.std_out = B_TRUE;
	fout = sdd.std_out ? stdout : stderr;

	/*
	 * Some flags require that we place user holds on the datasets that are
	 * being sent so they don't get destroyed during the send. We can skip
	 * this step if the pool is imported read-only since the datasets cannot
	 * be destroyed.
	 */
	if (!flags->dryrun && !zpool_get_prop_int(zfs_get_pool_handle(zhp),
	    ZPOOL_PROP_READONLY, NULL) &&
	    zfs_spa_version(zhp, &spa_version) == 0 &&
	    spa_version >= SPA_VERSION_USERREFS &&
	    (flags->doall || flags->replicate)) {
		++holdseq;
		(void) snprintf(sdd.holdtag, sizeof (sdd.holdtag),
		    ".send-%d-%llu", getpid(), (u_longlong_t)holdseq);
		sdd.cleanup_fd = open(ZFS_DEV, O_RDWR);
		if (sdd.cleanup_fd < 0) {
			err = errno;
			goto stderr_out;
		}
		sdd.snapholds = fnvlist_alloc();
	} else {
		sdd.cleanup_fd = -1;
		sdd.snapholds = NULL;
	}

	if (flags->verbosity != 0 || sdd.snapholds != NULL) {
		/*
		 * Do a verbose no-op dry run to get all the verbose output
		 * or to gather snapshot hold's before generating any data,
		 * then do a non-verbose real run to generate the streams.
		 */
		sdd.dryrun = B_TRUE;
		err = dump_filesystems(zhp, &sdd);

		if (err != 0)
			goto stderr_out;

		if (flags->verbosity != 0) {
			if (flags->parsable) {
				(void) fprintf(fout, "size\t%llu\n",
				    (longlong_t)sdd.size);
			} else {
				char buf[16];
				zfs_nicebytes(sdd.size, buf, sizeof (buf));
				(void) fprintf(fout, dgettext(TEXT_DOMAIN,
				    "total estimated size is %s\n"), buf);
			}
		}

		/* Ensure no snaps found is treated as an error. */
		if (!sdd.seento) {
			err = ENOENT;
			goto err_out;
		}

		/* Skip the second run if dryrun was requested. */
		if (flags->dryrun)
			goto err_out;

		if (sdd.snapholds != NULL) {
			err = zfs_hold_nvl(zhp, sdd.cleanup_fd, sdd.snapholds);
			if (err != 0)
				goto stderr_out;

			fnvlist_free(sdd.snapholds);
			sdd.snapholds = NULL;
		}

		sdd.dryrun = B_FALSE;
		sdd.verbosity = 0;
	}

	err = dump_filesystems(zhp, &sdd);
	fsavl_destroy(fsavl);
	nvlist_free(fss);

	/* Ensure no snaps found is treated as an error. */
	if (err == 0 && !sdd.seento)
		err = ENOENT;

	if (tid != 0) {
		if (err != 0)
			(void) pthread_cancel(tid);
		(void) close(pipefd[0]);
		(void) pthread_join(tid, NULL);
	}

	if (sdd.cleanup_fd != -1) {
		VERIFY(0 == close(sdd.cleanup_fd));
		sdd.cleanup_fd = -1;
	}

	if (!flags->dryrun && (flags->replicate || flags->doall ||
	    flags->props || flags->backup || flags->holds)) {
		/*
		 * write final end record.  NB: want to do this even if
		 * there was some error, because it might not be totally
		 * failed.
		 */
		err = send_conclusion_record(outfd, NULL);
		if (err != 0)
			return (zfs_standard_error(zhp->zfs_hdl, err, errbuf));
	}

	return (err || sdd.err);

stderr_out:
	err = zfs_standard_error(zhp->zfs_hdl, err, errbuf);
err_out:
	fsavl_destroy(fsavl);
	nvlist_free(fss);
	fnvlist_free(sdd.snapholds);

	if (sdd.cleanup_fd != -1)
		VERIFY(0 == close(sdd.cleanup_fd));
	if (tid != 0) {
		(void) pthread_cancel(tid);
		(void) close(pipefd[0]);
		(void) pthread_join(tid, NULL);
	}
	return (err);
}

static int
get_dedup_fd(zfs_handle_t *zhp, dedup_arg_t *dda, int fd, pthread_t *tid,
    int *outfd)
{
	int pipefd[2];
	char errbuf[1024];
	int err;
	(void) snprintf(errbuf, sizeof (errbuf), dgettext(TEXT_DOMAIN,
	    "warning: cannot send '%s'"), zhp->zfs_name);
	if ((err = socketpair(AF_UNIX, SOCK_STREAM, 0, pipefd)) != 0) {
		zfs_error_aux(zhp->zfs_hdl, strerror(errno));
		return (zfs_error(zhp->zfs_hdl, EZFS_PIPEFAILED,
		    errbuf));
	}
	dda->outputfd = fd;
	dda->inputfd = pipefd[1];
	dda->dedup_hdl = zhp->zfs_hdl;
	if ((err = pthread_create(tid, NULL, cksummer, dda)) != 0) {
		(void) close(pipefd[0]);
		(void) close(pipefd[1]);
		zfs_error_aux(zhp->zfs_hdl, strerror(err));
		return (zfs_error(zhp->zfs_hdl, EZFS_THREADCREATEFAILED,
		    errbuf));
	}
	*outfd = pipefd[0];
	return (0);
}

zfs_handle_t *
name_to_dir_handle(libzfs_handle_t *hdl, const char *snapname)
{
	char dirname[ZFS_MAX_DATASET_NAME_LEN];
	(void) strlcpy(dirname, snapname, ZFS_MAX_DATASET_NAME_LEN);
	char *c = strchr(dirname, '@');
	if (c != NULL)
		*c = '\0';
	return (zfs_open(hdl, dirname, ZFS_TYPE_DATASET));
}

/*
 * Returns B_TRUE if earlier is an earlier snapshot in later's timeline; either
 * an earlier snapshot in the same filesystem, or a snapshot before later's
 * origin, or it's origin's origin, etc.
 */
static boolean_t
snapshot_is_before(zfs_handle_t *earlier, zfs_handle_t *later)
{
	boolean_t ret;
	uint64_t later_txg =
	    (later->zfs_type == ZFS_TYPE_FILESYSTEM ||
	    later->zfs_type == ZFS_TYPE_VOLUME ?
	    UINT64_MAX : zfs_prop_get_int(later, ZFS_PROP_CREATETXG));
	uint64_t earlier_txg = zfs_prop_get_int(earlier, ZFS_PROP_CREATETXG);

	if (earlier_txg >= later_txg)
		return (B_FALSE);

	zfs_handle_t *earlier_dir = name_to_dir_handle(earlier->zfs_hdl,
	    earlier->zfs_name);
	zfs_handle_t *later_dir = name_to_dir_handle(later->zfs_hdl,
	    later->zfs_name);

	if (strcmp(earlier_dir->zfs_name, later_dir->zfs_name) == 0) {
		zfs_close(earlier_dir);
		zfs_close(later_dir);
		return (B_TRUE);
	}

	char clonename[ZFS_MAX_DATASET_NAME_LEN];
	if (zfs_prop_get(later_dir, ZFS_PROP_ORIGIN, clonename,
	    ZFS_MAX_DATASET_NAME_LEN, NULL, NULL, 0, B_TRUE) != 0) {
		zfs_close(earlier_dir);
		zfs_close(later_dir);
		return (B_FALSE);
	}

	zfs_handle_t *origin = zfs_open(earlier->zfs_hdl, clonename,
	    ZFS_TYPE_DATASET);
	uint64_t origin_txg = zfs_prop_get_int(origin, ZFS_PROP_CREATETXG);

	/*
	 * If "earlier" is exactly the origin, then
	 * snapshot_is_before(earlier, origin) will return false (because
	 * they're the same).
	 */
	if (origin_txg == earlier_txg &&
	    strcmp(origin->zfs_name, earlier->zfs_name) == 0) {
		zfs_close(earlier_dir);
		zfs_close(later_dir);
		zfs_close(origin);
		return (B_TRUE);
	}
	zfs_close(earlier_dir);
	zfs_close(later_dir);

	ret = snapshot_is_before(earlier, origin);
	zfs_close(origin);
	return (ret);
}

/*
 * The "zhp" argument is the handle of the dataset to send (typically a
 * snapshot).  The "from" argument is the full name of the snapshot or
 * bookmark that is the incremental source.
 */
int
zfs_send_one(zfs_handle_t *zhp, const char *from, int fd, sendflags_t *flags,
    const char *redactbook)
{
	int err;
	libzfs_handle_t *hdl = zhp->zfs_hdl;
	int orig_fd = fd;
	pthread_t ddtid, ptid;
	progress_arg_t pa = { 0 };
	dedup_arg_t dda = { 0 };

	char errbuf[1024];
	(void) snprintf(errbuf, sizeof (errbuf), dgettext(TEXT_DOMAIN,
	    "warning: cannot send '%s'"), zhp->zfs_name);

	if (from != NULL && strchr(from, '@')) {
		zfs_handle_t *from_zhp = zfs_open(hdl, from,
		    ZFS_TYPE_DATASET);
		if (!snapshot_is_before(from_zhp, zhp)) {
			zfs_close(from_zhp);
			zfs_error_aux(hdl, dgettext(TEXT_DOMAIN,
			    "not an earlier snapshot from the same fs"));
			return (zfs_error(hdl, EZFS_CROSSTARGET, errbuf));
		}
		zfs_close(from_zhp);
	}

	/*
	 * Send fs properties
	 */
	if (flags->props || flags->holds || flags->backup) {
		/*
		 * Note: the header generated by send_prelim_records()
		 * assumes that the incremental source is in the same
		 * filesystem/volume as the target (which is a requirement
		 * when doing "zfs send -R").  But that isn't always the
		 * case here (e.g. send from snap in origin, or send from
		 * bookmark).  We pass from=NULL, which will omit this
		 * information from the prelim records; it isn't used
		 * when receiving this type of stream.
		 */
		err = send_prelim_records(zhp, NULL, fd, B_TRUE, B_FALSE,
		    flags->verbosity > 0, flags->dryrun, flags->raw,
		    flags->replicate, flags->backup, flags->holds,
		    flags->props, flags->doall, NULL, NULL);
		if (err != 0)
			return (err);
	}

	/*
	 * Perform size estimate if verbose was specified.
	 */
	if (flags->verbosity != 0) {
		err = estimate_size(zhp, from, fd, flags, 0, 0, 0, redactbook,
		    errbuf);
		if (err != 0)
			return (err);
	}

	if (flags->dryrun)
		return (0);

	/*
	 * If deduplication is requested, spawn a thread that will deduplicate
	 * the data coming out of the kernel.
	 */
	if (flags->dedup) {
		err = get_dedup_fd(zhp, &dda, fd, &ddtid, &fd);
		if (err != 0)
			return (err);
	}

	/*
	 * If progress reporting is requested, spawn a new thread to poll
	 * ZFS_IOC_SEND_PROGRESS at a regular interval.
	 */
	if (flags->progress) {
		pa.pa_zhp = zhp;
		pa.pa_fd = fd;
		pa.pa_parsable = flags->parsable;
		pa.pa_estimate = B_FALSE;
		pa.pa_verbosity = flags->verbosity;

		err = pthread_create(&ptid, NULL,
		    send_progress_thread, &pa);
		if (err != 0) {
			zfs_error_aux(zhp->zfs_hdl, strerror(errno));
			if (flags->dedup) {
				(void) pthread_cancel(ddtid);
				(void) close(fd);
				(void) pthread_join(ddtid, NULL);
			}
			return (zfs_error(zhp->zfs_hdl,
			    EZFS_THREADCREATEFAILED, errbuf));
		}
	}

	err = lzc_send_redacted(zhp->zfs_name, from, fd,
	    lzc_flags_from_sendflags(flags), redactbook);

	if (flags->progress) {
		void *status = NULL;
		if (err != 0)
			(void) pthread_cancel(ptid);
		(void) pthread_join(ptid, &status);
		int error = (int)(uintptr_t)status;
		if (error != 0 && status != PTHREAD_CANCELED) {
			char errbuf[1024];
			(void) snprintf(errbuf, sizeof (errbuf),
			    dgettext(TEXT_DOMAIN, "progress thread exited "
			    "nonzero"));
			return (zfs_standard_error(hdl, error, errbuf));
		}
	}
	if (flags->dedup) {
		if (err != 0)
			(void) pthread_cancel(ddtid);
		(void) close(fd);
		(void) pthread_join(ddtid, NULL);
	}

	if (flags->props || flags->holds || flags->backup) {
		/* Write the final end record. */
		err = send_conclusion_record(orig_fd, NULL);
		if (err != 0)
			return (zfs_standard_error(hdl, err, errbuf));
	}
	if (err != 0) {
		switch (errno) {
		case EXDEV:
			zfs_error_aux(hdl, dgettext(TEXT_DOMAIN,
			    "not an earlier snapshot from the same fs"));
			return (zfs_error(hdl, EZFS_CROSSTARGET, errbuf));

		case ENOENT:
		case ESRCH:
			if (lzc_exists(zhp->zfs_name)) {
				zfs_error_aux(hdl, dgettext(TEXT_DOMAIN,
				    "incremental source (%s) does not exist"),
				    from);
			}
			return (zfs_error(hdl, EZFS_NOENT, errbuf));

		case EACCES:
			zfs_error_aux(hdl, dgettext(TEXT_DOMAIN,
			    "dataset key must be loaded"));
			return (zfs_error(hdl, EZFS_CRYPTOFAILED, errbuf));

		case EBUSY:
			zfs_error_aux(hdl, dgettext(TEXT_DOMAIN,
			    "target is busy; if a filesystem, "
			    "it must not be mounted"));
			return (zfs_error(hdl, EZFS_BUSY, errbuf));

		case EDQUOT:
		case EFBIG:
		case EIO:
		case ENOLINK:
		case ENOSPC:
		case ENOSTR:
		case ENXIO:
		case EPIPE:
		case ERANGE:
		case EFAULT:
		case EROFS:
			zfs_error_aux(hdl, strerror(errno));
			return (zfs_error(hdl, EZFS_BADBACKUP, errbuf));

		default:
			return (zfs_standard_error(hdl, errno, errbuf));
		}
	}
	return (err != 0);
}

/*
 * Routines specific to "zfs recv"
 */

static int
recv_read(libzfs_handle_t *hdl, int fd, void *buf, int ilen,
    boolean_t byteswap, zio_cksum_t *zc)
{
	char *cp = buf;
	int rv;
	int len = ilen;

	assert(ilen <= SPA_MAXBLOCKSIZE);

	do {
		rv = read(fd, cp, len);
		cp += rv;
		len -= rv;
	} while (rv > 0);

	if (rv < 0 || len != 0) {
		zfs_error_aux(hdl, dgettext(TEXT_DOMAIN,
		    "failed to read from stream"));
		return (zfs_error(hdl, EZFS_BADSTREAM, dgettext(TEXT_DOMAIN,
		    "cannot receive")));
	}

	if (zc) {
		if (byteswap)
			fletcher_4_incremental_byteswap(buf, ilen, zc);
		else
			fletcher_4_incremental_native(buf, ilen, zc);
	}
	return (0);
}

static int
recv_read_nvlist(libzfs_handle_t *hdl, int fd, int len, nvlist_t **nvp,
    boolean_t byteswap, zio_cksum_t *zc)
{
	char *buf;
	int err;

	buf = zfs_alloc(hdl, len);
	if (buf == NULL)
		return (ENOMEM);

	err = recv_read(hdl, fd, buf, len, byteswap, zc);
	if (err != 0) {
		free(buf);
		return (err);
	}

	err = nvlist_unpack(buf, len, nvp, 0);
	free(buf);
	if (err != 0) {
		zfs_error_aux(hdl, dgettext(TEXT_DOMAIN, "invalid "
		    "stream (malformed nvlist)"));
		return (EINVAL);
	}
	return (0);
}

/*
 * Returns the grand origin (origin of origin of origin...) of a given handle.
 * If this dataset is not a clone, it simply returns a copy of the original
 * handle.
 */
static zfs_handle_t *
recv_open_grand_origin(zfs_handle_t *zhp)
{
	char origin[ZFS_MAX_DATASET_NAME_LEN];
	zprop_source_t src;
	zfs_handle_t *ozhp = zfs_handle_dup(zhp);

	while (ozhp != NULL) {
		if (zfs_prop_get(ozhp, ZFS_PROP_ORIGIN, origin,
		    sizeof (origin), &src, NULL, 0, B_FALSE) != 0)
			break;

		(void) zfs_close(ozhp);
		ozhp = zfs_open(zhp->zfs_hdl, origin, ZFS_TYPE_FILESYSTEM);
	}

	return (ozhp);
}

static int
recv_rename_impl(zfs_handle_t *zhp, const char *name, const char *newname)
{
	int err;
	zfs_handle_t *ozhp = NULL;

	/*
	 * Attempt to rename the dataset. If it fails with EACCES we have
	 * attempted to rename the dataset outside of its encryption root.
	 * Force the dataset to become an encryption root and try again.
	 */
	err = lzc_rename(name, newname);
	if (err == EACCES) {
		ozhp = recv_open_grand_origin(zhp);
		if (ozhp == NULL) {
			err = ENOENT;
			goto out;
		}

		err = lzc_change_key(ozhp->zfs_name, DCP_CMD_FORCE_NEW_KEY,
		    NULL, NULL, 0);
		if (err != 0)
			goto out;

		err = lzc_rename(name, newname);
	}

out:
	if (ozhp != NULL)
		zfs_close(ozhp);
	return (err);
}

static int
recv_rename(libzfs_handle_t *hdl, const char *name, const char *tryname,
    int baselen, char *newname, recvflags_t *flags)
{
	static int seq;
	int err;
	prop_changelist_t *clp = NULL;
	zfs_handle_t *zhp = NULL;

	zhp = zfs_open(hdl, name, ZFS_TYPE_DATASET);
	if (zhp == NULL) {
		err = -1;
		goto out;
	}
	clp = changelist_gather(zhp, ZFS_PROP_NAME, 0,
	    flags->force ? MS_FORCE : 0);
	if (clp == NULL) {
		err = -1;
		goto out;
	}
	err = changelist_prefix(clp);
	if (err)
		goto out;

	if (tryname) {
		(void) strcpy(newname, tryname);
		if (flags->verbose) {
			(void) printf("attempting rename %s to %s\n",
			    name, newname);
		}
		err = recv_rename_impl(zhp, name, newname);
		if (err == 0)
			changelist_rename(clp, name, tryname);
	} else {
		err = ENOENT;
	}

	if (err != 0 && strncmp(name + baselen, "recv-", 5) != 0) {
		seq++;

		(void) snprintf(newname, ZFS_MAX_DATASET_NAME_LEN,
		    "%.*srecv-%u-%u", baselen, name, getpid(), seq);

		if (flags->verbose) {
			(void) printf("failed - trying rename %s to %s\n",
			    name, newname);
		}
		err = recv_rename_impl(zhp, name, newname);
		if (err == 0)
			changelist_rename(clp, name, newname);
		if (err && flags->verbose) {
			(void) printf("failed (%u) - "
			    "will try again on next pass\n", errno);
		}
		err = EAGAIN;
	} else if (flags->verbose) {
		if (err == 0)
			(void) printf("success\n");
		else
			(void) printf("failed (%u)\n", errno);
	}

	(void) changelist_postfix(clp);

out:
	if (clp != NULL)
		changelist_free(clp);
	if (zhp != NULL)
		zfs_close(zhp);

	return (err);
}

static int
recv_promote(libzfs_handle_t *hdl, const char *fsname,
    const char *origin_fsname, recvflags_t *flags)
{
	int err;
	zfs_cmd_t zc = {"\0"};
	zfs_handle_t *zhp = NULL, *ozhp = NULL;

	if (flags->verbose)
		(void) printf("promoting %s\n", fsname);

	(void) strlcpy(zc.zc_value, origin_fsname, sizeof (zc.zc_value));
	(void) strlcpy(zc.zc_name, fsname, sizeof (zc.zc_name));

	/*
	 * Attempt to promote the dataset. If it fails with EACCES the
	 * promotion would cause this dataset to leave its encryption root.
	 * Force the origin to become an encryption root and try again.
	 */
	err = zfs_ioctl(hdl, ZFS_IOC_PROMOTE, &zc);
	if (err == EACCES) {
		zhp = zfs_open(hdl, fsname, ZFS_TYPE_DATASET);
		if (zhp == NULL) {
			err = -1;
			goto out;
		}

		ozhp = recv_open_grand_origin(zhp);
		if (ozhp == NULL) {
			err = -1;
			goto out;
		}

		err = lzc_change_key(ozhp->zfs_name, DCP_CMD_FORCE_NEW_KEY,
		    NULL, NULL, 0);
		if (err != 0)
			goto out;

		err = zfs_ioctl(hdl, ZFS_IOC_PROMOTE, &zc);
	}

out:
	if (zhp != NULL)
		zfs_close(zhp);
	if (ozhp != NULL)
		zfs_close(ozhp);

	return (err);
}

static int
recv_destroy(libzfs_handle_t *hdl, const char *name, int baselen,
    char *newname, recvflags_t *flags)
{
	int err = 0;
	prop_changelist_t *clp;
	zfs_handle_t *zhp;
	boolean_t defer = B_FALSE;
	int spa_version;

	zhp = zfs_open(hdl, name, ZFS_TYPE_DATASET);
	if (zhp == NULL)
		return (-1);
	clp = changelist_gather(zhp, ZFS_PROP_NAME, 0,
	    flags->force ? MS_FORCE : 0);
	if (zfs_get_type(zhp) == ZFS_TYPE_SNAPSHOT &&
	    zfs_spa_version(zhp, &spa_version) == 0 &&
	    spa_version >= SPA_VERSION_USERREFS)
		defer = B_TRUE;
	zfs_close(zhp);
	if (clp == NULL)
		return (-1);
	err = changelist_prefix(clp);
	if (err)
		return (err);

	if (flags->verbose)
		(void) printf("attempting destroy %s\n", name);
	if (zhp->zfs_type == ZFS_TYPE_SNAPSHOT) {
		nvlist_t *nv = fnvlist_alloc();
		fnvlist_add_boolean(nv, name);
		err = lzc_destroy_snaps(nv, defer, NULL);
		fnvlist_free(nv);
	} else {
		err = lzc_destroy(name);
	}
	if (err == 0) {
		if (flags->verbose)
			(void) printf("success\n");
		changelist_remove(clp, name);
	}

	(void) changelist_postfix(clp);
	changelist_free(clp);

	/*
	 * Deferred destroy might destroy the snapshot or only mark it to be
	 * destroyed later, and it returns success in either case.
	 */
	if (err != 0 || (defer && zfs_dataset_exists(hdl, name,
	    ZFS_TYPE_SNAPSHOT))) {
		err = recv_rename(hdl, name, NULL, baselen, newname, flags);
	}

	return (err);
}

typedef struct guid_to_name_data {
	uint64_t guid;
	boolean_t bookmark_ok;
	char *name;
	char *skip;
	uint64_t *redact_snap_guids;
	uint64_t num_redact_snaps;
} guid_to_name_data_t;

boolean_t
redact_snaps_match(zfs_handle_t *zhp, guid_to_name_data_t *gtnd)
{
	uint64_t *bmark_snaps;
	uint_t bmark_num_snaps;
	nvlist_t *nvl;
	if (zhp->zfs_type != ZFS_TYPE_BOOKMARK)
		return (B_FALSE);

	nvl = fnvlist_lookup_nvlist(zhp->zfs_props,
	    zfs_prop_to_name(ZFS_PROP_REDACT_SNAPS));
	bmark_snaps = fnvlist_lookup_uint64_array(nvl, ZPROP_VALUE,
	    &bmark_num_snaps);
	if (bmark_num_snaps != gtnd->num_redact_snaps)
		return (B_FALSE);
	int i = 0;
	for (; i < bmark_num_snaps; i++) {
		int j = 0;
		for (; j < bmark_num_snaps; j++) {
			if (bmark_snaps[i] == gtnd->redact_snap_guids[j])
				break;
		}
		if (j == bmark_num_snaps)
			break;
	}
	return (i == bmark_num_snaps);
}

static int
guid_to_name_cb(zfs_handle_t *zhp, void *arg)
{
	guid_to_name_data_t *gtnd = arg;
	const char *slash;
	int err;

	if (gtnd->skip != NULL &&
	    (slash = strrchr(zhp->zfs_name, '/')) != NULL &&
	    strcmp(slash + 1, gtnd->skip) == 0) {
		zfs_close(zhp);
		return (0);
	}

	if (zfs_prop_get_int(zhp, ZFS_PROP_GUID) == gtnd->guid &&
	    (gtnd->num_redact_snaps == -1 || redact_snaps_match(zhp, gtnd))) {
		(void) strcpy(gtnd->name, zhp->zfs_name);
		zfs_close(zhp);
		return (EEXIST);
	}

	err = zfs_iter_children(zhp, guid_to_name_cb, gtnd);
	if (err != EEXIST && gtnd->bookmark_ok)
		err = zfs_iter_bookmarks(zhp, guid_to_name_cb, gtnd);
	zfs_close(zhp);
	return (err);
}

/*
 * Attempt to find the local dataset associated with this guid.  In the case of
 * multiple matches, we attempt to find the "best" match by searching
 * progressively larger portions of the hierarchy.  This allows one to send a
 * tree of datasets individually and guarantee that we will find the source
 * guid within that hierarchy, even if there are multiple matches elsewhere.
 *
 * If num_redact_snaps is not -1, we attempt to find a redaction bookmark with
 * the specified number of redaction snapshots.  If num_redact_snaps isn't 0 or
 * -1, then redact_snap_guids will be an array of the guids of the snapshots the
 * redaction bookmark was created with.  If num_redact_snaps is -1, then we will
 * attempt to find a snapshot or bookmark (if bookmark_ok is passed) with the
 * given guid.  Note that a redaction bookmark can be returned if
 * num_redact_snaps == -1.
 */
static int
guid_to_name_redact_snaps(libzfs_handle_t *hdl, const char *parent,
    uint64_t guid, boolean_t bookmark_ok, uint64_t *redact_snap_guids,
    uint64_t num_redact_snaps, char *name)
{
	char pname[ZFS_MAX_DATASET_NAME_LEN];
	guid_to_name_data_t gtnd;

	gtnd.guid = guid;
	gtnd.bookmark_ok = bookmark_ok;
	gtnd.name = name;
	gtnd.skip = NULL;
	gtnd.redact_snap_guids = redact_snap_guids;
	gtnd.num_redact_snaps = num_redact_snaps;

	/*
	 * Search progressively larger portions of the hierarchy, starting
	 * with the filesystem specified by 'parent'.  This will
	 * select the "most local" version of the origin snapshot in the case
	 * that there are multiple matching snapshots in the system.
	 */
	(void) strlcpy(pname, parent, sizeof (pname));
	char *cp = strrchr(pname, '@');
	if (cp == NULL)
		cp = strchr(pname, '\0');
	for (; cp != NULL; cp = strrchr(pname, '/')) {
		/* Chop off the last component and open the parent */
		*cp = '\0';
		zfs_handle_t *zhp = make_dataset_handle(hdl, pname);

		if (zhp == NULL)
			continue;
		int err = guid_to_name_cb(zfs_handle_dup(zhp), &gtnd);
		if (err != EEXIST)
			err = zfs_iter_children(zhp, guid_to_name_cb, &gtnd);
		if (err != EEXIST && bookmark_ok)
			err = zfs_iter_bookmarks(zhp, guid_to_name_cb, &gtnd);
		zfs_close(zhp);
		if (err == EEXIST)
			return (0);

		/*
		 * Remember the last portion of the dataset so we skip it next
		 * time through (as we've already searched that portion of the
		 * hierarchy).
		 */
		gtnd.skip = strrchr(pname, '/') + 1;
	}

	return (ENOENT);
}

static int
guid_to_name(libzfs_handle_t *hdl, const char *parent, uint64_t guid,
    boolean_t bookmark_ok, char *name)
{
	return (guid_to_name_redact_snaps(hdl, parent, guid, bookmark_ok, NULL,
	    -1, name));
}

/*
 * Return +1 if guid1 is before guid2, 0 if they are the same, and -1 if
 * guid1 is after guid2.
 */
static int
created_before(libzfs_handle_t *hdl, avl_tree_t *avl,
    uint64_t guid1, uint64_t guid2)
{
	nvlist_t *nvfs;
	char *fsname = NULL, *snapname = NULL;
	char buf[ZFS_MAX_DATASET_NAME_LEN];
	int rv;
	zfs_handle_t *guid1hdl, *guid2hdl;
	uint64_t create1, create2;

	if (guid2 == 0)
		return (0);
	if (guid1 == 0)
		return (1);

	nvfs = fsavl_find(avl, guid1, &snapname);
	VERIFY(0 == nvlist_lookup_string(nvfs, "name", &fsname));
	(void) snprintf(buf, sizeof (buf), "%s@%s", fsname, snapname);
	guid1hdl = zfs_open(hdl, buf, ZFS_TYPE_SNAPSHOT);
	if (guid1hdl == NULL)
		return (-1);

	nvfs = fsavl_find(avl, guid2, &snapname);
	VERIFY(0 == nvlist_lookup_string(nvfs, "name", &fsname));
	(void) snprintf(buf, sizeof (buf), "%s@%s", fsname, snapname);
	guid2hdl = zfs_open(hdl, buf, ZFS_TYPE_SNAPSHOT);
	if (guid2hdl == NULL) {
		zfs_close(guid1hdl);
		return (-1);
	}

	create1 = zfs_prop_get_int(guid1hdl, ZFS_PROP_CREATETXG);
	create2 = zfs_prop_get_int(guid2hdl, ZFS_PROP_CREATETXG);

	if (create1 < create2)
		rv = -1;
	else if (create1 > create2)
		rv = +1;
	else
		rv = 0;

	zfs_close(guid1hdl);
	zfs_close(guid2hdl);

	return (rv);
}

/*
 * This function reestablishes the heirarchy of encryption roots after a
 * recursive incremental receive has completed. This must be done after the
 * second call to recv_incremental_replication() has renamed and promoted all
 * sent datasets to their final locations in the dataset heriarchy.
 */
static int
recv_fix_encryption_heirarchy(libzfs_handle_t *hdl, const char *destname,
    nvlist_t *stream_nv, avl_tree_t *stream_avl)
{
	int err;
	nvpair_t *fselem = NULL;
	nvlist_t *stream_fss;
	char *cp;
	char top_zfs[ZFS_MAX_DATASET_NAME_LEN];

	(void) strcpy(top_zfs, destname);
	cp = strrchr(top_zfs, '@');
	if (cp != NULL)
		*cp = '\0';

	VERIFY(0 == nvlist_lookup_nvlist(stream_nv, "fss", &stream_fss));

	while ((fselem = nvlist_next_nvpair(stream_fss, fselem)) != NULL) {
		zfs_handle_t *zhp = NULL;
		uint64_t crypt;
		nvlist_t *snaps, *props, *stream_nvfs = NULL;
		nvpair_t *snapel = NULL;
		boolean_t is_encroot, is_clone, stream_encroot;
		char *cp;
		char *stream_keylocation = NULL;
		char keylocation[MAXNAMELEN];
		char fsname[ZFS_MAX_DATASET_NAME_LEN];

		keylocation[0] = '\0';
		VERIFY(0 == nvpair_value_nvlist(fselem, &stream_nvfs));
		VERIFY(0 == nvlist_lookup_nvlist(stream_nvfs, "snaps", &snaps));
		VERIFY(0 == nvlist_lookup_nvlist(stream_nvfs, "props", &props));
		stream_encroot = nvlist_exists(stream_nvfs, "is_encroot");

		/* find a snapshot from the stream that exists locally */
		err = ENOENT;
		while ((snapel = nvlist_next_nvpair(snaps, snapel)) != NULL) {
			uint64_t guid;

			VERIFY(0 == nvpair_value_uint64(snapel, &guid));
			err = guid_to_name(hdl, destname, guid, B_FALSE,
			    fsname);
			if (err == 0)
				break;
		}

		if (err != 0)
			continue;

		cp = strchr(fsname, '@');
		if (cp != NULL)
			*cp = '\0';

		zhp = zfs_open(hdl, fsname, ZFS_TYPE_DATASET);
		if (zhp == NULL) {
			err = ENOENT;
			goto error;
		}

		crypt = zfs_prop_get_int(zhp, ZFS_PROP_ENCRYPTION);
		is_clone = zhp->zfs_dmustats.dds_origin[0] != '\0';
		(void) zfs_crypto_get_encryption_root(zhp, &is_encroot, NULL);

		/* we don't need to do anything for unencrypted filesystems */
		if (crypt == ZIO_CRYPT_OFF) {
			zfs_close(zhp);
			continue;
		}

		/*
		 * If the dataset is flagged as an encryption root, was not
		 * received as a clone and is not currently an encryption root,
		 * force it to become one. Fixup the keylocation if necessary.
		 */
		if (stream_encroot) {
			if (!is_clone && !is_encroot) {
				err = lzc_change_key(fsname,
				    DCP_CMD_FORCE_NEW_KEY, NULL, NULL, 0);
				if (err != 0) {
					zfs_close(zhp);
					goto error;
				}
			}

			VERIFY(0 == nvlist_lookup_string(props,
			    zfs_prop_to_name(ZFS_PROP_KEYLOCATION),
			    &stream_keylocation));

			/*
			 * Refresh the properties in case the call to
			 * lzc_change_key() changed the value.
			 */
			zfs_refresh_properties(zhp);
			err = zfs_prop_get(zhp, ZFS_PROP_KEYLOCATION,
			    keylocation, sizeof (keylocation), NULL, NULL,
			    0, B_TRUE);
			if (err != 0) {
				zfs_close(zhp);
				goto error;
			}

			if (strcmp(keylocation, stream_keylocation) != 0) {
				err = zfs_prop_set(zhp,
				    zfs_prop_to_name(ZFS_PROP_KEYLOCATION),
				    stream_keylocation);
				if (err != 0) {
					zfs_close(zhp);
					goto error;
				}
			}
		}

		/*
		 * If the dataset is not flagged as an encryption root and is
		 * currently an encryption root, force it to inherit from its
		 * parent. The root of a raw send should never be
		 * force-inherited.
		 */
		if (!stream_encroot && is_encroot &&
		    strcmp(top_zfs, fsname) != 0) {
			err = lzc_change_key(fsname, DCP_CMD_FORCE_INHERIT,
			    NULL, NULL, 0);
			if (err != 0) {
				zfs_close(zhp);
				goto error;
			}
		}

		zfs_close(zhp);
	}

	return (0);

error:
	return (err);
}

static int
recv_incremental_replication(libzfs_handle_t *hdl, const char *tofs,
    recvflags_t *flags, nvlist_t *stream_nv, avl_tree_t *stream_avl,
    nvlist_t *renamed)
{
	nvlist_t *local_nv, *deleted = NULL;
	avl_tree_t *local_avl;
	nvpair_t *fselem, *nextfselem;
	char *fromsnap;
	char newname[ZFS_MAX_DATASET_NAME_LEN];
	char guidname[32];
	int error;
	boolean_t needagain, progress, recursive;
	char *s1, *s2;

	VERIFY(0 == nvlist_lookup_string(stream_nv, "fromsnap", &fromsnap));

	recursive = (nvlist_lookup_boolean(stream_nv, "not_recursive") ==
	    ENOENT);

	if (flags->dryrun)
		return (0);

again:
	needagain = progress = B_FALSE;

	VERIFY(0 == nvlist_alloc(&deleted, NV_UNIQUE_NAME, 0));

	if ((error = gather_nvlist(hdl, tofs, fromsnap, NULL,
	    recursive, B_TRUE, B_FALSE, recursive, B_FALSE, B_FALSE,
	    B_FALSE, B_TRUE, &local_nv, &local_avl)) != 0)
		return (error);

	/*
	 * Process deletes and renames
	 */
	for (fselem = nvlist_next_nvpair(local_nv, NULL);
	    fselem; fselem = nextfselem) {
		nvlist_t *nvfs, *snaps;
		nvlist_t *stream_nvfs = NULL;
		nvpair_t *snapelem, *nextsnapelem;
		uint64_t fromguid = 0;
		uint64_t originguid = 0;
		uint64_t stream_originguid = 0;
		uint64_t parent_fromsnap_guid, stream_parent_fromsnap_guid;
		char *fsname, *stream_fsname;

		nextfselem = nvlist_next_nvpair(local_nv, fselem);

		VERIFY(0 == nvpair_value_nvlist(fselem, &nvfs));
		VERIFY(0 == nvlist_lookup_nvlist(nvfs, "snaps", &snaps));
		VERIFY(0 == nvlist_lookup_string(nvfs, "name", &fsname));
		VERIFY(0 == nvlist_lookup_uint64(nvfs, "parentfromsnap",
		    &parent_fromsnap_guid));
		(void) nvlist_lookup_uint64(nvfs, "origin", &originguid);

		/*
		 * First find the stream's fs, so we can check for
		 * a different origin (due to "zfs promote")
		 */
		for (snapelem = nvlist_next_nvpair(snaps, NULL);
		    snapelem; snapelem = nvlist_next_nvpair(snaps, snapelem)) {
			uint64_t thisguid;

			VERIFY(0 == nvpair_value_uint64(snapelem, &thisguid));
			stream_nvfs = fsavl_find(stream_avl, thisguid, NULL);

			if (stream_nvfs != NULL)
				break;
		}

		/* check for promote */
		(void) nvlist_lookup_uint64(stream_nvfs, "origin",
		    &stream_originguid);
		if (stream_nvfs && originguid != stream_originguid) {
			switch (created_before(hdl, local_avl,
			    stream_originguid, originguid)) {
			case 1: {
				/* promote it! */
				nvlist_t *origin_nvfs;
				char *origin_fsname;

				origin_nvfs = fsavl_find(local_avl, originguid,
				    NULL);
				VERIFY(0 == nvlist_lookup_string(origin_nvfs,
				    "name", &origin_fsname));
				error = recv_promote(hdl, fsname, origin_fsname,
				    flags);
				if (error == 0)
					progress = B_TRUE;
				break;
			}
			default:
				break;
			case -1:
				fsavl_destroy(local_avl);
				nvlist_free(local_nv);
				return (-1);
			}
			/*
			 * We had/have the wrong origin, therefore our
			 * list of snapshots is wrong.  Need to handle
			 * them on the next pass.
			 */
			needagain = B_TRUE;
			continue;
		}

		for (snapelem = nvlist_next_nvpair(snaps, NULL);
		    snapelem; snapelem = nextsnapelem) {
			uint64_t thisguid;
			char *stream_snapname;
			nvlist_t *found, *props;

			nextsnapelem = nvlist_next_nvpair(snaps, snapelem);

			VERIFY(0 == nvpair_value_uint64(snapelem, &thisguid));
			found = fsavl_find(stream_avl, thisguid,
			    &stream_snapname);

			/* check for delete */
			if (found == NULL) {
				char name[ZFS_MAX_DATASET_NAME_LEN];

				if (!flags->force)
					continue;

				(void) snprintf(name, sizeof (name), "%s@%s",
				    fsname, nvpair_name(snapelem));

				error = recv_destroy(hdl, name,
				    strlen(fsname)+1, newname, flags);
				if (error)
					needagain = B_TRUE;
				else
					progress = B_TRUE;
				sprintf(guidname, "%llu",
				    (u_longlong_t)thisguid);
				nvlist_add_boolean(deleted, guidname);
				continue;
			}

			stream_nvfs = found;

			if (0 == nvlist_lookup_nvlist(stream_nvfs, "snapprops",
			    &props) && 0 == nvlist_lookup_nvlist(props,
			    stream_snapname, &props)) {
				zfs_cmd_t zc = {"\0"};

				zc.zc_cookie = B_TRUE; /* received */
				(void) snprintf(zc.zc_name, sizeof (zc.zc_name),
				    "%s@%s", fsname, nvpair_name(snapelem));
				if (zcmd_write_src_nvlist(hdl, &zc,
				    props) == 0) {
					(void) zfs_ioctl(hdl,
					    ZFS_IOC_SET_PROP, &zc);
					zcmd_free_nvlists(&zc);
				}
			}

			/* check for different snapname */
			if (strcmp(nvpair_name(snapelem),
			    stream_snapname) != 0) {
				char name[ZFS_MAX_DATASET_NAME_LEN];
				char tryname[ZFS_MAX_DATASET_NAME_LEN];

				(void) snprintf(name, sizeof (name), "%s@%s",
				    fsname, nvpair_name(snapelem));
				(void) snprintf(tryname, sizeof (name), "%s@%s",
				    fsname, stream_snapname);

				error = recv_rename(hdl, name, tryname,
				    strlen(fsname)+1, newname, flags);
				if (error)
					needagain = B_TRUE;
				else
					progress = B_TRUE;
			}

			if (strcmp(stream_snapname, fromsnap) == 0)
				fromguid = thisguid;
		}

		/* check for delete */
		if (stream_nvfs == NULL) {
			if (!flags->force)
				continue;

			error = recv_destroy(hdl, fsname, strlen(tofs)+1,
			    newname, flags);
			if (error)
				needagain = B_TRUE;
			else
				progress = B_TRUE;
			sprintf(guidname, "%llu",
			    (u_longlong_t)parent_fromsnap_guid);
			nvlist_add_boolean(deleted, guidname);
			continue;
		}

		if (fromguid == 0) {
			if (flags->verbose) {
				(void) printf("local fs %s does not have "
				    "fromsnap (%s in stream); must have "
				    "been deleted locally; ignoring\n",
				    fsname, fromsnap);
			}
			continue;
		}

		VERIFY(0 == nvlist_lookup_string(stream_nvfs,
		    "name", &stream_fsname));
		VERIFY(0 == nvlist_lookup_uint64(stream_nvfs,
		    "parentfromsnap", &stream_parent_fromsnap_guid));

		s1 = strrchr(fsname, '/');
		s2 = strrchr(stream_fsname, '/');

		/*
		 * Check if we're going to rename based on parent guid change
		 * and the current parent guid was also deleted. If it was then
		 * rename will fail and is likely unneeded, so avoid this and
		 * force an early retry to determine the new
		 * parent_fromsnap_guid.
		 */
		if (stream_parent_fromsnap_guid != 0 &&
		    parent_fromsnap_guid != 0 &&
		    stream_parent_fromsnap_guid != parent_fromsnap_guid) {
			sprintf(guidname, "%llu",
			    (u_longlong_t)parent_fromsnap_guid);
			if (nvlist_exists(deleted, guidname)) {
				progress = B_TRUE;
				needagain = B_TRUE;
				goto doagain;
			}
		}

		/*
		 * Check for rename. If the exact receive path is specified, it
		 * does not count as a rename, but we still need to check the
		 * datasets beneath it.
		 */
		if ((stream_parent_fromsnap_guid != 0 &&
		    parent_fromsnap_guid != 0 &&
		    stream_parent_fromsnap_guid != parent_fromsnap_guid) ||
		    ((flags->isprefix || strcmp(tofs, fsname) != 0) &&
		    (s1 != NULL) && (s2 != NULL) && strcmp(s1, s2) != 0)) {
			nvlist_t *parent;
			char tryname[ZFS_MAX_DATASET_NAME_LEN];

			parent = fsavl_find(local_avl,
			    stream_parent_fromsnap_guid, NULL);
			/*
			 * NB: parent might not be found if we used the
			 * tosnap for stream_parent_fromsnap_guid,
			 * because the parent is a newly-created fs;
			 * we'll be able to rename it after we recv the
			 * new fs.
			 */
			if (parent != NULL) {
				char *pname;

				VERIFY(0 == nvlist_lookup_string(parent, "name",
				    &pname));
				(void) snprintf(tryname, sizeof (tryname),
				    "%s%s", pname, strrchr(stream_fsname, '/'));
			} else {
				tryname[0] = '\0';
				if (flags->verbose) {
					(void) printf("local fs %s new parent "
					    "not found\n", fsname);
				}
			}

			newname[0] = '\0';

			error = recv_rename(hdl, fsname, tryname,
			    strlen(tofs)+1, newname, flags);

			if (renamed != NULL && newname[0] != '\0') {
				VERIFY(0 == nvlist_add_boolean(renamed,
				    newname));
			}

			if (error)
				needagain = B_TRUE;
			else
				progress = B_TRUE;
		}
	}

doagain:
	fsavl_destroy(local_avl);
	nvlist_free(local_nv);
	nvlist_free(deleted);

	if (needagain && progress) {
		/* do another pass to fix up temporary names */
		if (flags->verbose)
			(void) printf("another pass:\n");
		goto again;
	}

	return (needagain || error != 0);
}

static int
zfs_receive_package(libzfs_handle_t *hdl, int fd, const char *destname,
    recvflags_t *flags, dmu_replay_record_t *drr, zio_cksum_t *zc,
    char **top_zfs, int cleanup_fd, uint64_t *action_handlep,
    nvlist_t *cmdprops)
{
	nvlist_t *stream_nv = NULL;
	avl_tree_t *stream_avl = NULL;
	char *fromsnap = NULL;
	char *sendsnap = NULL;
	char *cp;
	char tofs[ZFS_MAX_DATASET_NAME_LEN];
	char sendfs[ZFS_MAX_DATASET_NAME_LEN];
	char errbuf[1024];
	dmu_replay_record_t drre;
	int error;
	boolean_t anyerr = B_FALSE;
	boolean_t softerr = B_FALSE;
	boolean_t recursive, raw;

	(void) snprintf(errbuf, sizeof (errbuf), dgettext(TEXT_DOMAIN,
	    "cannot receive"));

	assert(drr->drr_type == DRR_BEGIN);
	assert(drr->drr_u.drr_begin.drr_magic == DMU_BACKUP_MAGIC);
	assert(DMU_GET_STREAM_HDRTYPE(drr->drr_u.drr_begin.drr_versioninfo) ==
	    DMU_COMPOUNDSTREAM);

	/*
	 * Read in the nvlist from the stream.
	 */
	if (drr->drr_payloadlen != 0) {
		error = recv_read_nvlist(hdl, fd, drr->drr_payloadlen,
		    &stream_nv, flags->byteswap, zc);
		if (error) {
			error = zfs_error(hdl, EZFS_BADSTREAM, errbuf);
			goto out;
		}
	}

	recursive = (nvlist_lookup_boolean(stream_nv, "not_recursive") ==
	    ENOENT);
	raw = (nvlist_lookup_boolean(stream_nv, "raw") == 0);

	if (recursive && strchr(destname, '@')) {
		zfs_error_aux(hdl, dgettext(TEXT_DOMAIN,
		    "cannot specify snapshot name for multi-snapshot stream"));
		error = zfs_error(hdl, EZFS_BADSTREAM, errbuf);
		goto out;
	}

	/*
	 * Read in the end record and verify checksum.
	 */
	if (0 != (error = recv_read(hdl, fd, &drre, sizeof (drre),
	    flags->byteswap, NULL)))
		goto out;
	if (flags->byteswap) {
		drre.drr_type = BSWAP_32(drre.drr_type);
		drre.drr_u.drr_end.drr_checksum.zc_word[0] =
		    BSWAP_64(drre.drr_u.drr_end.drr_checksum.zc_word[0]);
		drre.drr_u.drr_end.drr_checksum.zc_word[1] =
		    BSWAP_64(drre.drr_u.drr_end.drr_checksum.zc_word[1]);
		drre.drr_u.drr_end.drr_checksum.zc_word[2] =
		    BSWAP_64(drre.drr_u.drr_end.drr_checksum.zc_word[2]);
		drre.drr_u.drr_end.drr_checksum.zc_word[3] =
		    BSWAP_64(drre.drr_u.drr_end.drr_checksum.zc_word[3]);
	}
	if (drre.drr_type != DRR_END) {
		error = zfs_error(hdl, EZFS_BADSTREAM, errbuf);
		goto out;
	}
	if (!ZIO_CHECKSUM_EQUAL(drre.drr_u.drr_end.drr_checksum, *zc)) {
		zfs_error_aux(hdl, dgettext(TEXT_DOMAIN,
		    "incorrect header checksum"));
		error = zfs_error(hdl, EZFS_BADSTREAM, errbuf);
		goto out;
	}

	(void) nvlist_lookup_string(stream_nv, "fromsnap", &fromsnap);

	if (drr->drr_payloadlen != 0) {
		nvlist_t *stream_fss;

		VERIFY(0 == nvlist_lookup_nvlist(stream_nv, "fss",
		    &stream_fss));
		if ((stream_avl = fsavl_create(stream_fss)) == NULL) {
			zfs_error_aux(hdl, dgettext(TEXT_DOMAIN,
			    "couldn't allocate avl tree"));
			error = zfs_error(hdl, EZFS_NOMEM, errbuf);
			goto out;
		}

		if (fromsnap != NULL && recursive) {
			nvlist_t *renamed = NULL;
			nvpair_t *pair = NULL;

			(void) strlcpy(tofs, destname, sizeof (tofs));
			if (flags->isprefix) {
				struct drr_begin *drrb = &drr->drr_u.drr_begin;
				int i;

				if (flags->istail) {
					cp = strrchr(drrb->drr_toname, '/');
					if (cp == NULL) {
						(void) strlcat(tofs, "/",
						    sizeof (tofs));
						i = 0;
					} else {
						i = (cp - drrb->drr_toname);
					}
				} else {
					i = strcspn(drrb->drr_toname, "/@");
				}
				/* zfs_receive_one() will create_parents() */
				(void) strlcat(tofs, &drrb->drr_toname[i],
				    sizeof (tofs));
				*strchr(tofs, '@') = '\0';
			}

			if (!flags->dryrun && !flags->nomount) {
				VERIFY(0 == nvlist_alloc(&renamed,
				    NV_UNIQUE_NAME, 0));
			}

			softerr = recv_incremental_replication(hdl, tofs, flags,
			    stream_nv, stream_avl, renamed);

			/* Unmount renamed filesystems before receiving. */
			while ((pair = nvlist_next_nvpair(renamed,
			    pair)) != NULL) {
				zfs_handle_t *zhp;
				prop_changelist_t *clp = NULL;

				zhp = zfs_open(hdl, nvpair_name(pair),
				    ZFS_TYPE_FILESYSTEM);
				if (zhp != NULL) {
					clp = changelist_gather(zhp,
					    ZFS_PROP_MOUNTPOINT, 0, 0);
					zfs_close(zhp);
					if (clp != NULL) {
						softerr |=
						    changelist_prefix(clp);
						changelist_free(clp);
					}
				}
			}

			nvlist_free(renamed);
		}
	}

	/*
	 * Get the fs specified by the first path in the stream (the top level
	 * specified by 'zfs send') and pass it to each invocation of
	 * zfs_receive_one().
	 */
	(void) strlcpy(sendfs, drr->drr_u.drr_begin.drr_toname,
	    sizeof (sendfs));
	if ((cp = strchr(sendfs, '@')) != NULL) {
		*cp = '\0';
		/*
		 * Find the "sendsnap", the final snapshot in a replication
		 * stream.  zfs_receive_one() handles certain errors
		 * differently, depending on if the contained stream is the
		 * last one or not.
		 */
		sendsnap = (cp + 1);
	}

	/* Finally, receive each contained stream */
	do {
		/*
		 * we should figure out if it has a recoverable
		 * error, in which case do a recv_skip() and drive on.
		 * Note, if we fail due to already having this guid,
		 * zfs_receive_one() will take care of it (ie,
		 * recv_skip() and return 0).
		 */
		error = zfs_receive_impl(hdl, destname, NULL, flags, fd,
		    sendfs, stream_nv, stream_avl, top_zfs, cleanup_fd,
		    action_handlep, sendsnap, cmdprops);
		if (error == ENODATA) {
			error = 0;
			break;
		}
		anyerr |= error;
	} while (error == 0);

	if (drr->drr_payloadlen != 0 && recursive && fromsnap != NULL) {
		/*
		 * Now that we have the fs's they sent us, try the
		 * renames again.
		 */
		softerr = recv_incremental_replication(hdl, tofs, flags,
		    stream_nv, stream_avl, NULL);
	}

	if (raw && softerr == 0) {
		softerr = recv_fix_encryption_heirarchy(hdl, destname,
		    stream_nv, stream_avl);
	}

out:
	fsavl_destroy(stream_avl);
	nvlist_free(stream_nv);
	if (softerr)
		error = -2;
	if (anyerr)
		error = -1;
	return (error);
}

static void
trunc_prop_errs(int truncated)
{
	ASSERT(truncated != 0);

	if (truncated == 1)
		(void) fprintf(stderr, dgettext(TEXT_DOMAIN,
		    "1 more property could not be set\n"));
	else
		(void) fprintf(stderr, dgettext(TEXT_DOMAIN,
		    "%d more properties could not be set\n"), truncated);
}

static int
recv_skip(libzfs_handle_t *hdl, int fd, boolean_t byteswap)
{
	dmu_replay_record_t *drr;
	void *buf = zfs_alloc(hdl, SPA_MAXBLOCKSIZE);
	char errbuf[1024];

	(void) snprintf(errbuf, sizeof (errbuf), dgettext(TEXT_DOMAIN,
	    "cannot receive:"));

	/* XXX would be great to use lseek if possible... */
	drr = buf;

	while (recv_read(hdl, fd, drr, sizeof (dmu_replay_record_t),
	    byteswap, NULL) == 0) {
		if (byteswap)
			drr->drr_type = BSWAP_32(drr->drr_type);

		switch (drr->drr_type) {
		case DRR_BEGIN:
			if (drr->drr_payloadlen != 0) {
				(void) recv_read(hdl, fd, buf,
				    drr->drr_payloadlen, B_FALSE, NULL);
			}
			break;

		case DRR_END:
			free(buf);
			return (0);

		case DRR_OBJECT:
			if (byteswap) {
				drr->drr_u.drr_object.drr_bonuslen =
				    BSWAP_32(drr->drr_u.drr_object.
				    drr_bonuslen);
			}
			(void) recv_read(hdl, fd, buf,
			    P2ROUNDUP(drr->drr_u.drr_object.drr_bonuslen, 8),
			    B_FALSE, NULL);
			break;

		case DRR_WRITE:
			if (byteswap) {
				drr->drr_u.drr_write.drr_logical_size =
				    BSWAP_64(
				    drr->drr_u.drr_write.drr_logical_size);
				drr->drr_u.drr_write.drr_compressed_size =
				    BSWAP_64(
				    drr->drr_u.drr_write.drr_compressed_size);
			}
			uint64_t payload_size =
			    DRR_WRITE_PAYLOAD_SIZE(&drr->drr_u.drr_write);
			(void) recv_read(hdl, fd, buf,
			    payload_size, B_FALSE, NULL);
			break;
		case DRR_SPILL:
			if (byteswap) {
				drr->drr_u.drr_spill.drr_length =
				    BSWAP_64(drr->drr_u.drr_spill.drr_length);
			}
			(void) recv_read(hdl, fd, buf,
			    drr->drr_u.drr_spill.drr_length, B_FALSE, NULL);
			break;
		case DRR_WRITE_EMBEDDED:
			if (byteswap) {
				drr->drr_u.drr_write_embedded.drr_psize =
				    BSWAP_32(drr->drr_u.drr_write_embedded.
				    drr_psize);
			}
			(void) recv_read(hdl, fd, buf,
			    P2ROUNDUP(drr->drr_u.drr_write_embedded.drr_psize,
			    8), B_FALSE, NULL);
			break;
		case DRR_OBJECT_RANGE:
		case DRR_WRITE_BYREF:
		case DRR_FREEOBJECTS:
		case DRR_FREE:
			break;

		default:
			zfs_error_aux(hdl, dgettext(TEXT_DOMAIN,
			    "invalid record type"));
			free(buf);
			return (zfs_error(hdl, EZFS_BADSTREAM, errbuf));
		}
	}

	free(buf);
	return (-1);
}

static void
recv_ecksum_set_aux(libzfs_handle_t *hdl, const char *target_snap,
    boolean_t resumable)
{
	char target_fs[ZFS_MAX_DATASET_NAME_LEN];

	zfs_error_aux(hdl, dgettext(TEXT_DOMAIN,
	    "checksum mismatch or incomplete stream"));

	if (!resumable)
		return;
	(void) strlcpy(target_fs, target_snap, sizeof (target_fs));
	*strchr(target_fs, '@') = '\0';
	zfs_handle_t *zhp = zfs_open(hdl, target_fs,
	    ZFS_TYPE_FILESYSTEM | ZFS_TYPE_VOLUME);
	if (zhp == NULL)
		return;

	char token_buf[ZFS_MAXPROPLEN];
	int error = zfs_prop_get(zhp, ZFS_PROP_RECEIVE_RESUME_TOKEN,
	    token_buf, sizeof (token_buf),
	    NULL, NULL, 0, B_TRUE);
	if (error == 0) {
		zfs_error_aux(hdl, dgettext(TEXT_DOMAIN,
		    "checksum mismatch or incomplete stream.\n"
		    "Partially received snapshot is saved.\n"
		    "A resuming stream can be generated on the sending "
		    "system by running:\n"
		    "    zfs send -t %s"),
		    token_buf);
	}
	zfs_close(zhp);
}

/*
 * Prepare a new nvlist of properties that are to override (-o) or be excluded
 * (-x) from the received dataset
 * recvprops: received properties from the send stream
 * cmdprops: raw input properties from command line
 * origprops: properties, both locally-set and received, currently set on the
 *            target dataset if it exists, NULL otherwise.
 * oxprops: valid output override (-o) and excluded (-x) properties
 */
static int
zfs_setup_cmdline_props(libzfs_handle_t *hdl, zfs_type_t type,
    char *fsname, boolean_t zoned, boolean_t recursive, boolean_t newfs,
    boolean_t raw, boolean_t toplevel, nvlist_t *recvprops, nvlist_t *cmdprops,
    nvlist_t *origprops, nvlist_t **oxprops, uint8_t **wkeydata_out,
    uint_t *wkeylen_out, const char *errbuf)
{
	nvpair_t *nvp;
	nvlist_t *oprops, *voprops;
	zfs_handle_t *zhp = NULL;
	zpool_handle_t *zpool_hdl = NULL;
	char *cp;
	int ret = 0;
	char namebuf[ZFS_MAX_DATASET_NAME_LEN];

	if (nvlist_empty(cmdprops))
		return (0); /* No properties to override or exclude */

	*oxprops = fnvlist_alloc();
	oprops = fnvlist_alloc();

	strlcpy(namebuf, fsname, ZFS_MAX_DATASET_NAME_LEN);

	/*
	 * Get our dataset handle. The target dataset may not exist yet.
	 */
	if (zfs_dataset_exists(hdl, namebuf, ZFS_TYPE_DATASET)) {
		zhp = zfs_open(hdl, namebuf, ZFS_TYPE_DATASET);
		if (zhp == NULL) {
			ret = -1;
			goto error;
		}
	}

	/* open the zpool handle */
	cp = strchr(namebuf, '/');
	if (cp != NULL)
		*cp = '\0';
	zpool_hdl = zpool_open(hdl, namebuf);
	if (zpool_hdl == NULL) {
		ret = -1;
		goto error;
	}

	/* restore namebuf to match fsname for later use */
	if (cp != NULL)
		*cp = '/';

	/*
	 * first iteration: process excluded (-x) properties now and gather
	 * added (-o) properties to be later processed by zfs_valid_proplist()
	 */
	nvp = NULL;
	while ((nvp = nvlist_next_nvpair(cmdprops, nvp)) != NULL) {
		const char *name = nvpair_name(nvp);
		zfs_prop_t prop = zfs_name_to_prop(name);

		/* "origin" is processed separately, don't handle it here */
		if (prop == ZFS_PROP_ORIGIN)
			continue;

		/*
		 * we're trying to override or exclude a property that does not
		 * make sense for this type of dataset, but we don't want to
		 * fail if the receive is recursive: this comes in handy when
		 * the send stream contains, for instance, a child ZVOL and
		 * we're trying to receive it with "-o atime=on"
		 */
		if (!zfs_prop_valid_for_type(prop, type, B_FALSE) &&
		    !zfs_prop_user(name)) {
			if (recursive)
				continue;
			zfs_error_aux(hdl, dgettext(TEXT_DOMAIN,
			    "property '%s' does not apply to datasets of this "
			    "type"), name);
			ret = zfs_error(hdl, EZFS_BADPROP, errbuf);
			goto error;
		}

		/* raw streams can't override encryption properties */
		if ((zfs_prop_encryption_key_param(prop) ||
		    prop == ZFS_PROP_ENCRYPTION) && (raw || !newfs)) {
			zfs_error_aux(hdl, dgettext(TEXT_DOMAIN,
			    "encryption property '%s' cannot "
			    "be set or excluded for raw or incremental "
			    "streams."), name);
			ret = zfs_error(hdl, EZFS_BADPROP, errbuf);
			goto error;
		}

		switch (nvpair_type(nvp)) {
		case DATA_TYPE_BOOLEAN: /* -x property */
			/*
			 * DATA_TYPE_BOOLEAN is the way we're asked to "exclude"
			 * a property: this is done by forcing an explicit
			 * inherit on the destination so the effective value is
			 * not the one we received from the send stream.
			 * We do this only if the property is not already
			 * locally-set, in which case its value will take
			 * priority over the received anyway.
			 */
			if (nvlist_exists(origprops, name)) {
				nvlist_t *attrs;

				attrs = fnvlist_lookup_nvlist(origprops, name);
				if (strcmp(fnvlist_lookup_string(attrs,
				    ZPROP_SOURCE), ZPROP_SOURCE_VAL_RECVD) != 0)
					continue;
			}
			/*
			 * We can't force an explicit inherit on non-inheritable
			 * properties: if we're asked to exclude this kind of
			 * values we remove them from "recvprops" input nvlist.
			 */
			if (!zfs_prop_inheritable(prop) &&
			    !zfs_prop_user(name) && /* can be inherited too */
			    nvlist_exists(recvprops, name))
				fnvlist_remove(recvprops, name);
			else
				fnvlist_add_nvpair(*oxprops, nvp);
			break;
		case DATA_TYPE_STRING: /* -o property=value */
			fnvlist_add_nvpair(oprops, nvp);
			break;
		default:
			zfs_error_aux(hdl, dgettext(TEXT_DOMAIN,
			    "property '%s' must be a string or boolean"), name);
			ret = zfs_error(hdl, EZFS_BADPROP, errbuf);
			goto error;
		}
	}

	if (toplevel) {
		/* convert override strings properties to native */
		if ((voprops = zfs_valid_proplist(hdl, ZFS_TYPE_DATASET,
		    oprops, zoned, zhp, zpool_hdl, B_FALSE, errbuf)) == NULL) {
			ret = zfs_error(hdl, EZFS_BADPROP, errbuf);
			goto error;
		}

		/*
		 * zfs_crypto_create() requires the parent name. Get it
		 * by truncating the fsname copy stored in namebuf.
		 */
		cp = strrchr(namebuf, '/');
		if (cp != NULL)
			*cp = '\0';

		if (!raw && zfs_crypto_create(hdl, namebuf, voprops, NULL,
		    B_FALSE, wkeydata_out, wkeylen_out) != 0) {
			fnvlist_free(voprops);
			ret = zfs_error(hdl, EZFS_CRYPTOFAILED, errbuf);
			goto error;
		}

		/* second pass: process "-o" properties */
		fnvlist_merge(*oxprops, voprops);
		fnvlist_free(voprops);
	} else {
		/* override props on child dataset are inherited */
		nvp = NULL;
		while ((nvp = nvlist_next_nvpair(oprops, nvp)) != NULL) {
			const char *name = nvpair_name(nvp);
			fnvlist_add_boolean(*oxprops, name);
		}
	}

error:
	if (zhp != NULL)
		zfs_close(zhp);
	if (zpool_hdl != NULL)
		zpool_close(zpool_hdl);
	fnvlist_free(oprops);
	return (ret);
}

/*
 * Restores a backup of tosnap from the file descriptor specified by infd.
 */
static int
zfs_receive_one(libzfs_handle_t *hdl, int infd, const char *tosnap,
    const char *originsnap, recvflags_t *flags, dmu_replay_record_t *drr,
    dmu_replay_record_t *drr_noswap, const char *sendfs, nvlist_t *stream_nv,
    avl_tree_t *stream_avl, char **top_zfs, int cleanup_fd,
    uint64_t *action_handlep, const char *finalsnap, nvlist_t *cmdprops)
{
	time_t begin_time;
	int ioctl_err, ioctl_errno, err;
	char *cp;
	struct drr_begin *drrb = &drr->drr_u.drr_begin;
	char errbuf[1024];
	const char *chopprefix;
	boolean_t newfs = B_FALSE;
	boolean_t stream_wantsnewfs;
	boolean_t newprops = B_FALSE;
	uint64_t read_bytes = 0;
	uint64_t errflags = 0;
	uint64_t parent_snapguid = 0;
	prop_changelist_t *clp = NULL;
	nvlist_t *snapprops_nvlist = NULL;
	nvlist_t *snapholds_nvlist = NULL;
	zprop_errflags_t prop_errflags;
	nvlist_t *prop_errors = NULL;
	boolean_t recursive;
	char *snapname = NULL;
	char destsnap[MAXPATHLEN * 2];
	char origin[MAXNAMELEN];
	char name[MAXPATHLEN];
	char tmp_keylocation[MAXNAMELEN];
	nvlist_t *rcvprops = NULL; /* props received from the send stream */
	nvlist_t *oxprops = NULL; /* override (-o) and exclude (-x) props */
	nvlist_t *origprops = NULL; /* original props (if destination exists) */
	zfs_type_t type;
	boolean_t toplevel = B_FALSE;
	boolean_t zoned = B_FALSE;
	boolean_t hastoken = B_FALSE;
	boolean_t redacted;
	uint8_t *wkeydata = NULL;
	uint_t wkeylen = 0;

	begin_time = time(NULL);
	bzero(origin, MAXNAMELEN);
	bzero(tmp_keylocation, MAXNAMELEN);

	(void) snprintf(errbuf, sizeof (errbuf), dgettext(TEXT_DOMAIN,
	    "cannot receive"));

	recursive = (nvlist_lookup_boolean(stream_nv, "not_recursive") ==
	    ENOENT);

	/* Did the user request holds be skipped via zfs recv -k? */
	boolean_t holds = flags->holds && !flags->skipholds;

	if (stream_avl != NULL) {
		char *keylocation = NULL;
		nvlist_t *lookup = NULL;
		nvlist_t *fs = fsavl_find(stream_avl, drrb->drr_toguid,
		    &snapname);

		(void) nvlist_lookup_uint64(fs, "parentfromsnap",
		    &parent_snapguid);
		err = nvlist_lookup_nvlist(fs, "props", &rcvprops);
		if (err) {
			VERIFY(0 == nvlist_alloc(&rcvprops, NV_UNIQUE_NAME, 0));
			newprops = B_TRUE;
		}

		/*
		 * The keylocation property may only be set on encryption roots,
		 * but this dataset might not become an encryption root until
		 * recv_fix_encryption_heirarchy() is called. That function
		 * will fixup the keylocation anyway, so we temporarily unset
		 * the keylocation for now to avoid any errors from the receive
		 * ioctl.
		 */
		err = nvlist_lookup_string(rcvprops,
		    zfs_prop_to_name(ZFS_PROP_KEYLOCATION), &keylocation);
		if (err == 0) {
			strcpy(tmp_keylocation, keylocation);
			(void) nvlist_remove_all(rcvprops,
			    zfs_prop_to_name(ZFS_PROP_KEYLOCATION));
		}

		if (flags->canmountoff) {
			VERIFY(0 == nvlist_add_uint64(rcvprops,
			    zfs_prop_to_name(ZFS_PROP_CANMOUNT), 0));
		} else if (newprops) {	/* nothing in rcvprops, eliminate it */
			nvlist_free(rcvprops);
			rcvprops = NULL;
			newprops = B_FALSE;
		}
		if (0 == nvlist_lookup_nvlist(fs, "snapprops", &lookup)) {
			VERIFY(0 == nvlist_lookup_nvlist(lookup,
			    snapname, &snapprops_nvlist));
		}
		if (holds) {
			if (0 == nvlist_lookup_nvlist(fs, "snapholds",
			    &lookup)) {
				VERIFY(0 == nvlist_lookup_nvlist(lookup,
				    snapname, &snapholds_nvlist));
			}
		}
	}

	cp = NULL;

	/*
	 * Determine how much of the snapshot name stored in the stream
	 * we are going to tack on to the name they specified on the
	 * command line, and how much we are going to chop off.
	 *
	 * If they specified a snapshot, chop the entire name stored in
	 * the stream.
	 */
	if (flags->istail) {
		/*
		 * A filesystem was specified with -e. We want to tack on only
		 * the tail of the sent snapshot path.
		 */
		if (strchr(tosnap, '@')) {
			zfs_error_aux(hdl, dgettext(TEXT_DOMAIN, "invalid "
			    "argument - snapshot not allowed with -e"));
			err = zfs_error(hdl, EZFS_INVALIDNAME, errbuf);
			goto out;
		}

		chopprefix = strrchr(sendfs, '/');

		if (chopprefix == NULL) {
			/*
			 * The tail is the poolname, so we need to
			 * prepend a path separator.
			 */
			int len = strlen(drrb->drr_toname);
			cp = malloc(len + 2);
			cp[0] = '/';
			(void) strcpy(&cp[1], drrb->drr_toname);
			chopprefix = cp;
		} else {
			chopprefix = drrb->drr_toname + (chopprefix - sendfs);
		}
	} else if (flags->isprefix) {
		/*
		 * A filesystem was specified with -d. We want to tack on
		 * everything but the first element of the sent snapshot path
		 * (all but the pool name).
		 */
		if (strchr(tosnap, '@')) {
			zfs_error_aux(hdl, dgettext(TEXT_DOMAIN, "invalid "
			    "argument - snapshot not allowed with -d"));
			err = zfs_error(hdl, EZFS_INVALIDNAME, errbuf);
			goto out;
		}

		chopprefix = strchr(drrb->drr_toname, '/');
		if (chopprefix == NULL)
			chopprefix = strchr(drrb->drr_toname, '@');
	} else if (strchr(tosnap, '@') == NULL) {
		/*
		 * If a filesystem was specified without -d or -e, we want to
		 * tack on everything after the fs specified by 'zfs send'.
		 */
		chopprefix = drrb->drr_toname + strlen(sendfs);
	} else {
		/* A snapshot was specified as an exact path (no -d or -e). */
		if (recursive) {
			zfs_error_aux(hdl, dgettext(TEXT_DOMAIN,
			    "cannot specify snapshot name for multi-snapshot "
			    "stream"));
			err = zfs_error(hdl, EZFS_BADSTREAM, errbuf);
			goto out;
		}
		chopprefix = drrb->drr_toname + strlen(drrb->drr_toname);
	}

	ASSERT(strstr(drrb->drr_toname, sendfs) == drrb->drr_toname);
	ASSERT(chopprefix > drrb->drr_toname || strchr(sendfs, '/') == NULL);
	ASSERT(chopprefix <= drrb->drr_toname + strlen(drrb->drr_toname) ||
	    strchr(sendfs, '/') == NULL);
	ASSERT(chopprefix[0] == '/' || chopprefix[0] == '@' ||
	    chopprefix[0] == '\0');

	/*
	 * Determine name of destination snapshot.
	 */
	(void) strlcpy(destsnap, tosnap, sizeof (destsnap));
	(void) strlcat(destsnap, chopprefix, sizeof (destsnap));
	free(cp);
	if (!zfs_name_valid(destsnap, ZFS_TYPE_SNAPSHOT)) {
		err = zfs_error(hdl, EZFS_INVALIDNAME, errbuf);
		goto out;
	}

	/*
	 * Determine the name of the origin snapshot.
	 */
	if (originsnap) {
		(void) strlcpy(origin, originsnap, sizeof (origin));
		if (flags->verbose)
			(void) printf("using provided clone origin %s\n",
			    origin);
	} else if (drrb->drr_flags & DRR_FLAG_CLONE) {
		if (guid_to_name(hdl, destsnap,
		    drrb->drr_fromguid, B_FALSE, origin) != 0) {
			zfs_error_aux(hdl, dgettext(TEXT_DOMAIN,
			    "local origin for clone %s does not exist"),
			    destsnap);
			err = zfs_error(hdl, EZFS_NOENT, errbuf);
			goto out;
		}
		if (flags->verbose)
			(void) printf("found clone origin %s\n", origin);
	}

	boolean_t resuming = DMU_GET_FEATUREFLAGS(drrb->drr_versioninfo) &
	    DMU_BACKUP_FEATURE_RESUMING;
	boolean_t raw = DMU_GET_FEATUREFLAGS(drrb->drr_versioninfo) &
	    DMU_BACKUP_FEATURE_RAW;
	boolean_t embedded = DMU_GET_FEATUREFLAGS(drrb->drr_versioninfo) &
	    DMU_BACKUP_FEATURE_EMBED_DATA;
	stream_wantsnewfs = (drrb->drr_fromguid == 0 ||
	    (drrb->drr_flags & DRR_FLAG_CLONE) || originsnap) && !resuming;

	if (stream_wantsnewfs) {
		/*
		 * if the parent fs does not exist, look for it based on
		 * the parent snap GUID
		 */
		(void) snprintf(errbuf, sizeof (errbuf), dgettext(TEXT_DOMAIN,
		    "cannot receive new filesystem stream"));

		(void) strcpy(name, destsnap);
		cp = strrchr(name, '/');
		if (cp)
			*cp = '\0';
		if (cp &&
		    !zfs_dataset_exists(hdl, name, ZFS_TYPE_DATASET)) {
			char suffix[ZFS_MAX_DATASET_NAME_LEN];
			(void) strcpy(suffix, strrchr(destsnap, '/'));
			if (guid_to_name(hdl, name, parent_snapguid,
			    B_FALSE, destsnap) == 0) {
				*strchr(destsnap, '@') = '\0';
				(void) strcat(destsnap, suffix);
			}
		}
	} else {
		/*
		 * if the fs does not exist, look for it based on the
		 * fromsnap GUID
		 */
		(void) snprintf(errbuf, sizeof (errbuf), dgettext(TEXT_DOMAIN,
		    "cannot receive incremental stream"));

		(void) strcpy(name, destsnap);
		*strchr(name, '@') = '\0';

		/*
		 * If the exact receive path was specified and this is the
		 * topmost path in the stream, then if the fs does not exist we
		 * should look no further.
		 */
		if ((flags->isprefix || (*(chopprefix = drrb->drr_toname +
		    strlen(sendfs)) != '\0' && *chopprefix != '@')) &&
		    !zfs_dataset_exists(hdl, name, ZFS_TYPE_DATASET)) {
			char snap[ZFS_MAX_DATASET_NAME_LEN];
			(void) strcpy(snap, strchr(destsnap, '@'));
			if (guid_to_name(hdl, name, drrb->drr_fromguid,
			    B_FALSE, destsnap) == 0) {
				*strchr(destsnap, '@') = '\0';
				(void) strcat(destsnap, snap);
			}
		}
	}

	(void) strcpy(name, destsnap);
	*strchr(name, '@') = '\0';

	redacted = DMU_GET_FEATUREFLAGS(drrb->drr_versioninfo) &
	    DMU_BACKUP_FEATURE_REDACTED;

	if (zfs_dataset_exists(hdl, name, ZFS_TYPE_DATASET)) {
		zfs_cmd_t zc = {"\0"};
		zfs_handle_t *zhp;
		boolean_t encrypted;

		(void) strcpy(zc.zc_name, name);

		/*
		 * Destination fs exists.  It must be one of these cases:
		 *  - an incremental send stream
		 *  - the stream specifies a new fs (full stream or clone)
		 *    and they want us to blow away the existing fs (and
		 *    have therefore specified -F and removed any snapshots)
		 *  - we are resuming a failed receive.
		 */
		if (stream_wantsnewfs) {
			boolean_t is_volume = drrb->drr_type == DMU_OST_ZVOL;
			if (!flags->force) {
				zfs_error_aux(hdl, dgettext(TEXT_DOMAIN,
				    "destination '%s' exists\n"
				    "must specify -F to overwrite it"), name);
				err = zfs_error(hdl, EZFS_EXISTS, errbuf);
				goto out;
			}
			if (ioctl(hdl->libzfs_fd, ZFS_IOC_SNAPSHOT_LIST_NEXT,
			    &zc) == 0) {
				zfs_error_aux(hdl, dgettext(TEXT_DOMAIN,
				    "destination has snapshots (eg. %s)\n"
				    "must destroy them to overwrite it"),
				    zc.zc_name);
				err = zfs_error(hdl, EZFS_EXISTS, errbuf);
				goto out;
			}
			if (is_volume && strrchr(name, '/') == NULL) {
				zfs_error_aux(hdl, dgettext(TEXT_DOMAIN,
				    "destination %s is the root dataset\n"
				    "cannot overwrite with a ZVOL"),
				    name);
				err = zfs_error(hdl, EZFS_EXISTS, errbuf);
				goto out;
			}
			if (is_volume &&
			    ioctl(hdl->libzfs_fd, ZFS_IOC_DATASET_LIST_NEXT,
			    &zc) == 0) {
				zfs_error_aux(hdl, dgettext(TEXT_DOMAIN,
				    "destination has children (eg. %s)\n"
				    "cannot overwrite with a ZVOL"),
				    zc.zc_name);
				err = zfs_error(hdl, EZFS_WRONG_PARENT, errbuf);
				goto out;
			}
		}

		if ((zhp = zfs_open(hdl, name,
		    ZFS_TYPE_FILESYSTEM | ZFS_TYPE_VOLUME)) == NULL) {
			err = -1;
			goto out;
		}

		if (stream_wantsnewfs &&
		    zhp->zfs_dmustats.dds_origin[0]) {
			zfs_close(zhp);
			zfs_error_aux(hdl, dgettext(TEXT_DOMAIN,
			    "destination '%s' is a clone\n"
			    "must destroy it to overwrite it"), name);
			err = zfs_error(hdl, EZFS_EXISTS, errbuf);
			goto out;
		}

		/*
		 * Raw sends can not be performed as an incremental on top
		 * of existing unencryppted datasets. zfs recv -F cant be
		 * used to blow away an existing encrypted filesystem. This
		 * is because it would require the dsl dir to point to the
		 * new key (or lack of a key) and the old key at the same
		 * time. The -F flag may still be used for deleting
		 * intermediate snapshots that would otherwise prevent the
		 * receive from working.
		 */
		encrypted = zfs_prop_get_int(zhp, ZFS_PROP_ENCRYPTION) !=
		    ZIO_CRYPT_OFF;
		if (!stream_wantsnewfs && !encrypted && raw) {
			zfs_close(zhp);
			zfs_error_aux(hdl, dgettext(TEXT_DOMAIN,
			    "cannot perform raw receive on top of "
			    "existing unencrypted dataset"));
			err = zfs_error(hdl, EZFS_BADRESTORE, errbuf);
			goto out;
		}

		if (stream_wantsnewfs && flags->force &&
		    ((raw && !encrypted) || encrypted)) {
			zfs_close(zhp);
			zfs_error_aux(hdl, dgettext(TEXT_DOMAIN,
			    "zfs receive -F cannot be used to destroy an "
			    "encrypted filesystem or overwrite an "
			    "unencrypted one with an encrypted one"));
			err = zfs_error(hdl, EZFS_BADRESTORE, errbuf);
			goto out;
		}

		if (!flags->dryrun && zhp->zfs_type == ZFS_TYPE_FILESYSTEM &&
		    stream_wantsnewfs) {
			/* We can't do online recv in this case */
			clp = changelist_gather(zhp, ZFS_PROP_NAME, 0, 0);
			if (clp == NULL) {
				zfs_close(zhp);
				err = -1;
				goto out;
			}
			if (changelist_prefix(clp) != 0) {
				changelist_free(clp);
				zfs_close(zhp);
				err = -1;
				goto out;
			}
		}

		/*
		 * If we are resuming a newfs, set newfs here so that we will
		 * mount it if the recv succeeds this time.  We can tell
		 * that it was a newfs on the first recv because the fs
		 * itself will be inconsistent (if the fs existed when we
		 * did the first recv, we would have received it into
		 * .../%recv).
		 */
		if (resuming && zfs_prop_get_int(zhp, ZFS_PROP_INCONSISTENT))
			newfs = B_TRUE;

		/* we want to know if we're zoned when validating -o|-x props */
		zoned = zfs_prop_get_int(zhp, ZFS_PROP_ZONED);

		/* may need this info later, get it now we have zhp around */
		if (zfs_prop_get(zhp, ZFS_PROP_RECEIVE_RESUME_TOKEN, NULL, 0,
		    NULL, NULL, 0, B_TRUE) == 0)
			hastoken = B_TRUE;

		/* gather existing properties on destination */
		origprops = fnvlist_alloc();
		fnvlist_merge(origprops, zhp->zfs_props);
		fnvlist_merge(origprops, zhp->zfs_user_props);

		zfs_close(zhp);
	} else {
		zfs_handle_t *zhp;

		/*
		 * Destination filesystem does not exist.  Therefore we better
		 * be creating a new filesystem (either from a full backup, or
		 * a clone).  It would therefore be invalid if the user
		 * specified only the pool name (i.e. if the destination name
		 * contained no slash character).
		 */
		cp = strrchr(name, '/');

		if (!stream_wantsnewfs || cp == NULL) {
			zfs_error_aux(hdl, dgettext(TEXT_DOMAIN,
			    "destination '%s' does not exist"), name);
			err = zfs_error(hdl, EZFS_NOENT, errbuf);
			goto out;
		}

		/*
		 * Trim off the final dataset component so we perform the
		 * recvbackup ioctl to the filesystems's parent.
		 */
		*cp = '\0';

		if (flags->isprefix && !flags->istail && !flags->dryrun &&
		    create_parents(hdl, destsnap, strlen(tosnap)) != 0) {
			err = zfs_error(hdl, EZFS_BADRESTORE, errbuf);
			goto out;
		}

		/* validate parent */
		zhp = zfs_open(hdl, name, ZFS_TYPE_DATASET);
		if (zhp == NULL) {
			err = zfs_error(hdl, EZFS_BADRESTORE, errbuf);
			goto out;
		}
		if (zfs_get_type(zhp) != ZFS_TYPE_FILESYSTEM) {
			zfs_error_aux(hdl, dgettext(TEXT_DOMAIN,
			    "parent '%s' is not a filesystem"), name);
			err = zfs_error(hdl, EZFS_WRONG_PARENT, errbuf);
			zfs_close(zhp);
			goto out;
		}

		/*
		 * It is invalid to receive a properties stream that was
		 * unencrypted on the send side as a child of an encrypted
		 * parent. Technically there is nothing preventing this, but
		 * it would mean that the encryption=off property which is
		 * locally set on the send side would not be received correctly.
		 * We can infer encryption=off if the stream is not raw and
		 * properties were included since the send side will only ever
		 * send the encryption property in a raw nvlist header. This
		 * check will be avoided if the user specifically overrides
		 * the encryption property on the command line.
		 */
		if (!raw && rcvprops != NULL &&
		    !nvlist_exists(cmdprops,
		    zfs_prop_to_name(ZFS_PROP_ENCRYPTION))) {
			uint64_t crypt;

			crypt = zfs_prop_get_int(zhp, ZFS_PROP_ENCRYPTION);

			if (crypt != ZIO_CRYPT_OFF) {
				zfs_error_aux(hdl, dgettext(TEXT_DOMAIN,
				    "parent '%s' must not be encrypted to "
				    "receive unenecrypted property"), name);
				err = zfs_error(hdl, EZFS_BADPROP, errbuf);
				zfs_close(zhp);
				goto out;
			}
		}
		zfs_close(zhp);

		newfs = B_TRUE;
		*cp = '/';
	}

	if (flags->verbose) {
		(void) printf("%s %s stream of %s into %s\n",
		    flags->dryrun ? "would receive" : "receiving",
		    drrb->drr_fromguid ? "incremental" : "full",
		    drrb->drr_toname, destsnap);
		(void) fflush(stdout);
	}

	if (flags->dryrun) {
		err = recv_skip(hdl, infd, flags->byteswap);
		goto out;
	}

	if (top_zfs && (*top_zfs == NULL || strcmp(*top_zfs, name) == 0))
		toplevel = B_TRUE;
	if (drrb->drr_type == DMU_OST_ZVOL) {
		type = ZFS_TYPE_VOLUME;
	} else if (drrb->drr_type == DMU_OST_ZFS) {
		type = ZFS_TYPE_FILESYSTEM;
	} else {
		zfs_error_aux(hdl, dgettext(TEXT_DOMAIN,
		    "invalid record type: 0x%d"), drrb->drr_type);
		err = zfs_error(hdl, EZFS_BADSTREAM, errbuf);
		goto out;
	}
	if ((err = zfs_setup_cmdline_props(hdl, type, name, zoned, recursive,
	    stream_wantsnewfs, raw, toplevel, rcvprops, cmdprops, origprops,
	    &oxprops, &wkeydata, &wkeylen, errbuf)) != 0)
		goto out;

	err = ioctl_err = lzc_receive_with_cmdprops(destsnap, rcvprops,
	    oxprops, wkeydata, wkeylen, origin, flags->force, flags->resumable,
	    raw, infd, drr_noswap, cleanup_fd, &read_bytes, &errflags,
	    action_handlep, &prop_errors);
	ioctl_errno = ioctl_err;
	prop_errflags = errflags;

	if (err == 0) {
		nvpair_t *prop_err = NULL;

		while ((prop_err = nvlist_next_nvpair(prop_errors,
		    prop_err)) != NULL) {
			char tbuf[1024];
			zfs_prop_t prop;
			int intval;

			prop = zfs_name_to_prop(nvpair_name(prop_err));
			(void) nvpair_value_int32(prop_err, &intval);
			if (strcmp(nvpair_name(prop_err),
			    ZPROP_N_MORE_ERRORS) == 0) {
				trunc_prop_errs(intval);
				break;
			} else if (snapname == NULL || finalsnap == NULL ||
			    strcmp(finalsnap, snapname) == 0 ||
			    strcmp(nvpair_name(prop_err),
			    zfs_prop_to_name(ZFS_PROP_REFQUOTA)) != 0) {
				/*
				 * Skip the special case of, for example,
				 * "refquota", errors on intermediate
				 * snapshots leading up to a final one.
				 * That's why we have all of the checks above.
				 *
				 * See zfs_ioctl.c's extract_delay_props() for
				 * a list of props which can fail on
				 * intermediate snapshots, but shouldn't
				 * affect the overall receive.
				 */
				(void) snprintf(tbuf, sizeof (tbuf),
				    dgettext(TEXT_DOMAIN,
				    "cannot receive %s property on %s"),
				    nvpair_name(prop_err), name);
				zfs_setprop_error(hdl, prop, intval, tbuf);
			}
		}
	}

	if (err == 0 && snapprops_nvlist) {
		zfs_cmd_t zc = {"\0"};

		(void) strcpy(zc.zc_name, destsnap);
		zc.zc_cookie = B_TRUE; /* received */
		if (zcmd_write_src_nvlist(hdl, &zc, snapprops_nvlist) == 0) {
			(void) zfs_ioctl(hdl, ZFS_IOC_SET_PROP, &zc);
			zcmd_free_nvlists(&zc);
		}
	}
	if (err == 0 && snapholds_nvlist) {
		nvpair_t *pair;
		nvlist_t *holds, *errors = NULL;
		int cleanup_fd = -1;

		VERIFY(0 == nvlist_alloc(&holds, 0, KM_SLEEP));
		for (pair = nvlist_next_nvpair(snapholds_nvlist, NULL);
		    pair != NULL;
		    pair = nvlist_next_nvpair(snapholds_nvlist, pair)) {
			VERIFY(0 == nvlist_add_string(holds, destsnap,
			    nvpair_name(pair)));
		}
		(void) lzc_hold(holds, cleanup_fd, &errors);
		nvlist_free(snapholds_nvlist);
		nvlist_free(holds);
	}

	if (err && (ioctl_errno == ENOENT || ioctl_errno == EEXIST)) {
		/*
		 * It may be that this snapshot already exists,
		 * in which case we want to consume & ignore it
		 * rather than failing.
		 */
		avl_tree_t *local_avl;
		nvlist_t *local_nv, *fs;
		cp = strchr(destsnap, '@');

		/*
		 * XXX Do this faster by just iterating over snaps in
		 * this fs.  Also if zc_value does not exist, we will
		 * get a strange "does not exist" error message.
		 */
		*cp = '\0';
		if (gather_nvlist(hdl, destsnap, NULL, NULL, B_FALSE, B_TRUE,
		    B_FALSE, B_FALSE, B_FALSE, B_FALSE, B_FALSE, B_TRUE,
		    &local_nv, &local_avl) == 0) {
			*cp = '@';
			fs = fsavl_find(local_avl, drrb->drr_toguid, NULL);
			fsavl_destroy(local_avl);
			nvlist_free(local_nv);

			if (fs != NULL) {
				if (flags->verbose) {
					(void) printf("snap %s already exists; "
					    "ignoring\n", destsnap);
				}
				err = ioctl_err = recv_skip(hdl, infd,
				    flags->byteswap);
			}
		}
		*cp = '@';
	}

	if (ioctl_err != 0) {
		switch (ioctl_errno) {
		case ENODEV:
			cp = strchr(destsnap, '@');
			*cp = '\0';
			zfs_error_aux(hdl, dgettext(TEXT_DOMAIN,
			    "most recent snapshot of %s does not\n"
			    "match incremental source"), destsnap);
			(void) zfs_error(hdl, EZFS_BADRESTORE, errbuf);
			*cp = '@';
			break;
		case ETXTBSY:
			zfs_error_aux(hdl, dgettext(TEXT_DOMAIN,
			    "destination %s has been modified\n"
			    "since most recent snapshot"), name);
			(void) zfs_error(hdl, EZFS_BADRESTORE, errbuf);
			break;
		case EACCES:
			if (raw && stream_wantsnewfs) {
				zfs_error_aux(hdl, dgettext(TEXT_DOMAIN,
				    "failed to create encryption key"));
			} else if (raw && !stream_wantsnewfs) {
				zfs_error_aux(hdl, dgettext(TEXT_DOMAIN,
				    "encryption key does not match "
				    "existing key"));
			} else {
				zfs_error_aux(hdl, dgettext(TEXT_DOMAIN,
				    "inherited key must be loaded"));
			}
			(void) zfs_error(hdl, EZFS_CRYPTOFAILED, errbuf);
			break;
		case EEXIST:
			cp = strchr(destsnap, '@');
			if (newfs) {
				/* it's the containing fs that exists */
				*cp = '\0';
			}
			zfs_error_aux(hdl, dgettext(TEXT_DOMAIN,
			    "destination already exists"));
			(void) zfs_error_fmt(hdl, EZFS_EXISTS,
			    dgettext(TEXT_DOMAIN, "cannot restore to %s"),
			    destsnap);
			*cp = '@';
			break;
		case EINVAL:
			if (flags->resumable)
				zfs_error_aux(hdl, dgettext(TEXT_DOMAIN,
				    "kernel modules must be upgraded to "
				    "receive this stream."));
			if (embedded && !raw)
				zfs_error_aux(hdl, dgettext(TEXT_DOMAIN,
				    "incompatible embedded data stream "
				    "feature with encrypted receive."));
			(void) zfs_error(hdl, EZFS_BADSTREAM, errbuf);
			break;
		case ECKSUM:
			recv_ecksum_set_aux(hdl, destsnap, flags->resumable);
			(void) zfs_error(hdl, EZFS_BADSTREAM, errbuf);
			break;
		case ENOTSUP:
			zfs_error_aux(hdl, dgettext(TEXT_DOMAIN,
			    "pool must be upgraded to receive this stream."));
			(void) zfs_error(hdl, EZFS_BADVERSION, errbuf);
			break;
		case EDQUOT:
			zfs_error_aux(hdl, dgettext(TEXT_DOMAIN,
			    "destination %s space quota exceeded."), name);
			(void) zfs_error(hdl, EZFS_NOSPC, errbuf);
			break;
		case ZFS_ERR_FROM_IVSET_GUID_MISSING:
			zfs_error_aux(hdl, dgettext(TEXT_DOMAIN,
			    "IV set guid missing. See errata %u at "
			    "http://zfsonlinux.org/msg/ZFS-8000-ER."),
			    ZPOOL_ERRATA_ZOL_8308_ENCRYPTION);
			(void) zfs_error(hdl, EZFS_BADSTREAM, errbuf);
			break;
		case ZFS_ERR_FROM_IVSET_GUID_MISMATCH:
			zfs_error_aux(hdl, dgettext(TEXT_DOMAIN,
			    "IV set guid mismatch. See the 'zfs receive' "
			    "man page section\n discussing the limitations "
			    "of raw encrypted send streams."));
			(void) zfs_error(hdl, EZFS_BADSTREAM, errbuf);
			break;
		case EBUSY:
			if (hastoken) {
				zfs_error_aux(hdl, dgettext(TEXT_DOMAIN,
				    "destination %s contains "
				    "partially-complete state from "
				    "\"zfs receive -s\"."), name);
				(void) zfs_error(hdl, EZFS_BUSY, errbuf);
				break;
			}
			/* fallthru */
		default:
			(void) zfs_standard_error(hdl, ioctl_errno, errbuf);
		}
	}

	/*
	 * Mount the target filesystem (if created).  Also mount any
	 * children of the target filesystem if we did a replication
	 * receive (indicated by stream_avl being non-NULL).
	 */
	cp = strchr(destsnap, '@');
	if (cp && (ioctl_err == 0 || !newfs) && !redacted) {
		zfs_handle_t *h;

		*cp = '\0';
		h = zfs_open(hdl, destsnap,
		    ZFS_TYPE_FILESYSTEM | ZFS_TYPE_VOLUME);
		if (h != NULL) {
			if (h->zfs_type == ZFS_TYPE_VOLUME) {
				*cp = '@';
			} else if (newfs || stream_avl) {
				/*
				 * Track the first/top of hierarchy fs,
				 * for mounting and sharing later.
				 */
				if (top_zfs && *top_zfs == NULL)
					*top_zfs = zfs_strdup(hdl, destsnap);
			}
			zfs_close(h);
		}
		*cp = '@';
	}

	if (clp) {
		if (!flags->nomount)
			err |= changelist_postfix(clp);
		changelist_free(clp);
	}

	if (prop_errflags & ZPROP_ERR_NOCLEAR) {
		(void) fprintf(stderr, dgettext(TEXT_DOMAIN, "Warning: "
		    "failed to clear unreceived properties on %s"), name);
		(void) fprintf(stderr, "\n");
	}
	if (prop_errflags & ZPROP_ERR_NORESTORE) {
		(void) fprintf(stderr, dgettext(TEXT_DOMAIN, "Warning: "
		    "failed to restore original properties on %s"), name);
		(void) fprintf(stderr, "\n");
	}

	if (err || ioctl_err) {
		err = -1;
		goto out;
	}

	if (flags->verbose) {
		char buf1[64];
		char buf2[64];
		uint64_t bytes = read_bytes;
		time_t delta = time(NULL) - begin_time;
		if (delta == 0)
			delta = 1;
		zfs_nicebytes(bytes, buf1, sizeof (buf1));
		zfs_nicebytes(bytes/delta, buf2, sizeof (buf1));

		(void) printf("received %s stream in %lu seconds (%s/sec)\n",
		    buf1, delta, buf2);
	}

	err = 0;
out:
	if (prop_errors != NULL)
		nvlist_free(prop_errors);

	if (tmp_keylocation[0] != '\0') {
		VERIFY(0 == nvlist_add_string(rcvprops,
		    zfs_prop_to_name(ZFS_PROP_KEYLOCATION), tmp_keylocation));
	}

	if (newprops)
		nvlist_free(rcvprops);

	nvlist_free(oxprops);
	nvlist_free(origprops);

	return (err);
}

/*
 * Check properties we were asked to override (both -o|-x)
 */
static boolean_t
zfs_receive_checkprops(libzfs_handle_t *hdl, nvlist_t *props,
    const char *errbuf)
{
	nvpair_t *nvp;
	zfs_prop_t prop;
	const char *name;

	nvp = NULL;
	while ((nvp = nvlist_next_nvpair(props, nvp)) != NULL) {
		name = nvpair_name(nvp);
		prop = zfs_name_to_prop(name);

		if (prop == ZPROP_INVAL) {
			if (!zfs_prop_user(name)) {
				zfs_error_aux(hdl, dgettext(TEXT_DOMAIN,
				    "invalid property '%s'"), name);
				return (B_FALSE);
			}
			continue;
		}
		/*
		 * "origin" is readonly but is used to receive datasets as
		 * clones so we don't raise an error here
		 */
		if (prop == ZFS_PROP_ORIGIN)
			continue;

		/* encryption params have their own verification later */
		if (prop == ZFS_PROP_ENCRYPTION ||
		    zfs_prop_encryption_key_param(prop))
			continue;

		/*
		 * cannot override readonly, set-once and other specific
		 * settable properties
		 */
		if (zfs_prop_readonly(prop) || prop == ZFS_PROP_VERSION ||
		    prop == ZFS_PROP_VOLSIZE) {
			zfs_error_aux(hdl, dgettext(TEXT_DOMAIN,
			    "invalid property '%s'"), name);
			return (B_FALSE);
		}
	}

	return (B_TRUE);
}

static int
zfs_receive_impl(libzfs_handle_t *hdl, const char *tosnap,
    const char *originsnap, recvflags_t *flags, int infd, const char *sendfs,
    nvlist_t *stream_nv, avl_tree_t *stream_avl, char **top_zfs, int cleanup_fd,
    uint64_t *action_handlep, const char *finalsnap, nvlist_t *cmdprops)
{
	int err;
	dmu_replay_record_t drr, drr_noswap;
	struct drr_begin *drrb = &drr.drr_u.drr_begin;
	char errbuf[1024];
	zio_cksum_t zcksum = { { 0 } };
	uint64_t featureflags;
	int hdrtype;

	(void) snprintf(errbuf, sizeof (errbuf), dgettext(TEXT_DOMAIN,
	    "cannot receive"));

	/* check cmdline props, raise an error if they cannot be received */
	if (!zfs_receive_checkprops(hdl, cmdprops, errbuf)) {
		return (zfs_error(hdl, EZFS_BADPROP, errbuf));
	}

	if (flags->isprefix &&
	    !zfs_dataset_exists(hdl, tosnap, ZFS_TYPE_DATASET)) {
		zfs_error_aux(hdl, dgettext(TEXT_DOMAIN, "specified fs "
		    "(%s) does not exist"), tosnap);
		return (zfs_error(hdl, EZFS_NOENT, errbuf));
	}
	if (originsnap &&
	    !zfs_dataset_exists(hdl, originsnap, ZFS_TYPE_DATASET)) {
		zfs_error_aux(hdl, dgettext(TEXT_DOMAIN, "specified origin fs "
		    "(%s) does not exist"), originsnap);
		return (zfs_error(hdl, EZFS_NOENT, errbuf));
	}

	/* read in the BEGIN record */
	if (0 != (err = recv_read(hdl, infd, &drr, sizeof (drr), B_FALSE,
	    &zcksum)))
		return (err);

	if (drr.drr_type == DRR_END || drr.drr_type == BSWAP_32(DRR_END)) {
		/* It's the double end record at the end of a package */
		return (ENODATA);
	}

	/* the kernel needs the non-byteswapped begin record */
	drr_noswap = drr;

	flags->byteswap = B_FALSE;
	if (drrb->drr_magic == BSWAP_64(DMU_BACKUP_MAGIC)) {
		/*
		 * We computed the checksum in the wrong byteorder in
		 * recv_read() above; do it again correctly.
		 */
		bzero(&zcksum, sizeof (zio_cksum_t));
		fletcher_4_incremental_byteswap(&drr, sizeof (drr), &zcksum);
		flags->byteswap = B_TRUE;

		drr.drr_type = BSWAP_32(drr.drr_type);
		drr.drr_payloadlen = BSWAP_32(drr.drr_payloadlen);
		drrb->drr_magic = BSWAP_64(drrb->drr_magic);
		drrb->drr_versioninfo = BSWAP_64(drrb->drr_versioninfo);
		drrb->drr_creation_time = BSWAP_64(drrb->drr_creation_time);
		drrb->drr_type = BSWAP_32(drrb->drr_type);
		drrb->drr_flags = BSWAP_32(drrb->drr_flags);
		drrb->drr_toguid = BSWAP_64(drrb->drr_toguid);
		drrb->drr_fromguid = BSWAP_64(drrb->drr_fromguid);
	}

	if (drrb->drr_magic != DMU_BACKUP_MAGIC || drr.drr_type != DRR_BEGIN) {
		zfs_error_aux(hdl, dgettext(TEXT_DOMAIN, "invalid "
		    "stream (bad magic number)"));
		return (zfs_error(hdl, EZFS_BADSTREAM, errbuf));
	}

	featureflags = DMU_GET_FEATUREFLAGS(drrb->drr_versioninfo);
	hdrtype = DMU_GET_STREAM_HDRTYPE(drrb->drr_versioninfo);

	if (!DMU_STREAM_SUPPORTED(featureflags) ||
	    (hdrtype != DMU_SUBSTREAM && hdrtype != DMU_COMPOUNDSTREAM)) {
		zfs_error_aux(hdl, dgettext(TEXT_DOMAIN,
		    "stream has unsupported feature, feature flags = %lx"),
		    featureflags);
		return (zfs_error(hdl, EZFS_BADSTREAM, errbuf));
	}

	/* Holds feature is set once in the compound stream header. */
	boolean_t holds = (DMU_GET_FEATUREFLAGS(drrb->drr_versioninfo) &
	    DMU_BACKUP_FEATURE_HOLDS);
	if (holds)
		flags->holds = B_TRUE;

	if (strchr(drrb->drr_toname, '@') == NULL) {
		zfs_error_aux(hdl, dgettext(TEXT_DOMAIN, "invalid "
		    "stream (bad snapshot name)"));
		return (zfs_error(hdl, EZFS_BADSTREAM, errbuf));
	}

	if (DMU_GET_STREAM_HDRTYPE(drrb->drr_versioninfo) == DMU_SUBSTREAM) {
		char nonpackage_sendfs[ZFS_MAX_DATASET_NAME_LEN];
		if (sendfs == NULL) {
			/*
			 * We were not called from zfs_receive_package(). Get
			 * the fs specified by 'zfs send'.
			 */
			char *cp;
			(void) strlcpy(nonpackage_sendfs,
			    drr.drr_u.drr_begin.drr_toname,
			    sizeof (nonpackage_sendfs));
			if ((cp = strchr(nonpackage_sendfs, '@')) != NULL)
				*cp = '\0';
			sendfs = nonpackage_sendfs;
			VERIFY(finalsnap == NULL);
		}
		return (zfs_receive_one(hdl, infd, tosnap, originsnap, flags,
		    &drr, &drr_noswap, sendfs, stream_nv, stream_avl, top_zfs,
		    cleanup_fd, action_handlep, finalsnap, cmdprops));
	} else {
		assert(DMU_GET_STREAM_HDRTYPE(drrb->drr_versioninfo) ==
		    DMU_COMPOUNDSTREAM);
		return (zfs_receive_package(hdl, infd, tosnap, flags, &drr,
		    &zcksum, top_zfs, cleanup_fd, action_handlep, cmdprops));
	}
}

/*
 * Restores a backup of tosnap from the file descriptor specified by infd.
 * Return 0 on total success, -2 if some things couldn't be
 * destroyed/renamed/promoted, -1 if some things couldn't be received.
 * (-1 will override -2, if -1 and the resumable flag was specified the
 * transfer can be resumed if the sending side supports it).
 */
int
zfs_receive(libzfs_handle_t *hdl, const char *tosnap, nvlist_t *props,
    recvflags_t *flags, int infd, avl_tree_t *stream_avl)
{
	char *top_zfs = NULL;
	int err;
	int cleanup_fd;
	uint64_t action_handle = 0;
	struct stat sb;
	char *originsnap = NULL;

	/*
	 * The only way fstat can fail is if we do not have a valid file
	 * descriptor.
	 */
	if (fstat(infd, &sb) == -1) {
		perror("fstat");
		return (-2);
	}

#ifdef __linux__
#ifndef F_SETPIPE_SZ
#define	F_SETPIPE_SZ (F_SETLEASE + 7)
#endif /* F_SETPIPE_SZ */

#ifndef F_GETPIPE_SZ
#define	F_GETPIPE_SZ (F_GETLEASE + 7)
#endif /* F_GETPIPE_SZ */

	/*
	 * It is not uncommon for gigabytes to be processed in zfs receive.
	 * Speculatively increase the buffer size via Linux-specific fcntl()
	 * call.
	 */
	if (S_ISFIFO(sb.st_mode)) {
		FILE *procf = fopen("/proc/sys/fs/pipe-max-size", "r");

		if (procf != NULL) {
			unsigned long max_psize;
			long cur_psize;
			if (fscanf(procf, "%lu", &max_psize) > 0) {
				cur_psize = fcntl(infd, F_GETPIPE_SZ);
				if (cur_psize > 0 &&
				    max_psize > (unsigned long) cur_psize)
					(void) fcntl(infd, F_SETPIPE_SZ,
					    max_psize);
			}
			fclose(procf);
		}
	}
#endif /* __linux__ */

	if (props) {
		err = nvlist_lookup_string(props, "origin", &originsnap);
		if (err && err != ENOENT)
			return (err);
	}

	cleanup_fd = open(ZFS_DEV, O_RDWR);
	VERIFY(cleanup_fd >= 0);

	err = zfs_receive_impl(hdl, tosnap, originsnap, flags, infd, NULL, NULL,
	    stream_avl, &top_zfs, cleanup_fd, &action_handle, NULL, props);

	VERIFY(0 == close(cleanup_fd));

	if (err == 0 && !flags->nomount && top_zfs) {
		zfs_handle_t *zhp = NULL;
		prop_changelist_t *clp = NULL;

		zhp = zfs_open(hdl, top_zfs, ZFS_TYPE_FILESYSTEM);
		if (zhp != NULL) {
			clp = changelist_gather(zhp, ZFS_PROP_MOUNTPOINT,
			    CL_GATHER_MOUNT_ALWAYS, 0);
			zfs_close(zhp);
			if (clp != NULL) {
				/* mount and share received datasets */
				err = changelist_postfix(clp);
				changelist_free(clp);
			}
		}
		if (zhp == NULL || clp == NULL || err)
			err = -1;
	}
	if (top_zfs)
		free(top_zfs);

	return (err);
}<|MERGE_RESOLUTION|>--- conflicted
+++ resolved
@@ -1266,16 +1266,7 @@
 	char buf[16];
 	time_t t;
 	struct tm *tm;
-<<<<<<< HEAD
 	boolean_t firstloop = B_TRUE;
-=======
-
-	(void) strlcpy(zc.zc_name, zhp->zfs_name, sizeof (zc.zc_name));
-
-	if (!pa->pa_parsable)
-		(void) fprintf(stderr, "TIME        SENT   SNAPSHOT %s\n",
-		    zhp->zfs_name);
->>>>>>> 9a65234c
 
 	/*
 	 * Print the progress from ZFS_IOC_SEND_PROGRESS every second.
@@ -1291,9 +1282,11 @@
 		}
 
 		if (firstloop && !pa->pa_parsable) {
-			(void) fprintf(stderr, "TIME       %s   %sSNAPSHOT\n",
+			(void) fprintf(stderr,
+			    "TIME       %s   %sSNAPSHOT %s\n",
 			    pa->pa_estimate ? "BYTES" : " SENT",
-			    pa->pa_verbosity >= 2 ? "   BLOCKS    " : "");
+			    pa->pa_verbosity >= 2 ? "   BLOCKS    " : "",
+			    zhp->zfs_name);
 			firstloop = B_FALSE;
 		}
 
