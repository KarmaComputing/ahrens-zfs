Meta:          1
Name:          zfs
Branch:        1.0
Version:       2.0.0
Release:       rc1
Release-Tags:  relext
License:       CDDL
<<<<<<< HEAD
Author:        OpenZFS on Linux
Linux-Maximum: 5.1
=======
Author:        OpenZFS
Linux-Maximum: 5.8
>>>>>>> cab24ec5
Linux-Minimum: 3.10<|MERGE_RESOLUTION|>--- conflicted
+++ resolved
@@ -5,11 +5,6 @@
 Release:       rc1
 Release-Tags:  relext
 License:       CDDL
-<<<<<<< HEAD
-Author:        OpenZFS on Linux
-Linux-Maximum: 5.1
-=======
 Author:        OpenZFS
 Linux-Maximum: 5.8
->>>>>>> cab24ec5
 Linux-Minimum: 3.10