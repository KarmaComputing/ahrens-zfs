name: checkstyle

on:
  push:
  pull_request:

jobs:
  checkstyle:
    runs-on: ubuntu-latest
    steps:
    - uses: actions/checkout@v2
      with:
        ref: ${{ github.event.pull_request.head.sha }}
    - name: Install dependencies
      run: |
        sudo apt-get update
        sudo apt-get install --yes -qq build-essential autoconf libtool gawk alien fakeroot linux-headers-$(uname -r)
        sudo apt-get install --yes -qq zlib1g-dev uuid-dev libattr1-dev libblkid-dev libselinux-dev libudev-dev libssl-dev python-dev python-setuptools python-cffi python3 python3-dev python3-setuptools python3-cffi
        # packages for tests
        sudo apt-get install --yes -qq parted lsscsi ksh attr acl nfs-kernel-server fio
        sudo apt-get install --yes -qq mandoc cppcheck pax-utils devscripts abigail-tools
        sudo -E pip --quiet install flake8
    - name: Prepare
      run: |
        sh ./autogen.sh
        ./configure
<<<<<<< HEAD
=======
        make -j$(nproc)
>>>>>>> 8d67dca5
    - name: Codecheck
      run: |
        make codecheck
    - name: Lint
      run: |
        make lint
    - name: CheckABI
      run: |
        make checkabi<|MERGE_RESOLUTION|>--- conflicted
+++ resolved
@@ -24,10 +24,7 @@
       run: |
         sh ./autogen.sh
         ./configure
-<<<<<<< HEAD
-=======
         make -j$(nproc)
->>>>>>> 8d67dca5
     - name: Codecheck
       run: |
         make codecheck
