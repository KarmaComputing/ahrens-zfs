--- conflicted
+++ resolved
@@ -100,20 +100,11 @@
 	    "feature@bookmark_v2"
 	    "feature@livelist"
 	    "feature@zstd_compress"
-<<<<<<< HEAD
-	    "feature@raidz_expansion"
-	)
-fi
-
-if ! is_freebsd; then
-	properties+=(
-	    "feature@edonr"
-=======
 	    "feature@zilsaxattr"
 	    "feature@head_errlog"
 	    "feature@blake3"
 	    "feature@block_cloning"
 	    "feature@vdev_zaps_v2"
->>>>>>> 3095ca91
+	    "feature@raidz_expansion"
 	)
 fi