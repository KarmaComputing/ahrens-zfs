#!/bin/ksh -p
#
# CDDL HEADER START
#
# The contents of this file are subject to the terms of the
# Common Development and Distribution License (the "License").
# You may not use this file except in compliance with the License.
#
# You can obtain a copy of the license at usr/src/OPENSOLARIS.LICENSE
# or http://www.opensolaris.org/os/licensing.
# See the License for the specific language governing permissions
# and limitations under the License.
#
# When distributing Covered Code, include this CDDL HEADER in each
# file and include the License file at usr/src/OPENSOLARIS.LICENSE.
# If applicable, add the following below this CDDL HEADER, with the
# fields enclosed by brackets "[]" replaced with your own identifying
# information: Portions Copyright [yyyy] [name of copyright owner]
#
# CDDL HEADER END
#

#
# Copyright 2017, loli10K <ezomori.nozomu@gmail.com>. All rights reserved.
#

. $STF_SUITE/include/libtest.shlib
. $STF_SUITE/tests/functional/cli_root/zfs_mount/zfs_mount.kshlib

#
# DESCRIPTION:
# Verify remount functionality, especially on readonly objects.
#
# STRATEGY:
# 1. Prepare a filesystem and a snapshot
# 2. Verify we can (re)mount the dataset readonly/read-write
# 3. Verify we can mount the snapshot and it's mounted readonly
# 4. Verify we can't remount it read-write
# 5. Verify we can remount a dataset readonly and unmount it with
#    encryption=on and sync=disabled (issue #7753)
# 6. Re-import the pool readonly
# 7. Verify we can't remount its filesystem read-write
#

verify_runnable "both"

function cleanup
{
	log_must_busy zpool export $TESTPOOL
<<<<<<< HEAD
	log_must import_pool -p $TESTPOOL
	snapexists $TESTSNAP && log_must zfs destroy $TESTSNAP
=======
	log_must zpool import $TESTPOOL
	snapexists $TESTSNAP && destroy_dataset $TESTSNAP
>>>>>>> 90b77a03
	[[ -d $MNTPSNAP ]] && log_must rmdir $MNTPSNAP
	return 0
}

if is_freebsd; then
	typeset RO="-t zfs -ur"
	typeset RW="-t zfs -uw"
else
	typeset RO="-o remount,ro"
	typeset RW="-o remount,rw"
fi

#
# Verify the $filesystem is mounted readonly
# This is preferred over "log_mustnot touch $fs" because we actually want to
# verify the error returned is EROFS
#
function readonlyfs # filesystem
{
	typeset filesystem="$1"

	file_write -o create -f $filesystem/file.dat
	ret=$?
	if [[ $ret != 30 ]]; then
		log_fail "Writing to $filesystem did not return EROFS ($ret)."
	fi
}

#
# Verify $dataset is mounted with $option
#
function checkmount # dataset option
{
	typeset dataset="$1"
	typeset option="$2"
	typeset options=""

	if is_freebsd; then
		options=$(mount -p | awk -v ds="$dataset" '$1 == ds { print $4 }')
	else
		options=$(awk -v ds="$dataset" '$1 == ds { print $4 }' /proc/mounts)
	fi
	if [[ "$options" == '' ]]; then
		log_fail "Dataset $dataset is not mounted"
	elif [[ ! -z "${options##*$option*}" ]]; then
		log_fail "Dataset $dataset is not mounted with expected "\
		    "option $option ($options)"
	else
		log_note "Dataset $dataset is mounted with option $option"
	fi
}

log_assert "Verify remount functionality on both filesystem and snapshots"

log_onexit cleanup

# 1. Prepare a filesystem and a snapshot
TESTFS=$TESTPOOL/$TESTFS
TESTSNAP="$TESTFS@snap"
datasetexists $TESTFS || log_must zfs create $TESTFS
snapexists $TESTSNAP || log_must zfs snapshot $TESTSNAP
log_must zfs set readonly=off $TESTFS
MNTPFS="$(get_prop mountpoint $TESTFS)"
MNTPSNAP="$TESTDIR/zfs_snap_mount"
log_must mkdir -p $MNTPSNAP

# 2. Verify we can (re)mount the dataset readonly/read-write
log_must touch $MNTPFS/file.dat
checkmount $TESTFS 'rw'
log_must mount $RO $TESTFS $MNTPFS
readonlyfs $MNTPFS
checkmount $TESTFS 'ro'
log_must mount $RW $TESTFS $MNTPFS
log_must touch $MNTPFS/file.dat
checkmount $TESTFS 'rw'

if is_linux; then
	# 3. Verify we can (re)mount the snapshot readonly
	log_must mount -t zfs $TESTSNAP $MNTPSNAP
	readonlyfs $MNTPSNAP
	checkmount $TESTSNAP 'ro'
	log_must mount $RO $TESTSNAP $MNTPSNAP
	readonlyfs $MNTPSNAP
	checkmount $TESTSNAP 'ro'
	log_must umount $MNTPSNAP
fi

# 4. Verify we can't remount a snapshot read-write
# The "mount -o rw" command will succeed but the snapshot is mounted readonly.
# The "mount -o remount,rw" command must fail with an explicit error.
log_must mount -t zfs -o rw $TESTSNAP $MNTPSNAP
readonlyfs $MNTPSNAP
checkmount $TESTSNAP 'ro'
log_mustnot mount $RW $TESTSNAP $MNTPSNAP
readonlyfs $MNTPSNAP
checkmount $TESTSNAP 'ro'
log_must umount $MNTPSNAP

# 5. Verify we can remount a dataset readonly and unmount it with
#    encryption=on and sync=disabled (issue #7753)
log_must eval "echo 'password' | zfs create -o sync=disabled \
    -o encryption=on -o keyformat=passphrase $TESTFS/crypt"
CRYPT_MNTPFS="$(get_prop mountpoint $TESTFS/crypt)"
log_must touch $CRYPT_MNTPFS/file.dat
log_must mount $RO $TESTFS/crypt $CRYPT_MNTPFS
log_must umount -f $CRYPT_MNTPFS
zpool sync $TESTPOOL

# 6. Re-import the pool readonly
log_must zpool export $TESTPOOL
log_must import_pool -e "-o readonly=on" -p $TESTPOOL

# 7. Verify we can't remount its filesystem read-write
readonlyfs $MNTPFS
checkmount $TESTFS 'ro'
log_mustnot mount $RW $MNTPFS
readonlyfs $MNTPFS
checkmount $TESTFS 'ro'

log_pass "Both filesystem and snapshots can be remounted correctly."<|MERGE_RESOLUTION|>--- conflicted
+++ resolved
@@ -47,13 +47,8 @@
 function cleanup
 {
 	log_must_busy zpool export $TESTPOOL
-<<<<<<< HEAD
 	log_must import_pool -p $TESTPOOL
-	snapexists $TESTSNAP && log_must zfs destroy $TESTSNAP
-=======
-	log_must zpool import $TESTPOOL
 	snapexists $TESTSNAP && destroy_dataset $TESTSNAP
->>>>>>> 90b77a03
 	[[ -d $MNTPSNAP ]] && log_must rmdir $MNTPSNAP
 	return 0
 }
