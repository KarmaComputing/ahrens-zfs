--- conflicted
+++ resolved
@@ -406,7 +406,6 @@
 .Sy metaslab_unload_delay
 TXGs must pass before unloading will occur.
 .
-<<<<<<< HEAD
 .It Sy raidz_expand_max_copy_bytes Ns = Ns Sy 160MB Pq ulong
 Max amount of memory to use for RAID-Z expansion I/O.
 This limits how much I/O can be outstanding at once.
@@ -417,13 +416,9 @@
 .It Sy raidz_io_aggregate_rows Ns = Ns Sy 4 Pq ulong
 For expanded RAID-Z, aggregate reads that have more rows than this.
 .
-.It Sy reference_history Ns = Ns Sy 3 Pq int
-Maximum reference holders being tracked when reference_tracking_enable is active.
-=======
 .It Sy reference_history Ns = Ns Sy 3 Pq uint
 Maximum reference holders being tracked when reference_tracking_enable is
 active.
->>>>>>> 3095ca91
 .
 .It Sy reference_tracking_enable Ns = Ns Sy 0 Ns | Ns 1 Pq int
 Track reference holders to
