/*
 * CDDL HEADER START
 *
 * The contents of this file are subject to the terms of the
 * Common Development and Distribution License (the "License").
 * You may not use this file except in compliance with the License.
 *
 * You can obtain a copy of the license at usr/src/OPENSOLARIS.LICENSE
 * or http://www.opensolaris.org/os/licensing.
 * See the License for the specific language governing permissions
 * and limitations under the License.
 *
 * When distributing Covered Code, include this CDDL HEADER in each
 * file and include the License file at usr/src/OPENSOLARIS.LICENSE.
 * If applicable, add the following below this CDDL HEADER, with the
 * fields enclosed by brackets "[]" replaced with your own identifying
 * information: Portions Copyright [yyyy] [name of copyright owner]
 *
 * CDDL HEADER END
 */

/*
 * Copyright (c) 2005, 2010, Oracle and/or its affiliates. All rights reserved.
 * Copyright (c) 2011, 2020 by Delphix. All rights reserved.
 * Copyright (c) 2017, Intel Corporation.
 * Copyright (c) 2019, Datto Inc. All rights reserved.
 */

#ifndef _SYS_VDEV_H
#define	_SYS_VDEV_H

#include <sys/spa.h>
#include <sys/zio.h>
#include <sys/dmu.h>
#include <sys/space_map.h>
#include <sys/metaslab.h>
#include <sys/fs/zfs.h>

#ifdef	__cplusplus
extern "C" {
#endif

typedef enum vdev_dtl_type {
	DTL_MISSING,	/* 0% replication: no copies of the data */
	DTL_PARTIAL,	/* less than 100% replication: some copies missing */
	DTL_SCRUB,	/* unable to fully repair during scrub/resilver */
	DTL_OUTAGE,	/* temporarily missing (used to attempt detach) */
	DTL_TYPES
} vdev_dtl_type_t;

extern int zfs_nocacheflush;

extern void vdev_dbgmsg(vdev_t *vd, const char *fmt, ...);
extern void vdev_dbgmsg_print_tree(vdev_t *, int);
extern int vdev_open(vdev_t *);
extern void vdev_open_children(vdev_t *);
extern int vdev_validate(vdev_t *);
extern int vdev_copy_path_strict(vdev_t *, vdev_t *);
extern void vdev_copy_path_relaxed(vdev_t *, vdev_t *);
extern void vdev_close(vdev_t *);
extern int vdev_create(vdev_t *, uint64_t txg, boolean_t isreplace);
extern void vdev_reopen(vdev_t *);
extern int vdev_validate_aux(vdev_t *vd);
extern zio_t *vdev_probe(vdev_t *vd, zio_t *pio);
extern boolean_t vdev_is_concrete(vdev_t *vd);
extern boolean_t vdev_is_bootable(vdev_t *vd);
extern vdev_t *vdev_lookup_top(spa_t *spa, uint64_t vdev);
extern vdev_t *vdev_lookup_by_guid(vdev_t *vd, uint64_t guid);
extern int vdev_count_leaves(spa_t *spa);
extern void vdev_dtl_dirty(vdev_t *vd, vdev_dtl_type_t d,
    uint64_t txg, uint64_t size);
extern boolean_t vdev_dtl_contains(vdev_t *vd, vdev_dtl_type_t d,
    uint64_t txg, uint64_t size);
extern boolean_t vdev_dtl_empty(vdev_t *vd, vdev_dtl_type_t d);
extern boolean_t vdev_dtl_need_resilver(vdev_t *vd, uint64_t off, size_t size);
extern void vdev_dtl_reassess(vdev_t *vd, uint64_t txg, uint64_t scrub_txg,
    boolean_t scrub_done, boolean_t rebuild_done);
extern boolean_t vdev_dtl_required(vdev_t *vd);
extern boolean_t vdev_resilver_needed(vdev_t *vd,
    uint64_t *minp, uint64_t *maxp);
extern void vdev_destroy_unlink_zap(vdev_t *vd, uint64_t zapobj,
    dmu_tx_t *tx);
extern uint64_t vdev_create_link_zap(vdev_t *vd, dmu_tx_t *tx);
extern void vdev_construct_zaps(vdev_t *vd, dmu_tx_t *tx);
extern void vdev_destroy_spacemaps(vdev_t *vd, dmu_tx_t *tx);
extern void vdev_indirect_mark_obsolete(vdev_t *vd, uint64_t offset,
    uint64_t size);
extern void spa_vdev_indirect_mark_obsolete(spa_t *spa, uint64_t vdev,
    uint64_t offset, uint64_t size, dmu_tx_t *tx);
extern boolean_t vdev_replace_in_progress(vdev_t *vdev);

extern void vdev_hold(vdev_t *);
extern void vdev_rele(vdev_t *);

extern int vdev_metaslab_init(vdev_t *vd, uint64_t txg);
extern void vdev_metaslab_fini(vdev_t *vd);
extern void vdev_metaslab_set_size(vdev_t *);
<<<<<<< HEAD
extern void vdev_metaslab_group_create(vdev_t *vd);
extern void vdev_ashift_optimize(vdev_t *);
=======
>>>>>>> c494aa7f
extern void vdev_expand(vdev_t *vd, uint64_t txg);
extern void vdev_split(vdev_t *vd);
extern void vdev_deadman(vdev_t *vd, char *tag);
extern void vdev_xlate(vdev_t *vd, const range_seg64_t *logical_rs,
    range_seg64_t *physical_rs);

extern void vdev_get_stats_ex(vdev_t *vd, vdev_stat_t *vs, vdev_stat_ex_t *vsx);

extern metaslab_group_t *vdev_get_mg(vdev_t *vd, metaslab_class_t *mc);

extern void vdev_get_stats(vdev_t *vd, vdev_stat_t *vs);
extern void vdev_clear_stats(vdev_t *vd);
extern void vdev_stat_update(zio_t *zio, uint64_t psize);
extern void vdev_scan_stat_init(vdev_t *vd);
extern void vdev_propagate_state(vdev_t *vd);
extern void vdev_set_state(vdev_t *vd, boolean_t isopen, vdev_state_t state,
    vdev_aux_t aux);
extern boolean_t vdev_children_are_offline(vdev_t *vd);

extern void vdev_space_update(vdev_t *vd,
    int64_t alloc_delta, int64_t defer_delta, int64_t space_delta);

extern int64_t vdev_deflated_space(vdev_t *vd, int64_t space);

extern uint64_t vdev_psize_to_asize(vdev_t *vd, uint64_t psize);

extern int vdev_fault(spa_t *spa, uint64_t guid, vdev_aux_t aux);
extern int vdev_degrade(spa_t *spa, uint64_t guid, vdev_aux_t aux);
extern int vdev_online(spa_t *spa, uint64_t guid, uint64_t flags,
    vdev_state_t *);
extern int vdev_offline(spa_t *spa, uint64_t guid, uint64_t flags);
extern void vdev_clear(spa_t *spa, vdev_t *vd);

extern boolean_t vdev_is_dead(vdev_t *vd);
extern boolean_t vdev_readable(vdev_t *vd);
extern boolean_t vdev_writeable(vdev_t *vd);
extern boolean_t vdev_allocatable(vdev_t *vd);
extern boolean_t vdev_accessible(vdev_t *vd, zio_t *zio);
extern boolean_t vdev_is_spacemap_addressable(vdev_t *vd);

extern void vdev_cache_init(vdev_t *vd);
extern void vdev_cache_fini(vdev_t *vd);
extern boolean_t vdev_cache_read(zio_t *zio);
extern void vdev_cache_write(zio_t *zio);
extern void vdev_cache_purge(vdev_t *vd);

extern void vdev_queue_init(vdev_t *vd);
extern void vdev_queue_fini(vdev_t *vd);
extern zio_t *vdev_queue_io(zio_t *zio);
extern void vdev_queue_io_done(zio_t *zio);
extern void vdev_queue_change_io_priority(zio_t *zio, zio_priority_t priority);

extern int vdev_queue_length(vdev_t *vd);
extern uint64_t vdev_queue_last_offset(vdev_t *vd);

extern void vdev_config_dirty(vdev_t *vd);
extern void vdev_config_clean(vdev_t *vd);
extern int vdev_config_sync(vdev_t **svd, int svdcount, uint64_t txg);

extern void vdev_state_dirty(vdev_t *vd);
extern void vdev_state_clean(vdev_t *vd);

extern void vdev_defer_resilver(vdev_t *vd);
extern boolean_t vdev_clear_resilver_deferred(vdev_t *vd, dmu_tx_t *tx);

typedef enum vdev_config_flag {
	VDEV_CONFIG_SPARE = 1 << 0,
	VDEV_CONFIG_L2CACHE = 1 << 1,
	VDEV_CONFIG_REMOVING = 1 << 2,
	VDEV_CONFIG_MOS = 1 << 3,
	VDEV_CONFIG_MISSING = 1 << 4
} vdev_config_flag_t;

extern void vdev_top_config_generate(spa_t *spa, nvlist_t *config);
extern nvlist_t *vdev_config_generate(spa_t *spa, vdev_t *vd,
    boolean_t getstats, vdev_config_flag_t flags);

/*
 * Label routines
 */
struct uberblock;
extern uint64_t vdev_label_offset(uint64_t psize, int l, uint64_t offset);
extern int vdev_label_number(uint64_t psise, uint64_t offset);
extern nvlist_t *vdev_label_read_config(vdev_t *vd, uint64_t txg);
extern void vdev_uberblock_load(vdev_t *, struct uberblock *, nvlist_t **);
extern void vdev_config_generate_stats(vdev_t *vd, nvlist_t *nv);
extern void vdev_label_write(zio_t *zio, vdev_t *vd, int l, abd_t *buf, uint64_t
    offset, uint64_t size, zio_done_func_t *done, void *priv, int flags);
extern int vdev_label_read_bootenv(vdev_t *, nvlist_t *);
extern int vdev_label_write_bootenv(vdev_t *, nvlist_t *);

typedef enum {
	VDEV_LABEL_CREATE,	/* create/add a new device */
	VDEV_LABEL_REPLACE,	/* replace an existing device */
	VDEV_LABEL_SPARE,	/* add a new hot spare */
	VDEV_LABEL_REMOVE,	/* remove an existing device */
	VDEV_LABEL_L2CACHE,	/* add an L2ARC cache device */
	VDEV_LABEL_SPLIT	/* generating new label for split-off dev */
} vdev_labeltype_t;

extern int vdev_label_init(vdev_t *vd, uint64_t txg, vdev_labeltype_t reason);

#ifdef	__cplusplus
}
#endif

#endif	/* _SYS_VDEV_H */<|MERGE_RESOLUTION|>--- conflicted
+++ resolved
@@ -95,11 +95,7 @@
 extern int vdev_metaslab_init(vdev_t *vd, uint64_t txg);
 extern void vdev_metaslab_fini(vdev_t *vd);
 extern void vdev_metaslab_set_size(vdev_t *);
-<<<<<<< HEAD
 extern void vdev_metaslab_group_create(vdev_t *vd);
-extern void vdev_ashift_optimize(vdev_t *);
-=======
->>>>>>> c494aa7f
 extern void vdev_expand(vdev_t *vd, uint64_t txg);
 extern void vdev_split(vdev_t *vd);
 extern void vdev_deadman(vdev_t *vd, char *tag);
