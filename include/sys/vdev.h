--- conflicted
+++ resolved
@@ -21,11 +21,7 @@
 
 /*
  * Copyright (c) 2005, 2010, Oracle and/or its affiliates. All rights reserved.
-<<<<<<< HEAD
- * Copyright (c) 2011, 2019 by Delphix. All rights reserved.
-=======
  * Copyright (c) 2011, 2020 by Delphix. All rights reserved.
->>>>>>> b29e31d8
  * Copyright (c) 2017, Intel Corporation.
  * Copyright (c) 2019, Datto Inc. All rights reserved.
  */
