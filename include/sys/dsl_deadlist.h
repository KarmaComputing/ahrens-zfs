/*
 * CDDL HEADER START
 *
 * The contents of this file are subject to the terms of the
 * Common Development and Distribution License (the "License").
 * You may not use this file except in compliance with the License.
 *
 * You can obtain a copy of the license at usr/src/OPENSOLARIS.LICENSE
 * or http://www.opensolaris.org/os/licensing.
 * See the License for the specific language governing permissions
 * and limitations under the License.
 *
 * When distributing Covered Code, include this CDDL HEADER in each
 * file and include the License file at usr/src/OPENSOLARIS.LICENSE.
 * If applicable, add the following below this CDDL HEADER, with the
 * fields enclosed by brackets "[]" replaced with your own identifying
 * information: Portions Copyright [yyyy] [name of copyright owner]
 *
 * CDDL HEADER END
 */
/*
 * Copyright (c) 2010, Oracle and/or its affiliates. All rights reserved.
<<<<<<< HEAD
 * Copyright (c) 2018 by Delphix. All rights reserved.
=======
 * Copyright (c) 2018, 2019 by Delphix. All rights reserved.
>>>>>>> 37f03da8
 */

#ifndef	_SYS_DSL_DEADLIST_H
#define	_SYS_DSL_DEADLIST_H

#include <sys/bpobj.h>
#include <sys/zfs_context.h>
#include <sys/zthr.h>

#ifdef	__cplusplus
extern "C" {
#endif

struct dmu_buf;
struct dsl_pool;
struct dsl_dataset;

typedef struct dsl_deadlist_phys {
	uint64_t dl_used;
	uint64_t dl_comp;
	uint64_t dl_uncomp;
	uint64_t dl_pad[37]; /* pad out to 320b for future expansion */
} dsl_deadlist_phys_t;

typedef struct dsl_deadlist {
	objset_t *dl_os;
	uint64_t dl_object;
	avl_tree_t dl_tree;
	boolean_t dl_havetree;
	struct dmu_buf *dl_dbuf;
	dsl_deadlist_phys_t *dl_phys;
	kmutex_t dl_lock;

	/* if it's the old on-disk format: */
	bpobj_t dl_bpobj;
	boolean_t dl_oldfmt;
} dsl_deadlist_t;

typedef struct dsl_deadlist_entry {
	avl_node_t dle_node;
	uint64_t dle_mintxg;
	bpobj_t dle_bpobj;
} dsl_deadlist_entry_t;

typedef struct livelist_condense_entry {
	struct dsl_dataset *ds;
	dsl_deadlist_entry_t *first;
	dsl_deadlist_entry_t *next;
	boolean_t syncing;
	boolean_t cancelled;
} livelist_condense_entry_t;

extern unsigned long zfs_livelist_max_entries;
extern int zfs_livelist_min_percent_shared;

typedef int deadlist_iter_t(void *args, dsl_deadlist_entry_t *dle);

void dsl_deadlist_open(dsl_deadlist_t *dl, objset_t *os, uint64_t object);
void dsl_deadlist_close(dsl_deadlist_t *dl);
void dsl_deadlist_iterate(dsl_deadlist_t *dl, deadlist_iter_t func, void *arg);
uint64_t dsl_deadlist_alloc(objset_t *os, dmu_tx_t *tx);
void dsl_deadlist_free(objset_t *os, uint64_t dlobj, dmu_tx_t *tx);
void dsl_deadlist_insert(dsl_deadlist_t *dl, const blkptr_t *bp,
    boolean_t free, dmu_tx_t *tx);
int dsl_deadlist_insert_alloc_cb(void *arg, const blkptr_t *bp, dmu_tx_t *tx);
int dsl_deadlist_insert_free_cb(void *arg, const blkptr_t *bp, dmu_tx_t *tx);
void dsl_deadlist_add_key(dsl_deadlist_t *dl, uint64_t mintxg, dmu_tx_t *tx);
void dsl_deadlist_remove_key(dsl_deadlist_t *dl, uint64_t mintxg, dmu_tx_t *tx);
void dsl_deadlist_remove_entry(dsl_deadlist_t *dl, uint64_t mintxg,
dmu_tx_t *tx);
dsl_deadlist_entry_t *dsl_deadlist_first(dsl_deadlist_t *dl);
dsl_deadlist_entry_t *dsl_deadlist_last(dsl_deadlist_t *dl);
uint64_t dsl_deadlist_clone(dsl_deadlist_t *dl, uint64_t maxtxg,
    uint64_t mrs_obj, dmu_tx_t *tx);
void dsl_deadlist_space(dsl_deadlist_t *dl,
    uint64_t *usedp, uint64_t *compp, uint64_t *uncompp);
void dsl_deadlist_space_range(dsl_deadlist_t *dl,
    uint64_t mintxg, uint64_t maxtxg,
    uint64_t *usedp, uint64_t *compp, uint64_t *uncompp);
void dsl_deadlist_merge(dsl_deadlist_t *dl, uint64_t obj, dmu_tx_t *tx);
void dsl_deadlist_move_bpobj(dsl_deadlist_t *dl, bpobj_t *bpo, uint64_t mintxg,
    dmu_tx_t *tx);
boolean_t dsl_deadlist_is_open(dsl_deadlist_t *dl);
int dsl_process_sub_livelist(bpobj_t *bpobj, struct bplist *to_free,
<<<<<<< HEAD
    zthr_t *t);
=======
    zthr_t *t, uint64_t *size);
>>>>>>> 37f03da8
void dsl_deadlist_clear_entry(dsl_deadlist_entry_t *dle, dsl_deadlist_t *dl,
    dmu_tx_t *tx);

#ifdef	__cplusplus
}
#endif

#endif /* _SYS_DSL_DEADLIST_H */<|MERGE_RESOLUTION|>--- conflicted
+++ resolved
@@ -20,11 +20,7 @@
  */
 /*
  * Copyright (c) 2010, Oracle and/or its affiliates. All rights reserved.
-<<<<<<< HEAD
- * Copyright (c) 2018 by Delphix. All rights reserved.
-=======
  * Copyright (c) 2018, 2019 by Delphix. All rights reserved.
->>>>>>> 37f03da8
  */
 
 #ifndef	_SYS_DSL_DEADLIST_H
@@ -109,11 +105,7 @@
     dmu_tx_t *tx);
 boolean_t dsl_deadlist_is_open(dsl_deadlist_t *dl);
 int dsl_process_sub_livelist(bpobj_t *bpobj, struct bplist *to_free,
-<<<<<<< HEAD
-    zthr_t *t);
-=======
     zthr_t *t, uint64_t *size);
->>>>>>> 37f03da8
 void dsl_deadlist_clear_entry(dsl_deadlist_entry_t *dle, dsl_deadlist_t *dl,
     dmu_tx_t *tx);
 
