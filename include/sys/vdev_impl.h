/*
 * CDDL HEADER START
 *
 * The contents of this file are subject to the terms of the
 * Common Development and Distribution License (the "License").
 * You may not use this file except in compliance with the License.
 *
 * You can obtain a copy of the license at usr/src/OPENSOLARIS.LICENSE
 * or https://opensource.org/licenses/CDDL-1.0.
 * See the License for the specific language governing permissions
 * and limitations under the License.
 *
 * When distributing Covered Code, include this CDDL HEADER in each
 * file and include the License file at usr/src/OPENSOLARIS.LICENSE.
 * If applicable, add the following below this CDDL HEADER, with the
 * fields enclosed by brackets "[]" replaced with your own identifying
 * information: Portions Copyright [yyyy] [name of copyright owner]
 *
 * CDDL HEADER END
 */
/*
 * Copyright (c) 2005, 2010, Oracle and/or its affiliates. All rights reserved.
 * Copyright (c) 2011, 2020 by Delphix. All rights reserved.
 * Copyright (c) 2017, Intel Corporation.
 */

#ifndef _SYS_VDEV_IMPL_H
#define	_SYS_VDEV_IMPL_H

#include <sys/avl.h>
#include <sys/bpobj.h>
#include <sys/dmu.h>
#include <sys/metaslab.h>
#include <sys/nvpair.h>
#include <sys/space_map.h>
#include <sys/vdev.h>
#include <sys/dkio.h>
#include <sys/uberblock_impl.h>
#include <sys/vdev_indirect_mapping.h>
#include <sys/vdev_indirect_births.h>
#include <sys/vdev_rebuild.h>
#include <sys/vdev_removal.h>
#include <sys/zfs_ratelimit.h>

#ifdef	__cplusplus
extern "C" {
#endif

/*
 * Virtual device descriptors.
 *
 * All storage pool operations go through the virtual device framework,
 * which provides data replication and I/O scheduling.
 */

/*
 * Forward declarations that lots of things need.
 */
typedef struct vdev_queue vdev_queue_t;
typedef struct vdev_cache vdev_cache_t;
typedef struct vdev_cache_entry vdev_cache_entry_t;
struct abd;

extern uint_t zfs_vdev_queue_depth_pct;
extern uint_t zfs_vdev_def_queue_depth;
extern uint_t zfs_vdev_async_write_max_active;

/*
 * Virtual device operations
 */
typedef int	vdev_init_func_t(spa_t *spa, nvlist_t *nv, void **tsd);
typedef void	vdev_kobj_post_evt_func_t(vdev_t *vd);
typedef void	vdev_fini_func_t(vdev_t *vd);
typedef int	vdev_open_func_t(vdev_t *vd, uint64_t *size, uint64_t *max_size,
    uint64_t *ashift, uint64_t *pshift);
typedef void	vdev_close_func_t(vdev_t *vd);
typedef uint64_t vdev_asize_func_t(vdev_t *vd, uint64_t psize, uint64_t txg);
typedef uint64_t vdev_min_asize_func_t(vdev_t *vd);
typedef uint64_t vdev_min_alloc_func_t(vdev_t *vd);
typedef void	vdev_io_start_func_t(zio_t *zio);
typedef void	vdev_io_done_func_t(zio_t *zio);
typedef void	vdev_state_change_func_t(vdev_t *vd, int, int);
typedef boolean_t vdev_need_resilver_func_t(vdev_t *vd, const dva_t *dva,
    size_t psize, uint64_t phys_birth);
typedef void	vdev_hold_func_t(vdev_t *vd);
typedef void	vdev_rele_func_t(vdev_t *vd);

typedef void	vdev_remap_cb_t(uint64_t inner_offset, vdev_t *vd,
    uint64_t offset, uint64_t size, void *arg);
typedef void	vdev_remap_func_t(vdev_t *vd, uint64_t offset, uint64_t size,
    vdev_remap_cb_t callback, void *arg);
/*
 * Given a target vdev, translates the logical range "in" to the physical
 * range "res"
 */
typedef void vdev_xlation_func_t(vdev_t *cvd, const range_seg64_t *logical,
    range_seg64_t *physical, range_seg64_t *remain);
typedef uint64_t vdev_rebuild_asize_func_t(vdev_t *vd, uint64_t start,
    uint64_t size, uint64_t max_segment);
typedef void vdev_metaslab_init_func_t(vdev_t *vd, uint64_t *startp,
    uint64_t *sizep);
typedef void vdev_config_generate_func_t(vdev_t *vd, nvlist_t *nv);
typedef uint64_t vdev_nparity_func_t(vdev_t *vd);
typedef uint64_t vdev_ndisks_func_t(vdev_t *vd);

typedef const struct vdev_ops {
	vdev_init_func_t		*vdev_op_init;
	vdev_fini_func_t		*vdev_op_fini;
	vdev_open_func_t		*vdev_op_open;
	vdev_close_func_t		*vdev_op_close;
	vdev_asize_func_t		*vdev_op_asize;
	vdev_min_asize_func_t		*vdev_op_min_asize;
	vdev_min_alloc_func_t		*vdev_op_min_alloc;
	vdev_io_start_func_t		*vdev_op_io_start;
	vdev_io_done_func_t		*vdev_op_io_done;
	vdev_state_change_func_t	*vdev_op_state_change;
	vdev_need_resilver_func_t	*vdev_op_need_resilver;
	vdev_hold_func_t		*vdev_op_hold;
	vdev_rele_func_t		*vdev_op_rele;
	vdev_remap_func_t		*vdev_op_remap;
	vdev_xlation_func_t		*vdev_op_xlate;
	vdev_rebuild_asize_func_t	*vdev_op_rebuild_asize;
	vdev_metaslab_init_func_t	*vdev_op_metaslab_init;
	vdev_config_generate_func_t	*vdev_op_config_generate;
	vdev_nparity_func_t		*vdev_op_nparity;
	vdev_ndisks_func_t		*vdev_op_ndisks;
	vdev_kobj_post_evt_func_t	*vdev_op_kobj_evt_post;
	char				vdev_op_type[16];
	boolean_t			vdev_op_leaf;
} vdev_ops_t;

/*
 * Virtual device properties
 */
struct vdev_cache_entry {
	struct abd	*ve_abd;
	uint64_t	ve_offset;
	clock_t		ve_lastused;
	avl_node_t	ve_offset_node;
	avl_node_t	ve_lastused_node;
	uint32_t	ve_hits;
	uint16_t	ve_missed_update;
	zio_t		*ve_fill_io;
};

struct vdev_cache {
	avl_tree_t	vc_offset_tree;
	avl_tree_t	vc_lastused_tree;
	kmutex_t	vc_lock;
};

typedef struct vdev_queue_class {
	uint32_t	vqc_active;

	/*
	 * Sorted by offset or timestamp, depending on if the queue is
	 * LBA-ordered vs FIFO.
	 */
	avl_tree_t	vqc_queued_tree;
} vdev_queue_class_t;

struct vdev_queue {
	vdev_t		*vq_vdev;
	vdev_queue_class_t vq_class[ZIO_PRIORITY_NUM_QUEUEABLE];
	avl_tree_t	vq_active_tree;
	avl_tree_t	vq_read_offset_tree;
	avl_tree_t	vq_write_offset_tree;
	avl_tree_t	vq_trim_offset_tree;
	uint64_t	vq_last_offset;
	zio_priority_t	vq_last_prio;	/* Last sent I/O priority. */
	uint32_t	vq_ia_active;	/* Active interactive I/Os. */
	uint32_t	vq_nia_credit;	/* Non-interactive I/Os credit. */
	hrtime_t	vq_io_complete_ts; /* time last i/o completed */
	hrtime_t	vq_io_delta_ts;
	zio_t		vq_io_search; /* used as local for stack reduction */
	kmutex_t	vq_lock;
};

typedef enum vdev_alloc_bias {
	VDEV_BIAS_NONE,
	VDEV_BIAS_LOG,		/* dedicated to ZIL data (SLOG) */
	VDEV_BIAS_SPECIAL,	/* dedicated to ddt, metadata, and small blks */
	VDEV_BIAS_DEDUP		/* dedicated to dedup metadata */
} vdev_alloc_bias_t;


/*
 * On-disk indirect vdev state.
 *
 * An indirect vdev is described exclusively in the MOS config of a pool.
 * The config for an indirect vdev includes several fields, which are
 * accessed in memory by a vdev_indirect_config_t.
 */
typedef struct vdev_indirect_config {
	/*
	 * Object (in MOS) which contains the indirect mapping. This object
	 * contains an array of vdev_indirect_mapping_entry_phys_t ordered by
	 * vimep_src. The bonus buffer for this object is a
	 * vdev_indirect_mapping_phys_t. This object is allocated when a vdev
	 * removal is initiated.
	 *
	 * Note that this object can be empty if none of the data on the vdev
	 * has been copied yet.
	 */
	uint64_t	vic_mapping_object;

	/*
	 * Object (in MOS) which contains the birth times for the mapping
	 * entries. This object contains an array of
	 * vdev_indirect_birth_entry_phys_t sorted by vibe_offset. The bonus
	 * buffer for this object is a vdev_indirect_birth_phys_t. This object
	 * is allocated when a vdev removal is initiated.
	 *
	 * Note that this object can be empty if none of the vdev has yet been
	 * copied.
	 */
	uint64_t	vic_births_object;

	/*
	 * This is the vdev ID which was removed previous to this vdev, or
	 * UINT64_MAX if there are no previously removed vdevs.
	 */
	uint64_t	vic_prev_indirect_vdev;
} vdev_indirect_config_t;

/*
 * Virtual device descriptor
 */
struct vdev {
	/*
	 * Common to all vdev types.
	 */
	uint64_t	vdev_id;	/* child number in vdev parent	*/
	uint64_t	vdev_guid;	/* unique ID for this vdev	*/
	uint64_t	vdev_guid_sum;	/* self guid + all child guids	*/
	uint64_t	vdev_orig_guid;	/* orig. guid prior to remove	*/
	uint64_t	vdev_asize;	/* allocatable device capacity	*/
	uint64_t	vdev_min_asize;	/* min acceptable asize		*/
	uint64_t	vdev_max_asize;	/* max acceptable asize		*/
	uint64_t	vdev_ashift;	/* block alignment shift	*/

	/*
	 * Logical block alignment shift
	 *
	 * The smallest sized/aligned I/O supported by the device.
	 */
	uint64_t	vdev_logical_ashift;
	/*
	 * Physical block alignment shift
	 *
	 * The device supports logical I/Os with vdev_logical_ashift
	 * size/alignment, but optimum performance will be achieved by
	 * aligning/sizing requests to vdev_physical_ashift.  Smaller
	 * requests may be inflated or incur device level read-modify-write
	 * operations.
	 *
	 * May be 0 to indicate no preference (i.e. use vdev_logical_ashift).
	 */
	uint64_t	vdev_physical_ashift;
	uint64_t	vdev_state;	/* see VDEV_STATE_* #defines	*/
	uint64_t	vdev_prevstate;	/* used when reopening a vdev	*/
	vdev_ops_t	*vdev_ops;	/* vdev operations		*/
	spa_t		*vdev_spa;	/* spa for this vdev		*/
	void		*vdev_tsd;	/* type-specific data		*/
	vdev_t		*vdev_top;	/* top-level vdev		*/
	vdev_t		*vdev_parent;	/* parent vdev			*/
	vdev_t		**vdev_child;	/* array of children		*/
	uint64_t	vdev_children;	/* number of children		*/
	vdev_stat_t	vdev_stat;	/* virtual device statistics	*/
	vdev_stat_ex_t	vdev_stat_ex;	/* extended statistics		*/
	boolean_t	vdev_expanding;	/* expand the vdev?		*/
	boolean_t	vdev_reopening;	/* reopen in progress?		*/
	boolean_t	vdev_nonrot;	/* true if solid state		*/
	int		vdev_load_error; /* error on last load		*/
	int		vdev_open_error; /* error on last open		*/
	int		vdev_validate_error; /* error on last validate	*/
	kthread_t	*vdev_open_thread; /* thread opening children	*/
	kthread_t	*vdev_validate_thread; /* thread validating children */
	uint64_t	vdev_crtxg;	/* txg when top-level was added */
	uint64_t	vdev_root_zap;

	/*
	 * Top-level vdev state.
	 */
	uint64_t	vdev_ms_array;	/* metaslab array object	*/
	uint64_t	vdev_ms_shift;	/* metaslab size shift		*/
	uint64_t	vdev_ms_count;	/* number of metaslabs		*/
	metaslab_group_t *vdev_mg;	/* metaslab group		*/
	metaslab_group_t *vdev_log_mg;	/* embedded slog metaslab group	*/
	metaslab_t	**vdev_ms;	/* metaslab array		*/
	uint64_t	vdev_pending_fastwrite; /* allocated fastwrites */
	txg_list_t	vdev_ms_list;	/* per-txg dirty metaslab lists	*/
	txg_list_t	vdev_dtl_list;	/* per-txg dirty DTL lists	*/
	txg_node_t	vdev_txg_node;	/* per-txg dirty vdev linkage	*/
	boolean_t	vdev_remove_wanted; /* async remove wanted?	*/
	boolean_t	vdev_probe_wanted; /* async probe wanted?	*/
	list_node_t	vdev_config_dirty_node; /* config dirty list	*/
	list_node_t	vdev_state_dirty_node; /* state dirty list	*/
	uint64_t	vdev_deflate_ratio; /* deflation ratio (x512)	*/
	uint64_t	vdev_islog;	/* is an intent log device	*/
	uint64_t	vdev_noalloc;	/* device is passivated?	*/
	uint64_t	vdev_removing;	/* device is being removed?	*/
<<<<<<< HEAD
	boolean_t	vdev_rz_expanding; /* raidz is being expanded?	*/
=======
	uint64_t	vdev_failfast;	/* device failfast setting	*/
>>>>>>> 3095ca91
	boolean_t	vdev_ishole;	/* is a hole in the namespace	*/
	uint64_t	vdev_top_zap;
	vdev_alloc_bias_t vdev_alloc_bias; /* metaslab allocation bias	*/

	/* pool checkpoint related */
	space_map_t	*vdev_checkpoint_sm;	/* contains reserved blocks */

	/* Initialize related */
	boolean_t	vdev_initialize_exit_wanted;
	vdev_initializing_state_t	vdev_initialize_state;
	list_node_t	vdev_initialize_node;
	kthread_t	*vdev_initialize_thread;
	/* Protects vdev_initialize_thread and vdev_initialize_state. */
	kmutex_t	vdev_initialize_lock;
	kcondvar_t	vdev_initialize_cv;
	uint64_t	vdev_initialize_offset[TXG_SIZE];
	uint64_t	vdev_initialize_last_offset;
	range_tree_t	*vdev_initialize_tree;	/* valid while initializing */
	uint64_t	vdev_initialize_bytes_est;
	uint64_t	vdev_initialize_bytes_done;
	uint64_t	vdev_initialize_action_time;	/* start and end time */

	/* TRIM related */
	boolean_t	vdev_trim_exit_wanted;
	boolean_t	vdev_autotrim_exit_wanted;
	vdev_trim_state_t	vdev_trim_state;
	list_node_t	vdev_trim_node;
	kmutex_t	vdev_autotrim_lock;
	kcondvar_t	vdev_autotrim_cv;
	kcondvar_t	vdev_autotrim_kick_cv;
	kthread_t	*vdev_autotrim_thread;
	/* Protects vdev_trim_thread and vdev_trim_state. */
	kmutex_t	vdev_trim_lock;
	kcondvar_t	vdev_trim_cv;
	kthread_t	*vdev_trim_thread;
	uint64_t	vdev_trim_offset[TXG_SIZE];
	uint64_t	vdev_trim_last_offset;
	uint64_t	vdev_trim_bytes_est;
	uint64_t	vdev_trim_bytes_done;
	uint64_t	vdev_trim_rate;		/* requested rate (bytes/sec) */
	uint64_t	vdev_trim_partial;	/* requested partial TRIM */
	uint64_t	vdev_trim_secure;	/* requested secure TRIM */
	uint64_t	vdev_trim_action_time;	/* start and end time */

	/* Rebuild related */
	boolean_t	vdev_rebuilding;
	boolean_t	vdev_rebuild_exit_wanted;
	boolean_t	vdev_rebuild_cancel_wanted;
	boolean_t	vdev_rebuild_reset_wanted;
	kmutex_t	vdev_rebuild_lock;
	kcondvar_t	vdev_rebuild_cv;
	kthread_t	*vdev_rebuild_thread;
	vdev_rebuild_t	vdev_rebuild_config;

	/* For limiting outstanding I/Os (initialize, TRIM) */
	kmutex_t	vdev_initialize_io_lock;
	kcondvar_t	vdev_initialize_io_cv;
	uint64_t	vdev_initialize_inflight;
	kmutex_t	vdev_trim_io_lock;
	kcondvar_t	vdev_trim_io_cv;
	uint64_t	vdev_trim_inflight[3];

	/*
	 * Values stored in the config for an indirect or removing vdev.
	 */
	vdev_indirect_config_t	vdev_indirect_config;

	/*
	 * The vdev_indirect_rwlock protects the vdev_indirect_mapping
	 * pointer from changing on indirect vdevs (when it is condensed).
	 * Note that removing (not yet indirect) vdevs have different
	 * access patterns (the mapping is not accessed from open context,
	 * e.g. from zio_read) and locking strategy (e.g. svr_lock).
	 */
	krwlock_t vdev_indirect_rwlock;
	vdev_indirect_mapping_t *vdev_indirect_mapping;
	vdev_indirect_births_t *vdev_indirect_births;

	/*
	 * In memory data structures used to manage the obsolete sm, for
	 * indirect or removing vdevs.
	 *
	 * The vdev_obsolete_segments is the in-core record of the segments
	 * that are no longer referenced anywhere in the pool (due to
	 * being freed or remapped and not referenced by any snapshots).
	 * During a sync, segments are added to vdev_obsolete_segments
	 * via vdev_indirect_mark_obsolete(); at the end of each sync
	 * pass, this is appended to vdev_obsolete_sm via
	 * vdev_indirect_sync_obsolete().  The vdev_obsolete_lock
	 * protects against concurrent modifications of vdev_obsolete_segments
	 * from multiple zio threads.
	 */
	kmutex_t	vdev_obsolete_lock;
	range_tree_t	*vdev_obsolete_segments;
	space_map_t	*vdev_obsolete_sm;

	/*
	 * Protects the vdev_scan_io_queue field itself as well as the
	 * structure's contents (when present).
	 */
	kmutex_t			vdev_scan_io_queue_lock;
	struct dsl_scan_io_queue	*vdev_scan_io_queue;

	/*
	 * Leaf vdev state.
	 */
	range_tree_t	*vdev_dtl[DTL_TYPES]; /* dirty time logs	*/
	space_map_t	*vdev_dtl_sm;	/* dirty time log space map	*/
	txg_node_t	vdev_dtl_node;	/* per-txg dirty DTL linkage	*/
	uint64_t	vdev_dtl_object; /* DTL object			*/
	uint64_t	vdev_psize;	/* physical device capacity	*/
	uint64_t	vdev_wholedisk;	/* true if this is a whole disk */
	uint64_t	vdev_offline;	/* persistent offline state	*/
	uint64_t	vdev_faulted;	/* persistent faulted state	*/
	uint64_t	vdev_degraded;	/* persistent degraded state	*/
	uint64_t	vdev_removed;	/* persistent removed state	*/
	uint64_t	vdev_resilver_txg; /* persistent resilvering state */
	uint64_t	vdev_rebuild_txg; /* persistent rebuilding state */
	char		*vdev_path;	/* vdev path (if any)		*/
	char		*vdev_devid;	/* vdev devid (if any)		*/
	char		*vdev_physpath;	/* vdev device path (if any)	*/
	char		*vdev_enc_sysfs_path;	/* enclosure sysfs path */
	char		*vdev_fru;	/* physical FRU location	*/
	uint64_t	vdev_not_present; /* not present during import	*/
	uint64_t	vdev_unspare;	/* unspare when resilvering done */
	boolean_t	vdev_nowritecache; /* true if flushwritecache failed */
	boolean_t	vdev_has_trim;	/* TRIM is supported		*/
	boolean_t	vdev_has_securetrim; /* secure TRIM is supported */
	boolean_t	vdev_checkremove; /* temporary online test	*/
	boolean_t	vdev_forcefault; /* force online fault		*/
	boolean_t	vdev_splitting;	/* split or repair in progress  */
	boolean_t	vdev_delayed_close; /* delayed device close?	*/
	boolean_t	vdev_tmpoffline; /* device taken offline temporarily? */
	boolean_t	vdev_detached;	/* device detached?		*/
	boolean_t	vdev_cant_read;	/* vdev is failing all reads	*/
	boolean_t	vdev_cant_write; /* vdev is failing all writes	*/
	boolean_t	vdev_isspare;	/* was a hot spare		*/
	boolean_t	vdev_isl2cache;	/* was a l2cache device		*/
	boolean_t	vdev_copy_uberblocks;  /* post expand copy uberblocks */
	boolean_t	vdev_resilver_deferred;  /* resilver deferred */
	boolean_t	vdev_kobj_flag; /* kobj event record */
	vdev_queue_t	vdev_queue;	/* I/O deadline schedule queue	*/
	vdev_cache_t	vdev_cache;	/* physical block cache		*/
	spa_aux_vdev_t	*vdev_aux;	/* for l2cache and spares vdevs	*/
	zio_t		*vdev_probe_zio; /* root of current probe	*/
	vdev_aux_t	vdev_label_aux;	/* on-disk aux state		*/
	uint64_t	vdev_leaf_zap;
	hrtime_t	vdev_mmp_pending; /* 0 if write finished	*/
	uint64_t	vdev_mmp_kstat_id;	/* to find kstat entry */
	uint64_t	vdev_expansion_time;	/* vdev's last expansion time */
	list_node_t	vdev_leaf_node;		/* leaf vdev list */

	/*
	 * For DTrace to work in userland (libzpool) context, these fields must
	 * remain at the end of the structure.  DTrace will use the kernel's
	 * CTF definition for 'struct vdev', and since the size of a kmutex_t is
	 * larger in userland, the offsets for the rest of the fields would be
	 * incorrect.
	 */
	kmutex_t	vdev_dtl_lock;	/* vdev_dtl_{map,resilver}	*/
	kmutex_t	vdev_stat_lock;	/* vdev_stat			*/
	kmutex_t	vdev_probe_lock; /* protects vdev_probe_zio	*/

	/*
	 * We rate limit ZIO delay, deadman, and checksum events, since they
	 * can flood ZED with tons of events when a drive is acting up.
	 */
	zfs_ratelimit_t vdev_delay_rl;
	zfs_ratelimit_t vdev_deadman_rl;
	zfs_ratelimit_t vdev_checksum_rl;

	/*
	 * Checksum and IO thresholds for tuning ZED
	 */
	uint64_t	vdev_checksum_n;
	uint64_t	vdev_checksum_t;
	uint64_t	vdev_io_n;
	uint64_t	vdev_io_t;
};

#define	VDEV_PAD_SIZE		(8 << 10)
/* 2 padding areas (vl_pad1 and vl_be) to skip */
#define	VDEV_SKIP_SIZE		VDEV_PAD_SIZE * 2
#define	VDEV_PHYS_SIZE		(112 << 10)
#define	VDEV_UBERBLOCK_RING	(128 << 10)

/*
 * MMP blocks occupy the last MMP_BLOCKS_PER_LABEL slots in the uberblock
 * ring when MMP is enabled.
 */
#define	MMP_BLOCKS_PER_LABEL	1

/* The largest uberblock we support is 8k. */
#define	MAX_UBERBLOCK_SHIFT (13)
#define	VDEV_UBERBLOCK_SHIFT(vd)	\
	MIN(MAX((vd)->vdev_top->vdev_ashift, UBERBLOCK_SHIFT), \
	    MAX_UBERBLOCK_SHIFT)
#define	VDEV_UBERBLOCK_COUNT(vd)	\
	(VDEV_UBERBLOCK_RING >> VDEV_UBERBLOCK_SHIFT(vd))
#define	VDEV_UBERBLOCK_OFFSET(vd, n)	\
	offsetof(vdev_label_t, vl_uberblock[(n) << VDEV_UBERBLOCK_SHIFT(vd)])
#define	VDEV_UBERBLOCK_SIZE(vd)		(1ULL << VDEV_UBERBLOCK_SHIFT(vd))

typedef struct vdev_phys {
	char		vp_nvlist[VDEV_PHYS_SIZE - sizeof (zio_eck_t)];
	zio_eck_t	vp_zbt;
} vdev_phys_t;

typedef enum vbe_vers {
	/*
	 * The bootenv file is stored as ascii text in the envblock.
	 * It is used by the GRUB bootloader used on Linux to store the
	 * contents of the grubenv file. The file is stored as raw ASCII,
	 * and is protected by an embedded checksum. By default, GRUB will
	 * check if the boot filesystem supports storing the environment data
	 * in a special location, and if so, will invoke filesystem specific
	 * logic to retrieve it. This can be overridden by a variable, should
	 * the user so desire.
	 */
	VB_RAW = 0,

	/*
	 * The bootenv file is converted to an nvlist and then packed into the
	 * envblock.
	 */
	VB_NVLIST = 1
} vbe_vers_t;

typedef struct vdev_boot_envblock {
	uint64_t	vbe_version;
	char		vbe_bootenv[VDEV_PAD_SIZE - sizeof (uint64_t) -
			sizeof (zio_eck_t)];
	zio_eck_t	vbe_zbt;
} vdev_boot_envblock_t;
_Static_assert(sizeof (vdev_boot_envblock_t) == VDEV_PAD_SIZE,
	"vdev_boot_envblock_t wrong size");

typedef struct vdev_label {
	char		vl_pad1[VDEV_PAD_SIZE];			/*  8K */
	vdev_boot_envblock_t	vl_be;				/*  8K */
	vdev_phys_t	vl_vdev_phys;				/* 112K	*/
	char		vl_uberblock[VDEV_UBERBLOCK_RING];	/* 128K	*/
} vdev_label_t;						/* 256K total */

/*
 * vdev_dirty() flags
 */
#define	VDD_METASLAB	0x01
#define	VDD_DTL		0x02

/* Offset of embedded boot loader region on each label */
#define	VDEV_BOOT_OFFSET	(2 * sizeof (vdev_label_t))
/*
 * Size of embedded boot loader region on each label.
 * The total size of the first two labels plus the boot area is 4MB.
 * On RAIDZ, this space is overwritten during RAIDZ expansion.
 */
#define	VDEV_BOOT_SIZE		(7ULL << 19)			/* 3.5M */

/*
 * Size of label regions at the start and end of each leaf device.
 */
#define	VDEV_LABEL_START_SIZE	(2 * sizeof (vdev_label_t) + VDEV_BOOT_SIZE)
#define	VDEV_LABEL_END_SIZE	(2 * sizeof (vdev_label_t))
#define	VDEV_LABELS		4
#define	VDEV_BEST_LABEL		VDEV_LABELS
#define	VDEV_OFFSET_IS_LABEL(vd, off)                           \
	(((off) < VDEV_LABEL_START_SIZE) ||                     \
	((off) >= ((vd)->vdev_psize - VDEV_LABEL_END_SIZE)))

#define	VDEV_ALLOC_LOAD		0
#define	VDEV_ALLOC_ADD		1
#define	VDEV_ALLOC_SPARE	2
#define	VDEV_ALLOC_L2CACHE	3
#define	VDEV_ALLOC_ROOTPOOL	4
#define	VDEV_ALLOC_SPLIT	5
#define	VDEV_ALLOC_ATTACH	6

/*
 * Allocate or free a vdev
 */
extern vdev_t *vdev_alloc_common(spa_t *spa, uint_t id, uint64_t guid,
    vdev_ops_t *ops);
extern int vdev_alloc(spa_t *spa, vdev_t **vdp, nvlist_t *config,
    vdev_t *parent, uint_t id, int alloctype);
extern void vdev_free(vdev_t *vd);

/*
 * Add or remove children and parents
 */
extern void vdev_add_child(vdev_t *pvd, vdev_t *cvd);
extern void vdev_remove_child(vdev_t *pvd, vdev_t *cvd);
extern void vdev_compact_children(vdev_t *pvd);
extern vdev_t *vdev_add_parent(vdev_t *cvd, vdev_ops_t *ops);
extern void vdev_remove_parent(vdev_t *cvd);

/*
 * vdev sync load and sync
 */
extern boolean_t vdev_log_state_valid(vdev_t *vd);
extern int vdev_load(vdev_t *vd);
extern int vdev_dtl_load(vdev_t *vd);
extern void vdev_sync(vdev_t *vd, uint64_t txg);
extern void vdev_sync_done(vdev_t *vd, uint64_t txg);
extern void vdev_dirty(vdev_t *vd, int flags, void *arg, uint64_t txg);
extern void vdev_dirty_leaves(vdev_t *vd, int flags, uint64_t txg);

/*
 * Available vdev types.
 */
extern vdev_ops_t vdev_root_ops;
extern vdev_ops_t vdev_mirror_ops;
extern vdev_ops_t vdev_replacing_ops;
extern vdev_ops_t vdev_raidz_ops;
extern vdev_ops_t vdev_draid_ops;
extern vdev_ops_t vdev_draid_spare_ops;
extern vdev_ops_t vdev_disk_ops;
extern vdev_ops_t vdev_file_ops;
extern vdev_ops_t vdev_missing_ops;
extern vdev_ops_t vdev_hole_ops;
extern vdev_ops_t vdev_spare_ops;
extern vdev_ops_t vdev_indirect_ops;

/*
 * Common size functions
 */
extern void vdev_default_xlate(vdev_t *vd, const range_seg64_t *logical_rs,
    range_seg64_t *physical_rs, range_seg64_t *remain_rs);
extern uint64_t vdev_default_asize(vdev_t *vd, uint64_t psize, uint64_t txg);
extern uint64_t vdev_default_min_asize(vdev_t *vd);
extern uint64_t vdev_get_min_asize(vdev_t *vd);
extern void vdev_set_min_asize(vdev_t *vd);
extern uint64_t vdev_get_min_alloc(vdev_t *vd);
extern uint64_t vdev_get_nparity(vdev_t *vd);
extern uint64_t vdev_get_ndisks(vdev_t *vd);

/*
 * Global variables
 */
extern int zfs_vdev_standard_sm_blksz;

/*
 * Functions from vdev_indirect.c
 */
extern void vdev_indirect_sync_obsolete(vdev_t *vd, dmu_tx_t *tx);
extern boolean_t vdev_indirect_should_condense(vdev_t *vd);
extern void spa_condense_indirect_start_sync(vdev_t *vd, dmu_tx_t *tx);
extern int vdev_obsolete_sm_object(vdev_t *vd, uint64_t *sm_obj);
extern int vdev_obsolete_counts_are_precise(vdev_t *vd, boolean_t *are_precise);

/*
 * Other miscellaneous functions
 */
int vdev_checkpoint_sm_object(vdev_t *vd, uint64_t *sm_obj);
void vdev_metaslab_group_create(vdev_t *vd);
uint64_t vdev_best_ashift(uint64_t logical, uint64_t a, uint64_t b);

/*
 * Vdev ashift optimization tunables
 */
extern uint_t zfs_vdev_min_auto_ashift;
extern uint_t zfs_vdev_max_auto_ashift;
int param_set_min_auto_ashift(ZFS_MODULE_PARAM_ARGS);
int param_set_max_auto_ashift(ZFS_MODULE_PARAM_ARGS);

#ifdef	__cplusplus
}
#endif

#endif	/* _SYS_VDEV_IMPL_H */<|MERGE_RESOLUTION|>--- conflicted
+++ resolved
@@ -300,11 +300,8 @@
 	uint64_t	vdev_islog;	/* is an intent log device	*/
 	uint64_t	vdev_noalloc;	/* device is passivated?	*/
 	uint64_t	vdev_removing;	/* device is being removed?	*/
-<<<<<<< HEAD
+	uint64_t	vdev_failfast;	/* device failfast setting	*/
 	boolean_t	vdev_rz_expanding; /* raidz is being expanded?	*/
-=======
-	uint64_t	vdev_failfast;	/* device failfast setting	*/
->>>>>>> 3095ca91
 	boolean_t	vdev_ishole;	/* is a hole in the namespace	*/
 	uint64_t	vdev_top_zap;
 	vdev_alloc_bias_t vdev_alloc_bias; /* metaslab allocation bias	*/
