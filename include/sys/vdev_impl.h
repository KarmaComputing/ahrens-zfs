/*
 * CDDL HEADER START
 *
 * The contents of this file are subject to the terms of the
 * Common Development and Distribution License (the "License").
 * You may not use this file except in compliance with the License.
 *
 * You can obtain a copy of the license at usr/src/OPENSOLARIS.LICENSE
 * or http://www.opensolaris.org/os/licensing.
 * See the License for the specific language governing permissions
 * and limitations under the License.
 *
 * When distributing Covered Code, include this CDDL HEADER in each
 * file and include the License file at usr/src/OPENSOLARIS.LICENSE.
 * If applicable, add the following below this CDDL HEADER, with the
 * fields enclosed by brackets "[]" replaced with your own identifying
 * information: Portions Copyright [yyyy] [name of copyright owner]
 *
 * CDDL HEADER END
 */
/*
 * Copyright (c) 2005, 2010, Oracle and/or its affiliates. All rights reserved.
 * Copyright (c) 2011, 2020 by Delphix. All rights reserved.
 * Copyright (c) 2017, Intel Corporation.
 */

#ifndef _SYS_VDEV_IMPL_H
#define	_SYS_VDEV_IMPL_H

#include <sys/avl.h>
#include <sys/bpobj.h>
#include <sys/dmu.h>
#include <sys/metaslab.h>
#include <sys/nvpair.h>
#include <sys/space_map.h>
#include <sys/vdev.h>
#include <sys/dkio.h>
#include <sys/uberblock_impl.h>
#include <sys/vdev_indirect_mapping.h>
#include <sys/vdev_indirect_births.h>
#include <sys/vdev_rebuild.h>
#include <sys/vdev_removal.h>
#include <sys/zfs_ratelimit.h>

#ifdef	__cplusplus
extern "C" {
#endif

/*
 * Virtual device descriptors.
 *
 * All storage pool operations go through the virtual device framework,
 * which provides data replication and I/O scheduling.
 */

/*
 * Forward declarations that lots of things need.
 */
typedef struct vdev_queue vdev_queue_t;
typedef struct vdev_cache vdev_cache_t;
typedef struct vdev_cache_entry vdev_cache_entry_t;
struct abd;

extern int zfs_vdev_queue_depth_pct;
extern int zfs_vdev_def_queue_depth;
extern uint32_t zfs_vdev_async_write_max_active;

/*
 * Virtual device operations
 */
typedef int	vdev_init_func_t(spa_t *spa, nvlist_t *nv, void **tsd);
typedef void	vdev_fini_func_t(vdev_t *vd);
typedef int	vdev_open_func_t(vdev_t *vd, uint64_t *size, uint64_t *max_size,
    uint64_t *ashift, uint64_t *pshift);
typedef void	vdev_close_func_t(vdev_t *vd);
<<<<<<< HEAD
typedef uint64_t vdev_asize_func_t(vdev_t *vd, uint64_t psize, uint64_t txg);
=======
typedef uint64_t vdev_asize_func_t(vdev_t *vd, uint64_t psize);
typedef uint64_t vdev_min_asize_func_t(vdev_t *vd);
typedef uint64_t vdev_min_alloc_func_t(vdev_t *vd);
>>>>>>> b2255edc
typedef void	vdev_io_start_func_t(zio_t *zio);
typedef void	vdev_io_done_func_t(zio_t *zio);
typedef void	vdev_state_change_func_t(vdev_t *vd, int, int);
typedef boolean_t vdev_need_resilver_func_t(vdev_t *vd, const dva_t *dva,
    size_t psize, uint64_t phys_birth);
typedef void	vdev_hold_func_t(vdev_t *vd);
typedef void	vdev_rele_func_t(vdev_t *vd);

typedef void	vdev_remap_cb_t(uint64_t inner_offset, vdev_t *vd,
    uint64_t offset, uint64_t size, void *arg);
typedef void	vdev_remap_func_t(vdev_t *vd, uint64_t offset, uint64_t size,
    vdev_remap_cb_t callback, void *arg);
/*
 * Given a target vdev, translates the logical range "in" to the physical
 * range "res"
 */
typedef void vdev_xlation_func_t(vdev_t *cvd, const range_seg64_t *logical,
    range_seg64_t *physical, range_seg64_t *remain);
typedef uint64_t vdev_rebuild_asize_func_t(vdev_t *vd, uint64_t start,
    uint64_t size, uint64_t max_segment);
typedef void vdev_metaslab_init_func_t(vdev_t *vd, uint64_t *startp,
    uint64_t *sizep);
typedef void vdev_config_generate_func_t(vdev_t *vd, nvlist_t *nv);
typedef uint64_t vdev_nparity_func_t(vdev_t *vd);
typedef uint64_t vdev_ndisks_func_t(vdev_t *vd);

typedef const struct vdev_ops {
	vdev_init_func_t		*vdev_op_init;
	vdev_fini_func_t		*vdev_op_fini;
	vdev_open_func_t		*vdev_op_open;
	vdev_close_func_t		*vdev_op_close;
	vdev_asize_func_t		*vdev_op_asize;
	vdev_min_asize_func_t		*vdev_op_min_asize;
	vdev_min_alloc_func_t		*vdev_op_min_alloc;
	vdev_io_start_func_t		*vdev_op_io_start;
	vdev_io_done_func_t		*vdev_op_io_done;
	vdev_state_change_func_t	*vdev_op_state_change;
	vdev_need_resilver_func_t	*vdev_op_need_resilver;
	vdev_hold_func_t		*vdev_op_hold;
	vdev_rele_func_t		*vdev_op_rele;
	vdev_remap_func_t		*vdev_op_remap;
	vdev_xlation_func_t		*vdev_op_xlate;
	vdev_rebuild_asize_func_t	*vdev_op_rebuild_asize;
	vdev_metaslab_init_func_t	*vdev_op_metaslab_init;
	vdev_config_generate_func_t	*vdev_op_config_generate;
	vdev_nparity_func_t		*vdev_op_nparity;
	vdev_ndisks_func_t		*vdev_op_ndisks;
	char				vdev_op_type[16];
	boolean_t			vdev_op_leaf;
} vdev_ops_t;

/*
 * Virtual device properties
 */
struct vdev_cache_entry {
	struct abd	*ve_abd;
	uint64_t	ve_offset;
	clock_t		ve_lastused;
	avl_node_t	ve_offset_node;
	avl_node_t	ve_lastused_node;
	uint32_t	ve_hits;
	uint16_t	ve_missed_update;
	zio_t		*ve_fill_io;
};

struct vdev_cache {
	avl_tree_t	vc_offset_tree;
	avl_tree_t	vc_lastused_tree;
	kmutex_t	vc_lock;
};

typedef struct vdev_queue_class {
	uint32_t	vqc_active;

	/*
	 * Sorted by offset or timestamp, depending on if the queue is
	 * LBA-ordered vs FIFO.
	 */
	avl_tree_t	vqc_queued_tree;
} vdev_queue_class_t;

struct vdev_queue {
	vdev_t		*vq_vdev;
	vdev_queue_class_t vq_class[ZIO_PRIORITY_NUM_QUEUEABLE];
	avl_tree_t	vq_active_tree;
	avl_tree_t	vq_read_offset_tree;
	avl_tree_t	vq_write_offset_tree;
	avl_tree_t	vq_trim_offset_tree;
	uint64_t	vq_last_offset;
	hrtime_t	vq_io_complete_ts; /* time last i/o completed */
	hrtime_t	vq_io_delta_ts;
	zio_t		vq_io_search; /* used as local for stack reduction */
	kmutex_t	vq_lock;
};

typedef enum vdev_alloc_bias {
	VDEV_BIAS_NONE,
	VDEV_BIAS_LOG,		/* dedicated to ZIL data (SLOG) */
	VDEV_BIAS_SPECIAL,	/* dedicated to ddt, metadata, and small blks */
	VDEV_BIAS_DEDUP		/* dedicated to dedup metadata */
} vdev_alloc_bias_t;


/*
 * On-disk indirect vdev state.
 *
 * An indirect vdev is described exclusively in the MOS config of a pool.
 * The config for an indirect vdev includes several fields, which are
 * accessed in memory by a vdev_indirect_config_t.
 */
typedef struct vdev_indirect_config {
	/*
	 * Object (in MOS) which contains the indirect mapping. This object
	 * contains an array of vdev_indirect_mapping_entry_phys_t ordered by
	 * vimep_src. The bonus buffer for this object is a
	 * vdev_indirect_mapping_phys_t. This object is allocated when a vdev
	 * removal is initiated.
	 *
	 * Note that this object can be empty if none of the data on the vdev
	 * has been copied yet.
	 */
	uint64_t	vic_mapping_object;

	/*
	 * Object (in MOS) which contains the birth times for the mapping
	 * entries. This object contains an array of
	 * vdev_indirect_birth_entry_phys_t sorted by vibe_offset. The bonus
	 * buffer for this object is a vdev_indirect_birth_phys_t. This object
	 * is allocated when a vdev removal is initiated.
	 *
	 * Note that this object can be empty if none of the vdev has yet been
	 * copied.
	 */
	uint64_t	vic_births_object;

	/*
	 * This is the vdev ID which was removed previous to this vdev, or
	 * UINT64_MAX if there are no previously removed vdevs.
	 */
	uint64_t	vic_prev_indirect_vdev;
} vdev_indirect_config_t;

/*
 * Virtual device descriptor
 */
struct vdev {
	/*
	 * Common to all vdev types.
	 */
	uint64_t	vdev_id;	/* child number in vdev parent	*/
	uint64_t	vdev_guid;	/* unique ID for this vdev	*/
	uint64_t	vdev_guid_sum;	/* self guid + all child guids	*/
	uint64_t	vdev_orig_guid;	/* orig. guid prior to remove	*/
	uint64_t	vdev_asize;	/* allocatable device capacity	*/
	uint64_t	vdev_min_asize;	/* min acceptable asize		*/
	uint64_t	vdev_max_asize;	/* max acceptable asize		*/
	uint64_t	vdev_ashift;	/* block alignment shift	*/

	/*
	 * Logical block alignment shift
	 *
	 * The smallest sized/aligned I/O supported by the device.
	 */
	uint64_t	vdev_logical_ashift;
	/*
	 * Physical block alignment shift
	 *
	 * The device supports logical I/Os with vdev_logical_ashift
	 * size/alignment, but optimum performance will be achieved by
	 * aligning/sizing requests to vdev_physical_ashift.  Smaller
	 * requests may be inflated or incur device level read-modify-write
	 * operations.
	 *
	 * May be 0 to indicate no preference (i.e. use vdev_logical_ashift).
	 */
	uint64_t	vdev_physical_ashift;
	uint64_t	vdev_state;	/* see VDEV_STATE_* #defines	*/
	uint64_t	vdev_prevstate;	/* used when reopening a vdev	*/
	vdev_ops_t	*vdev_ops;	/* vdev operations		*/
	spa_t		*vdev_spa;	/* spa for this vdev		*/
	void		*vdev_tsd;	/* type-specific data		*/
	vdev_t		*vdev_top;	/* top-level vdev		*/
	vdev_t		*vdev_parent;	/* parent vdev			*/
	vdev_t		**vdev_child;	/* array of children		*/
	uint64_t	vdev_children;	/* number of children		*/
	vdev_stat_t	vdev_stat;	/* virtual device statistics	*/
	vdev_stat_ex_t	vdev_stat_ex;	/* extended statistics		*/
	boolean_t	vdev_expanding;	/* expand the vdev?		*/
	boolean_t	vdev_reopening;	/* reopen in progress?		*/
	boolean_t	vdev_nonrot;	/* true if solid state		*/
	int		vdev_open_error; /* error on last open		*/
	kthread_t	*vdev_open_thread; /* thread opening children	*/
	uint64_t	vdev_crtxg;	/* txg when top-level was added */

	/*
	 * Top-level vdev state.
	 */
	uint64_t	vdev_ms_array;	/* metaslab array object	*/
	uint64_t	vdev_ms_shift;	/* metaslab size shift		*/
	uint64_t	vdev_ms_count;	/* number of metaslabs		*/
	metaslab_group_t *vdev_mg;	/* metaslab group		*/
	metaslab_t	**vdev_ms;	/* metaslab array		*/
	uint64_t	vdev_pending_fastwrite; /* allocated fastwrites */
	txg_list_t	vdev_ms_list;	/* per-txg dirty metaslab lists	*/
	txg_list_t	vdev_dtl_list;	/* per-txg dirty DTL lists	*/
	txg_node_t	vdev_txg_node;	/* per-txg dirty vdev linkage	*/
	boolean_t	vdev_remove_wanted; /* async remove wanted?	*/
	boolean_t	vdev_probe_wanted; /* async probe wanted?	*/
	list_node_t	vdev_config_dirty_node; /* config dirty list	*/
	list_node_t	vdev_state_dirty_node; /* state dirty list	*/
	uint64_t	vdev_deflate_ratio; /* deflation ratio (x512)	*/
	uint64_t	vdev_islog;	/* is an intent log device	*/
	uint64_t	vdev_removing;	/* device is being removed?	*/
	boolean_t	vdev_ishole;	/* is a hole in the namespace	*/
	uint64_t	vdev_top_zap;
	vdev_alloc_bias_t vdev_alloc_bias; /* metaslab allocation bias	*/

	/* pool checkpoint related */
	space_map_t	*vdev_checkpoint_sm;	/* contains reserved blocks */

	/* Initialize related */
	boolean_t	vdev_initialize_exit_wanted;
	vdev_initializing_state_t	vdev_initialize_state;
	list_node_t	vdev_initialize_node;
	kthread_t	*vdev_initialize_thread;
	/* Protects vdev_initialize_thread and vdev_initialize_state. */
	kmutex_t	vdev_initialize_lock;
	kcondvar_t	vdev_initialize_cv;
	uint64_t	vdev_initialize_offset[TXG_SIZE];
	uint64_t	vdev_initialize_last_offset;
	range_tree_t	*vdev_initialize_tree;	/* valid while initializing */
	uint64_t	vdev_initialize_bytes_est;
	uint64_t	vdev_initialize_bytes_done;
	uint64_t	vdev_initialize_action_time;	/* start and end time */

	/* TRIM related */
	boolean_t	vdev_trim_exit_wanted;
	boolean_t	vdev_autotrim_exit_wanted;
	vdev_trim_state_t	vdev_trim_state;
	list_node_t	vdev_trim_node;
	kmutex_t	vdev_autotrim_lock;
	kcondvar_t	vdev_autotrim_cv;
	kthread_t	*vdev_autotrim_thread;
	/* Protects vdev_trim_thread and vdev_trim_state. */
	kmutex_t	vdev_trim_lock;
	kcondvar_t	vdev_trim_cv;
	kthread_t	*vdev_trim_thread;
	uint64_t	vdev_trim_offset[TXG_SIZE];
	uint64_t	vdev_trim_last_offset;
	uint64_t	vdev_trim_bytes_est;
	uint64_t	vdev_trim_bytes_done;
	uint64_t	vdev_trim_rate;		/* requested rate (bytes/sec) */
	uint64_t	vdev_trim_partial;	/* requested partial TRIM */
	uint64_t	vdev_trim_secure;	/* requested secure TRIM */
	uint64_t	vdev_trim_action_time;	/* start and end time */

	/* Rebuild related */
	boolean_t	vdev_rebuilding;
	boolean_t	vdev_rebuild_exit_wanted;
	boolean_t	vdev_rebuild_cancel_wanted;
	boolean_t	vdev_rebuild_reset_wanted;
	kmutex_t	vdev_rebuild_lock;
	kcondvar_t	vdev_rebuild_cv;
	kthread_t	*vdev_rebuild_thread;
	vdev_rebuild_t	vdev_rebuild_config;

	/* For limiting outstanding I/Os (initialize, TRIM) */
	kmutex_t	vdev_initialize_io_lock;
	kcondvar_t	vdev_initialize_io_cv;
	uint64_t	vdev_initialize_inflight;
	kmutex_t	vdev_trim_io_lock;
	kcondvar_t	vdev_trim_io_cv;
	uint64_t	vdev_trim_inflight[3];

	/*
	 * Values stored in the config for an indirect or removing vdev.
	 */
	vdev_indirect_config_t	vdev_indirect_config;

	/*
	 * The vdev_indirect_rwlock protects the vdev_indirect_mapping
	 * pointer from changing on indirect vdevs (when it is condensed).
	 * Note that removing (not yet indirect) vdevs have different
	 * access patterns (the mapping is not accessed from open context,
	 * e.g. from zio_read) and locking strategy (e.g. svr_lock).
	 */
	krwlock_t vdev_indirect_rwlock;
	vdev_indirect_mapping_t *vdev_indirect_mapping;
	vdev_indirect_births_t *vdev_indirect_births;

	/*
	 * In memory data structures used to manage the obsolete sm, for
	 * indirect or removing vdevs.
	 *
	 * The vdev_obsolete_segments is the in-core record of the segments
	 * that are no longer referenced anywhere in the pool (due to
	 * being freed or remapped and not referenced by any snapshots).
	 * During a sync, segments are added to vdev_obsolete_segments
	 * via vdev_indirect_mark_obsolete(); at the end of each sync
	 * pass, this is appended to vdev_obsolete_sm via
	 * vdev_indirect_sync_obsolete().  The vdev_obsolete_lock
	 * protects against concurrent modifications of vdev_obsolete_segments
	 * from multiple zio threads.
	 */
	kmutex_t	vdev_obsolete_lock;
	range_tree_t	*vdev_obsolete_segments;
	space_map_t	*vdev_obsolete_sm;

	/*
	 * Protects the vdev_scan_io_queue field itself as well as the
	 * structure's contents (when present).
	 */
	kmutex_t			vdev_scan_io_queue_lock;
	struct dsl_scan_io_queue	*vdev_scan_io_queue;

	/*
	 * Leaf vdev state.
	 */
	range_tree_t	*vdev_dtl[DTL_TYPES]; /* dirty time logs	*/
	space_map_t	*vdev_dtl_sm;	/* dirty time log space map	*/
	txg_node_t	vdev_dtl_node;	/* per-txg dirty DTL linkage	*/
	uint64_t	vdev_dtl_object; /* DTL object			*/
	uint64_t	vdev_psize;	/* physical device capacity	*/
	uint64_t	vdev_wholedisk;	/* true if this is a whole disk */
	uint64_t	vdev_offline;	/* persistent offline state	*/
	uint64_t	vdev_faulted;	/* persistent faulted state	*/
	uint64_t	vdev_degraded;	/* persistent degraded state	*/
	uint64_t	vdev_removed;	/* persistent removed state	*/
	uint64_t	vdev_resilver_txg; /* persistent resilvering state */
	uint64_t	vdev_rebuild_txg; /* persistent rebuilding state */
	char		*vdev_path;	/* vdev path (if any)		*/
	char		*vdev_devid;	/* vdev devid (if any)		*/
	char		*vdev_physpath;	/* vdev device path (if any)	*/
	char		*vdev_enc_sysfs_path;	/* enclosure sysfs path */
	char		*vdev_fru;	/* physical FRU location	*/
	uint64_t	vdev_not_present; /* not present during import	*/
	uint64_t	vdev_unspare;	/* unspare when resilvering done */
	boolean_t	vdev_nowritecache; /* true if flushwritecache failed */
	boolean_t	vdev_has_trim;	/* TRIM is supported		*/
	boolean_t	vdev_has_securetrim; /* secure TRIM is supported */
	boolean_t	vdev_checkremove; /* temporary online test	*/
	boolean_t	vdev_forcefault; /* force online fault		*/
	boolean_t	vdev_splitting;	/* split or repair in progress  */
	boolean_t	vdev_delayed_close; /* delayed device close?	*/
	boolean_t	vdev_tmpoffline; /* device taken offline temporarily? */
	boolean_t	vdev_detached;	/* device detached?		*/
	boolean_t	vdev_cant_read;	/* vdev is failing all reads	*/
	boolean_t	vdev_cant_write; /* vdev is failing all writes	*/
	boolean_t	vdev_isspare;	/* was a hot spare		*/
	boolean_t	vdev_isl2cache;	/* was a l2cache device		*/
	boolean_t	vdev_copy_uberblocks;  /* post expand copy uberblocks */
	boolean_t	vdev_resilver_deferred;  /* resilver deferred */
	vdev_queue_t	vdev_queue;	/* I/O deadline schedule queue	*/
	vdev_cache_t	vdev_cache;	/* physical block cache		*/
	spa_aux_vdev_t	*vdev_aux;	/* for l2cache and spares vdevs	*/
	zio_t		*vdev_probe_zio; /* root of current probe	*/
	vdev_aux_t	vdev_label_aux;	/* on-disk aux state		*/
	uint64_t	vdev_leaf_zap;
	hrtime_t	vdev_mmp_pending; /* 0 if write finished	*/
	uint64_t	vdev_mmp_kstat_id;	/* to find kstat entry */
	uint64_t	vdev_expansion_time;	/* vdev's last expansion time */
	list_node_t	vdev_leaf_node;		/* leaf vdev list */

	/*
	 * For DTrace to work in userland (libzpool) context, these fields must
	 * remain at the end of the structure.  DTrace will use the kernel's
	 * CTF definition for 'struct vdev', and since the size of a kmutex_t is
	 * larger in userland, the offsets for the rest of the fields would be
	 * incorrect.
	 */
	kmutex_t	vdev_dtl_lock;	/* vdev_dtl_{map,resilver}	*/
	kmutex_t	vdev_stat_lock;	/* vdev_stat			*/
	kmutex_t	vdev_probe_lock; /* protects vdev_probe_zio	*/

	/*
	 * We rate limit ZIO delay and ZIO checksum events, since they
	 * can flood ZED with tons of events when a drive is acting up.
	 */
	zfs_ratelimit_t vdev_delay_rl;
	zfs_ratelimit_t vdev_checksum_rl;
};

#define	VDEV_PAD_SIZE		(8 << 10)
/* 2 padding areas (vl_pad1 and vl_be) to skip */
#define	VDEV_SKIP_SIZE		VDEV_PAD_SIZE * 2
#define	VDEV_PHYS_SIZE		(112 << 10)
#define	VDEV_UBERBLOCK_RING	(128 << 10)

/*
 * MMP blocks occupy the last MMP_BLOCKS_PER_LABEL slots in the uberblock
 * ring when MMP is enabled.
 */
#define	MMP_BLOCKS_PER_LABEL	1

/* The largest uberblock we support is 8k. */
#define	MAX_UBERBLOCK_SHIFT (13)
#define	VDEV_UBERBLOCK_SHIFT(vd)	\
	MIN(MAX((vd)->vdev_top->vdev_ashift, UBERBLOCK_SHIFT), \
	    MAX_UBERBLOCK_SHIFT)
#define	VDEV_UBERBLOCK_COUNT(vd)	\
	(VDEV_UBERBLOCK_RING >> VDEV_UBERBLOCK_SHIFT(vd))
#define	VDEV_UBERBLOCK_OFFSET(vd, n)	\
	offsetof(vdev_label_t, vl_uberblock[(n) << VDEV_UBERBLOCK_SHIFT(vd)])
#define	VDEV_UBERBLOCK_SIZE(vd)		(1ULL << VDEV_UBERBLOCK_SHIFT(vd))

typedef struct vdev_phys {
	char		vp_nvlist[VDEV_PHYS_SIZE - sizeof (zio_eck_t)];
	zio_eck_t	vp_zbt;
} vdev_phys_t;

typedef enum vbe_vers {
	/*
	 * The bootenv file is stored as ascii text in the envblock.
	 * It is used by the GRUB bootloader used on Linux to store the
	 * contents of the grubenv file. The file is stored as raw ASCII,
	 * and is protected by an embedded checksum. By default, GRUB will
	 * check if the boot filesystem supports storing the environment data
	 * in a special location, and if so, will invoke filesystem specific
	 * logic to retrieve it. This can be overriden by a variable, should
	 * the user so desire.
	 */
	VB_RAW = 0,

	/*
	 * The bootenv file is converted to an nvlist and then packed into the
	 * envblock.
	 */
	VB_NVLIST = 1
} vbe_vers_t;

typedef struct vdev_boot_envblock {
	uint64_t	vbe_version;
	char		vbe_bootenv[VDEV_PAD_SIZE - sizeof (uint64_t) -
			sizeof (zio_eck_t)];
	zio_eck_t	vbe_zbt;
} vdev_boot_envblock_t;

CTASSERT_GLOBAL(sizeof (vdev_boot_envblock_t) == VDEV_PAD_SIZE);

typedef struct vdev_label {
	char		vl_pad1[VDEV_PAD_SIZE];			/*  8K */
	vdev_boot_envblock_t	vl_be;				/*  8K */
	vdev_phys_t	vl_vdev_phys;				/* 112K	*/
	char		vl_uberblock[VDEV_UBERBLOCK_RING];	/* 128K	*/
} vdev_label_t;						/* 256K total */

/*
 * vdev_dirty() flags
 */
#define	VDD_METASLAB	0x01
#define	VDD_DTL		0x02

/* Offset of embedded boot loader region on each label */
#define	VDEV_BOOT_OFFSET	(2 * sizeof (vdev_label_t))
/*
 * Size of embedded boot loader region on each label.
 * The total size of the first two labels plus the boot area is 4MB.
 */
#define	VDEV_BOOT_SIZE		(7ULL << 19)			/* 3.5M */

/*
 * Size of label regions at the start and end of each leaf device.
 */
#define	VDEV_LABEL_START_SIZE	(2 * sizeof (vdev_label_t) + VDEV_BOOT_SIZE)
#define	VDEV_LABEL_END_SIZE	(2 * sizeof (vdev_label_t))
#define	VDEV_LABELS		4
#define	VDEV_BEST_LABEL		VDEV_LABELS
#define	VDEV_OFFSET_IS_LABEL(vd, off)                           \
	(((off) < VDEV_LABEL_START_SIZE) ||                     \
	((off) >= ((vd)->vdev_psize - VDEV_LABEL_END_SIZE)))

#define	VDEV_ALLOC_LOAD		0
#define	VDEV_ALLOC_ADD		1
#define	VDEV_ALLOC_SPARE	2
#define	VDEV_ALLOC_L2CACHE	3
#define	VDEV_ALLOC_ROOTPOOL	4
#define	VDEV_ALLOC_SPLIT	5
#define	VDEV_ALLOC_ATTACH	6

/*
 * Allocate or free a vdev
 */
extern vdev_t *vdev_alloc_common(spa_t *spa, uint_t id, uint64_t guid,
    vdev_ops_t *ops);
extern int vdev_alloc(spa_t *spa, vdev_t **vdp, nvlist_t *config,
    vdev_t *parent, uint_t id, int alloctype);
extern void vdev_free(vdev_t *vd);

/*
 * Add or remove children and parents
 */
extern void vdev_add_child(vdev_t *pvd, vdev_t *cvd);
extern void vdev_remove_child(vdev_t *pvd, vdev_t *cvd);
extern void vdev_compact_children(vdev_t *pvd);
extern vdev_t *vdev_add_parent(vdev_t *cvd, vdev_ops_t *ops);
extern void vdev_remove_parent(vdev_t *cvd);

/*
 * vdev sync load and sync
 */
extern boolean_t vdev_log_state_valid(vdev_t *vd);
extern int vdev_load(vdev_t *vd);
extern int vdev_dtl_load(vdev_t *vd);
extern void vdev_sync(vdev_t *vd, uint64_t txg);
extern void vdev_sync_done(vdev_t *vd, uint64_t txg);
extern void vdev_dirty(vdev_t *vd, int flags, void *arg, uint64_t txg);
extern void vdev_dirty_leaves(vdev_t *vd, int flags, uint64_t txg);

/*
 * Available vdev types.
 */
extern vdev_ops_t vdev_root_ops;
extern vdev_ops_t vdev_mirror_ops;
extern vdev_ops_t vdev_replacing_ops;
extern vdev_ops_t vdev_raidz_ops;
extern vdev_ops_t vdev_draid_ops;
extern vdev_ops_t vdev_draid_spare_ops;
extern vdev_ops_t vdev_disk_ops;
extern vdev_ops_t vdev_file_ops;
extern vdev_ops_t vdev_missing_ops;
extern vdev_ops_t vdev_hole_ops;
extern vdev_ops_t vdev_spare_ops;
extern vdev_ops_t vdev_indirect_ops;

/*
 * Common size functions
 */
<<<<<<< HEAD
extern void vdev_default_xlate(vdev_t *vd, const range_seg64_t *in,
    range_seg64_t *out);
extern uint64_t vdev_default_asize(vdev_t *vd, uint64_t psize, uint64_t txg);
=======
extern void vdev_default_xlate(vdev_t *vd, const range_seg64_t *logical_rs,
    range_seg64_t *physical_rs, range_seg64_t *remain_rs);
extern uint64_t vdev_default_asize(vdev_t *vd, uint64_t psize);
extern uint64_t vdev_default_min_asize(vdev_t *vd);
>>>>>>> b2255edc
extern uint64_t vdev_get_min_asize(vdev_t *vd);
extern void vdev_set_min_asize(vdev_t *vd);
extern uint64_t vdev_get_min_alloc(vdev_t *vd);
extern uint64_t vdev_get_nparity(vdev_t *vd);
extern uint64_t vdev_get_ndisks(vdev_t *vd);

/*
 * Global variables
 */
extern int zfs_vdev_standard_sm_blksz;
/* zdb uses this tunable, so it must be declared here to make lint happy. */
extern int zfs_vdev_cache_size;

/*
 * Functions from vdev_indirect.c
 */
extern void vdev_indirect_sync_obsolete(vdev_t *vd, dmu_tx_t *tx);
extern boolean_t vdev_indirect_should_condense(vdev_t *vd);
extern void spa_condense_indirect_start_sync(vdev_t *vd, dmu_tx_t *tx);
extern int vdev_obsolete_sm_object(vdev_t *vd, uint64_t *sm_obj);
extern int vdev_obsolete_counts_are_precise(vdev_t *vd, boolean_t *are_precise);

/*
 * Other miscellaneous functions
 */
int vdev_checkpoint_sm_object(vdev_t *vd, uint64_t *sm_obj);

/*
 * Vdev ashift optimization tunables
 */
extern uint64_t zfs_vdev_min_auto_ashift;
extern uint64_t zfs_vdev_max_auto_ashift;
int param_set_min_auto_ashift(ZFS_MODULE_PARAM_ARGS);
int param_set_max_auto_ashift(ZFS_MODULE_PARAM_ARGS);

#ifdef	__cplusplus
}
#endif

#endif	/* _SYS_VDEV_IMPL_H */<|MERGE_RESOLUTION|>--- conflicted
+++ resolved
@@ -73,13 +73,9 @@
 typedef int	vdev_open_func_t(vdev_t *vd, uint64_t *size, uint64_t *max_size,
     uint64_t *ashift, uint64_t *pshift);
 typedef void	vdev_close_func_t(vdev_t *vd);
-<<<<<<< HEAD
 typedef uint64_t vdev_asize_func_t(vdev_t *vd, uint64_t psize, uint64_t txg);
-=======
-typedef uint64_t vdev_asize_func_t(vdev_t *vd, uint64_t psize);
 typedef uint64_t vdev_min_asize_func_t(vdev_t *vd);
 typedef uint64_t vdev_min_alloc_func_t(vdev_t *vd);
->>>>>>> b2255edc
 typedef void	vdev_io_start_func_t(zio_t *zio);
 typedef void	vdev_io_done_func_t(zio_t *zio);
 typedef void	vdev_state_change_func_t(vdev_t *vd, int, int);
@@ -607,16 +603,10 @@
 /*
  * Common size functions
  */
-<<<<<<< HEAD
-extern void vdev_default_xlate(vdev_t *vd, const range_seg64_t *in,
-    range_seg64_t *out);
-extern uint64_t vdev_default_asize(vdev_t *vd, uint64_t psize, uint64_t txg);
-=======
 extern void vdev_default_xlate(vdev_t *vd, const range_seg64_t *logical_rs,
     range_seg64_t *physical_rs, range_seg64_t *remain_rs);
-extern uint64_t vdev_default_asize(vdev_t *vd, uint64_t psize);
+extern uint64_t vdev_default_asize(vdev_t *vd, uint64_t psize, uint64_t txg);
 extern uint64_t vdev_default_min_asize(vdev_t *vd);
->>>>>>> b2255edc
 extern uint64_t vdev_get_min_asize(vdev_t *vd);
 extern void vdev_set_min_asize(vdev_t *vd);
 extern uint64_t vdev_get_min_alloc(vdev_t *vd);
