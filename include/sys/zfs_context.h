/*
 * CDDL HEADER START
 *
 * The contents of this file are subject to the terms of the
 * Common Development and Distribution License (the "License").
 * You may not use this file except in compliance with the License.
 *
 * You can obtain a copy of the license at usr/src/OPENSOLARIS.LICENSE
 * or http://www.opensolaris.org/os/licensing.
 * See the License for the specific language governing permissions
 * and limitations under the License.
 *
 * When distributing Covered Code, include this CDDL HEADER in each
 * file and include the License file at usr/src/OPENSOLARIS.LICENSE.
 * If applicable, add the following below this CDDL HEADER, with the
 * fields enclosed by brackets "[]" replaced with your own identifying
 * information: Portions Copyright [yyyy] [name of copyright owner]
 *
 * CDDL HEADER END
 */
/*
 * Copyright (c) 2005, 2010, Oracle and/or its affiliates. All rights reserved.
 * Copyright 2011 Nexenta Systems, Inc.  All rights reserved.
 * Copyright (c) 2012, 2018 by Delphix. All rights reserved.
 * Copyright (c) 2012, Joyent, Inc. All rights reserved.
 */

#ifndef _SYS_ZFS_CONTEXT_H
#define	_SYS_ZFS_CONTEXT_H

#ifdef __cplusplus
extern "C" {
#endif

#ifdef __KERNEL__
#include <sys/note.h>
#include <sys/types.h>
#include <sys/atomic.h>
#include <sys/sysmacros.h>
#include <sys/vmsystm.h>
#include <sys/condvar.h>
#include <sys/cmn_err.h>
#include <sys/kmem.h>
#include <sys/kmem_cache.h>
#include <sys/vmem.h>
#include <sys/taskq.h>
#include <sys/param.h>
#include <sys/disp.h>
#include <sys/debug.h>
#include <sys/random.h>
#include <sys/strings.h>
#include <sys/byteorder.h>
#include <sys/list.h>
#include <sys/time.h>
#include <sys/zone.h>
#include <sys/kstat.h>
#include <sys/zfs_debug.h>
#include <sys/sysevent.h>
#include <sys/sysevent/eventdefs.h>
#include <sys/zfs_delay.h>
#include <sys/sunddi.h>
#include <sys/ctype.h>
#include <sys/disp.h>
#include <sys/trace.h>
#include <sys/procfs_list.h>
#include <sys/mod.h>
#include <sys/zfs_context_os.h>
#else /* _KERNEL */

#define	_SYS_MUTEX_H
#define	_SYS_RWLOCK_H
#define	_SYS_CONDVAR_H
#define	_SYS_VNODE_H
#define	_SYS_VFS_H
#define	_SYS_SUNDDI_H
#define	_SYS_CALLB_H

#include <stdio.h>
#include <stdlib.h>
#include <stddef.h>
#include <stdarg.h>
#include <fcntl.h>
#include <unistd.h>
#include <errno.h>
#include <string.h>
#include <strings.h>
#include <pthread.h>
#include <setjmp.h>
#include <assert.h>
#include <umem.h>
#include <limits.h>
#include <atomic.h>
#include <dirent.h>
#include <time.h>
#include <ctype.h>
#include <signal.h>
#include <sys/mman.h>
#include <sys/note.h>
#include <sys/types.h>
#include <sys/cred.h>
#include <sys/sysmacros.h>
#include <sys/resource.h>
#include <sys/byteorder.h>
#include <sys/list.h>
#include <sys/mod.h>
#include <sys/uio.h>
#include <sys/zfs_debug.h>
#include <sys/kstat.h>
#include <sys/u8_textprep.h>
#include <sys/sysevent.h>
#include <sys/sysevent/eventdefs.h>
#include <sys/sunddi.h>
#include <sys/debug.h>
#include <sys/utsname.h>
#include <sys/trace_zfs.h>

#include <sys/zfs_context_os.h>

/*
 * Stack
 */

#define	noinline	__attribute__((noinline))
#define	likely(x)	__builtin_expect((x), 1)
#define	unlikely(x)	__builtin_expect((x), 0)

/*
 * Debugging
 */

/*
 * Note that we are not using the debugging levels.
 */

#define	CE_CONT		0	/* continuation		*/
#define	CE_NOTE		1	/* notice		*/
#define	CE_WARN		2	/* warning		*/
#define	CE_PANIC	3	/* panic		*/
#define	CE_IGNORE	4	/* print nothing	*/

/*
 * ZFS debugging
 */

extern void dprintf_setup(int *argc, char **argv);

extern void cmn_err(int, const char *, ...);
extern void vcmn_err(int, const char *, va_list);
extern void panic(const char *, ...)  __NORETURN;
extern void vpanic(const char *, va_list)  __NORETURN;

#define	fm_panic	panic

extern int aok;

/*
 * DTrace SDT probes have different signatures in userland than they do in
 * the kernel.  If they're being used in kernel code, re-define them out of
 * existence for their counterparts in libzpool.
 *
 * Here's an example of how to use the set-error probes in userland:
 * zfs$target:::set-error /arg0 == EBUSY/ {stack();}
 *
 * Here's an example of how to use DTRACE_PROBE probes in userland:
 * If there is a probe declared as follows:
 * DTRACE_PROBE2(zfs__probe_name, uint64_t, blkid, dnode_t *, dn);
 * Then you can use it as follows:
 * zfs$target:::probe2 /copyinstr(arg0) == "zfs__probe_name"/
 *     {printf("%u %p\n", arg1, arg2);}
 */

#ifdef DTRACE_PROBE
#undef	DTRACE_PROBE
#endif	/* DTRACE_PROBE */
#define	DTRACE_PROBE(a)

#ifdef DTRACE_PROBE1
#undef	DTRACE_PROBE1
#endif	/* DTRACE_PROBE1 */
#define	DTRACE_PROBE1(a, b, c)

#ifdef DTRACE_PROBE2
#undef	DTRACE_PROBE2
#endif	/* DTRACE_PROBE2 */
#define	DTRACE_PROBE2(a, b, c, d, e)

#ifdef DTRACE_PROBE3
#undef	DTRACE_PROBE3
#endif	/* DTRACE_PROBE3 */
#define	DTRACE_PROBE3(a, b, c, d, e, f, g)

#ifdef DTRACE_PROBE4
#undef	DTRACE_PROBE4
#endif	/* DTRACE_PROBE4 */
#define	DTRACE_PROBE4(a, b, c, d, e, f, g, h, i)

/*
 * Tunables.
 */
typedef struct zfs_kernel_param {
	const char *name;	/* unused stub */
} zfs_kernel_param_t;

#define	ZFS_MODULE_PARAM(scope_prefix, name_prefix, name, type, perm, desc)
#define	ZFS_MODULE_PARAM_ARGS void
#define	ZFS_MODULE_PARAM_CALL(scope_prefix, name_prefix, name, setfunc, \
	getfunc, perm, desc)

/*
 * Threads.
 */
typedef pthread_t	kthread_t;

#define	TS_RUN		0x00000002
#define	TS_JOINABLE	0x00000004

#define	curthread	((void *)(uintptr_t)pthread_self())
#define	kpreempt(x)	yield()
#define	getcomm()	"unknown"

#define	thread_create_named(name, stk, stksize, func, arg, len, \
    pp, state, pri)	\
	zk_thread_create(func, arg, stksize, state)
#define	thread_create(stk, stksize, func, arg, len, pp, state, pri)	\
	zk_thread_create(func, arg, stksize, state)
#define	thread_exit()	pthread_exit(NULL)
#define	thread_join(t)	pthread_join((pthread_t)(t), NULL)

#define	newproc(f, a, cid, pri, ctp, pid)	(ENOSYS)

/* in libzpool, p0 exists only to have its address taken */
typedef struct proc {
	uintptr_t	this_is_never_used_dont_dereference_it;
} proc_t;

extern struct proc p0;
#define	curproc		(&p0)

#define	PS_NONE		-1

extern kthread_t *zk_thread_create(void (*func)(void *), void *arg,
    size_t stksize, int state);

#define	issig(why)	(FALSE)
#define	ISSIG(thr, why)	(FALSE)

#define	kpreempt_disable()	((void)0)
#define	kpreempt_enable()	((void)0)
#define	cond_resched()		sched_yield()

/*
 * Mutexes
 */
typedef struct kmutex {
	pthread_mutex_t		m_lock;
	pthread_t		m_owner;
} kmutex_t;

#define	MUTEX_DEFAULT		0
#define	MUTEX_NOLOCKDEP		MUTEX_DEFAULT
#define	MUTEX_HELD(mp)		pthread_equal((mp)->m_owner, pthread_self())
#define	MUTEX_NOT_HELD(mp)	!MUTEX_HELD(mp)

extern void mutex_init(kmutex_t *mp, char *name, int type, void *cookie);
extern void mutex_destroy(kmutex_t *mp);
extern void mutex_enter(kmutex_t *mp);
extern void mutex_exit(kmutex_t *mp);
extern int mutex_tryenter(kmutex_t *mp);

#define	NESTED_SINGLE 1
#define	mutex_enter_nested(mp, class) mutex_enter(mp)
/*
 * RW locks
 */
typedef struct krwlock {
	pthread_rwlock_t	rw_lock;
	pthread_t		rw_owner;
	uint_t			rw_readers;
} krwlock_t;

typedef int krw_t;

#define	RW_READER		0
#define	RW_WRITER		1
#define	RW_DEFAULT		RW_READER
#define	RW_NOLOCKDEP		RW_READER

#define	RW_READ_HELD(rw)	((rw)->rw_readers > 0)
#define	RW_WRITE_HELD(rw)	pthread_equal((rw)->rw_owner, pthread_self())
#define	RW_LOCK_HELD(rw)	(RW_READ_HELD(rw) || RW_WRITE_HELD(rw))

extern void rw_init(krwlock_t *rwlp, char *name, int type, void *arg);
extern void rw_destroy(krwlock_t *rwlp);
extern void rw_enter(krwlock_t *rwlp, krw_t rw);
extern int rw_tryenter(krwlock_t *rwlp, krw_t rw);
extern int rw_tryupgrade(krwlock_t *rwlp);
extern void rw_exit(krwlock_t *rwlp);
#define	rw_downgrade(rwlp) do { } while (0)

/*
 * Credentials
 */
extern uid_t crgetuid(cred_t *cr);
extern uid_t crgetruid(cred_t *cr);
extern gid_t crgetgid(cred_t *cr);
extern int crgetngroups(cred_t *cr);
extern gid_t *crgetgroups(cred_t *cr);

/*
 * Condition variables
 */
typedef pthread_cond_t		kcondvar_t;

#define	CV_DEFAULT		0
#define	CALLOUT_FLAG_ABSOLUTE	0x2

extern void cv_init(kcondvar_t *cv, char *name, int type, void *arg);
extern void cv_destroy(kcondvar_t *cv);
extern void cv_wait(kcondvar_t *cv, kmutex_t *mp);
extern int cv_wait_sig(kcondvar_t *cv, kmutex_t *mp);
extern int cv_timedwait(kcondvar_t *cv, kmutex_t *mp, clock_t abstime);
extern int cv_timedwait_hires(kcondvar_t *cvp, kmutex_t *mp, hrtime_t tim,
    hrtime_t res, int flag);
extern void cv_signal(kcondvar_t *cv);
extern void cv_broadcast(kcondvar_t *cv);

#define	cv_timedwait_io(cv, mp, at)		cv_timedwait(cv, mp, at)
#define	cv_timedwait_idle(cv, mp, at)		cv_timedwait(cv, mp, at)
#define	cv_timedwait_sig(cv, mp, at)		cv_timedwait(cv, mp, at)
#define	cv_wait_io(cv, mp)			cv_wait(cv, mp)
#define	cv_wait_idle(cv, mp)			cv_wait(cv, mp)
#define	cv_wait_io_sig(cv, mp)			cv_wait_sig(cv, mp)
#define	cv_timedwait_sig_hires(cv, mp, t, r, f) \
	cv_timedwait_hires(cv, mp, t, r, f)
#define	cv_timedwait_idle_hires(cv, mp, t, r, f) \
	cv_timedwait_hires(cv, mp, t, r, f)

/*
 * Thread-specific data
 */
#define	tsd_get(k) pthread_getspecific(k)
#define	tsd_set(k, v) pthread_setspecific(k, v)
#define	tsd_create(kp, d) pthread_key_create((pthread_key_t *)kp, d)
#define	tsd_destroy(kp) /* nothing */
#ifdef __FreeBSD__
typedef off_t loff_t;
#endif

/*
 * kstat creation, installation and deletion
 */
extern kstat_t *kstat_create(const char *, int,
    const char *, const char *, uchar_t, ulong_t, uchar_t);
extern void kstat_install(kstat_t *);
extern void kstat_delete(kstat_t *);
extern void kstat_waitq_enter(kstat_io_t *);
extern void kstat_waitq_exit(kstat_io_t *);
extern void kstat_runq_enter(kstat_io_t *);
extern void kstat_runq_exit(kstat_io_t *);
extern void kstat_waitq_to_runq(kstat_io_t *);
extern void kstat_runq_back_to_waitq(kstat_io_t *);
extern void kstat_set_raw_ops(kstat_t *ksp,
    int (*headers)(char *buf, size_t size),
    int (*data)(char *buf, size_t size, void *data),
    void *(*addr)(kstat_t *ksp, loff_t index));

/*
 * procfs list manipulation
 */

typedef struct procfs_list {
	void		*pl_private;
	kmutex_t	pl_lock;
	list_t		pl_list;
	uint64_t	pl_next_id;
	size_t		pl_node_offset;
} procfs_list_t;

#ifndef __cplusplus
struct seq_file { };
void seq_printf(struct seq_file *m, const char *fmt, ...);

typedef struct procfs_list_node {
	list_node_t	pln_link;
	uint64_t	pln_id;
} procfs_list_node_t;

void procfs_list_install(const char *module,
    const char *name,
    mode_t mode,
    procfs_list_t *procfs_list,
    int (*show)(struct seq_file *f, void *p),
    int (*show_header)(struct seq_file *f),
    int (*clear)(procfs_list_t *procfs_list),
    size_t procfs_list_node_off);
void procfs_list_uninstall(procfs_list_t *procfs_list);
void procfs_list_destroy(procfs_list_t *procfs_list);
void procfs_list_add(procfs_list_t *procfs_list, void *p);
#endif

/*
 * Kernel memory
 */
#define	KM_SLEEP		UMEM_NOFAIL
#define	KM_PUSHPAGE		KM_SLEEP
#define	KM_NOSLEEP		UMEM_DEFAULT
#define	KM_NORMALPRI		0	/* not needed with UMEM_DEFAULT */
#define	KMC_NODEBUG		UMC_NODEBUG
#define	KMC_KVMEM		0x0
#define	kmem_alloc(_s, _f)	umem_alloc(_s, _f)
#define	kmem_zalloc(_s, _f)	umem_zalloc(_s, _f)
#define	kmem_free(_b, _s)	umem_free(_b, _s)
#define	vmem_alloc(_s, _f)	kmem_alloc(_s, _f)
#define	vmem_zalloc(_s, _f)	kmem_zalloc(_s, _f)
#define	vmem_free(_b, _s)	kmem_free(_b, _s)
#define	kmem_cache_create(_a, _b, _c, _d, _e, _f, _g, _h, _i) \
	umem_cache_create(_a, _b, _c, _d, _e, _f, _g, _h, _i)
#define	kmem_cache_destroy(_c)	umem_cache_destroy(_c)
#define	kmem_cache_alloc(_c, _f) umem_cache_alloc(_c, _f)
#define	kmem_cache_free(_c, _b)	umem_cache_free(_c, _b)
#define	kmem_debugging()	0
#define	kmem_cache_reap_now(_c)	umem_cache_reap_now(_c);
#define	kmem_cache_set_move(_c, _cb)	/* nothing */
#define	POINTER_INVALIDATE(_pp)		/* nothing */
#define	POINTER_IS_VALID(_p)	0

typedef umem_cache_t kmem_cache_t;

typedef enum kmem_cbrc {
	KMEM_CBRC_YES,
	KMEM_CBRC_NO,
	KMEM_CBRC_LATER,
	KMEM_CBRC_DONT_NEED,
	KMEM_CBRC_DONT_KNOW
} kmem_cbrc_t;

/*
 * Task queues
 */

#define	TASKQ_NAMELEN	31

typedef uintptr_t taskqid_t;
typedef void (task_func_t)(void *);

typedef struct taskq_ent {
	struct taskq_ent	*tqent_next;
	struct taskq_ent	*tqent_prev;
	task_func_t		*tqent_func;
	void			*tqent_arg;
	uintptr_t		tqent_flags;
} taskq_ent_t;

typedef struct taskq {
	char		tq_name[TASKQ_NAMELEN + 1];
	kmutex_t	tq_lock;
	krwlock_t	tq_threadlock;
	kcondvar_t	tq_dispatch_cv;
	kcondvar_t	tq_wait_cv;
	kthread_t	**tq_threadlist;
	int		tq_flags;
	int		tq_active;
	int		tq_nthreads;
	int		tq_nalloc;
	int		tq_minalloc;
	int		tq_maxalloc;
	kcondvar_t	tq_maxalloc_cv;
	int		tq_maxalloc_wait;
	taskq_ent_t	*tq_freelist;
	taskq_ent_t	tq_task;
} taskq_t;

#define	TQENT_FLAG_PREALLOC	0x1	/* taskq_dispatch_ent used */

#define	TASKQ_PREPOPULATE	0x0001
#define	TASKQ_CPR_SAFE		0x0002	/* Use CPR safe protocol */
#define	TASKQ_DYNAMIC		0x0004	/* Use dynamic thread scheduling */
#define	TASKQ_THREADS_CPU_PCT	0x0008	/* Scale # threads by # cpus */
#define	TASKQ_DC_BATCH		0x0010	/* Mark threads as batch */

#define	TQ_SLEEP	KM_SLEEP	/* Can block for memory */
#define	TQ_NOSLEEP	KM_NOSLEEP	/* cannot block for memory; may fail */
#define	TQ_NOQUEUE	0x02		/* Do not enqueue if can't dispatch */
#define	TQ_FRONT	0x08		/* Queue in front */

#define	TASKQID_INVALID		((taskqid_t)0)

extern taskq_t *system_taskq;
extern taskq_t *system_delay_taskq;

extern taskq_t	*taskq_create(const char *, int, pri_t, int, int, uint_t);
#define	taskq_create_proc(a, b, c, d, e, p, f) \
	    (taskq_create(a, b, c, d, e, f))
#define	taskq_create_sysdc(a, b, d, e, p, dc, f) \
	    (taskq_create(a, b, maxclsyspri, d, e, f))
extern taskqid_t taskq_dispatch(taskq_t *, task_func_t, void *, uint_t);
extern taskqid_t taskq_dispatch_delay(taskq_t *, task_func_t, void *, uint_t,
    clock_t);
extern void	taskq_dispatch_ent(taskq_t *, task_func_t, void *, uint_t,
    taskq_ent_t *);
extern int	taskq_empty_ent(taskq_ent_t *);
extern void	taskq_init_ent(taskq_ent_t *);
extern void	taskq_destroy(taskq_t *);
extern void	taskq_wait(taskq_t *);
extern void	taskq_wait_id(taskq_t *, taskqid_t);
extern void	taskq_wait_outstanding(taskq_t *, taskqid_t);
extern int	taskq_member(taskq_t *, kthread_t *);
extern taskq_t	*taskq_of_curthread(void);
extern int	taskq_cancel_id(taskq_t *, taskqid_t);
extern void	system_taskq_init(void);
extern void	system_taskq_fini(void);

#define	XVA_MAPSIZE	3
#define	XVA_MAGIC	0x78766174

extern char *vn_dumpdir;
#define	AV_SCANSTAMP_SZ	32		/* length of anti-virus scanstamp */

typedef struct xoptattr {
	inode_timespec_t xoa_createtime;	/* Create time of file */
	uint8_t		xoa_archive;
	uint8_t		xoa_system;
	uint8_t		xoa_readonly;
	uint8_t		xoa_hidden;
	uint8_t		xoa_nounlink;
	uint8_t		xoa_immutable;
	uint8_t		xoa_appendonly;
	uint8_t		xoa_nodump;
	uint8_t		xoa_settable;
	uint8_t		xoa_opaque;
	uint8_t		xoa_av_quarantined;
	uint8_t		xoa_av_modified;
	uint8_t		xoa_av_scanstamp[AV_SCANSTAMP_SZ];
	uint8_t		xoa_reparse;
	uint8_t		xoa_offline;
	uint8_t		xoa_sparse;
} xoptattr_t;

typedef struct vattr {
	uint_t		va_mask;	/* bit-mask of attributes */
	u_offset_t	va_size;	/* file size in bytes */
} vattr_t;


typedef struct xvattr {
	vattr_t		xva_vattr;	/* Embedded vattr structure */
	uint32_t	xva_magic;	/* Magic Number */
	uint32_t	xva_mapsize;	/* Size of attr bitmap (32-bit words) */
	uint32_t	*xva_rtnattrmapp;	/* Ptr to xva_rtnattrmap[] */
	uint32_t	xva_reqattrmap[XVA_MAPSIZE];	/* Requested attrs */
	uint32_t	xva_rtnattrmap[XVA_MAPSIZE];	/* Returned attrs */
	xoptattr_t	xva_xoptattrs;	/* Optional attributes */
} xvattr_t;

typedef struct vsecattr {
	uint_t		vsa_mask;	/* See below */
	int		vsa_aclcnt;	/* ACL entry count */
	void		*vsa_aclentp;	/* pointer to ACL entries */
	int		vsa_dfaclcnt;	/* default ACL entry count */
	void		*vsa_dfaclentp;	/* pointer to default ACL entries */
	size_t		vsa_aclentsz;	/* ACE size in bytes of vsa_aclentp */
} vsecattr_t;

#define	AT_MODE		0x00002
#define	AT_UID		0x00004
#define	AT_GID		0x00008
#define	AT_FSID		0x00010
#define	AT_NODEID	0x00020
#define	AT_NLINK	0x00040
#define	AT_SIZE		0x00080
#define	AT_ATIME	0x00100
#define	AT_MTIME	0x00200
#define	AT_CTIME	0x00400
#define	AT_RDEV		0x00800
#define	AT_BLKSIZE	0x01000
#define	AT_NBLOCKS	0x02000
#define	AT_SEQ		0x08000
#define	AT_XVATTR	0x10000

#define	CRCREAT		0

#define	F_FREESP	11
<<<<<<< HEAD

extern int fop_getattr(vnode_t *vp, vattr_t *vap);

#define	VOP_CLOSE(vp, f, c, o, cr, ct)	vn_close(vp)
#define	VOP_PUTPAGE(vp, of, sz, fl, cr, ct)	0
#define	VOP_GETATTR(vp, vap, fl, cr, ct)  fop_getattr((vp), (vap));

#define	VOP_FSYNC(vp, f, cr, ct)	fsync((vp)->v_fd)

#if defined(FALLOC_FL_PUNCH_HOLE) && defined(FALLOC_FL_KEEP_SIZE)
#define	VOP_SPACE(vp, cmd, flck, fl, off, cr, ct) \
	fallocate((vp)->v_fd, FALLOC_FL_PUNCH_HOLE | FALLOC_FL_KEEP_SIZE, \
	    (flck)->l_start, (flck)->l_len)
#else
#define	VOP_SPACE(vp, cmd, flck, fl, off, cr, ct) (0)
#endif

#define	VN_RELE(vp)	vn_close(vp)

extern int vn_open(char *path, int x1, int oflags, int mode, vnode_t **vpp,
    int x2, int x3);
extern int vn_openat(char *path, int x1, int oflags, int mode, vnode_t **vpp,
    int x2, int x3, vnode_t *vp, int fd);
extern int vn_rdwr(int uio, vnode_t *vp, void *addr, ssize_t len,
    offset_t offset, int x1, int x2, rlim64_t x3, void *x4, ssize_t *residp);
extern void vn_close(vnode_t *vp);

#define	vn_remove(path, x1, x2)		remove(path)
#define	vn_rename(from, to, seg)	rename((from), (to))
#define	vn_is_readonly(vp)		B_FALSE

extern vnode_t *rootdir;

#include <sys/file.h>		/* for FREAD, FWRITE, etc */
=======
#define	FIGNORECASE	0x80000 /* request case-insensitive lookups */
>>>>>>> cab24ec5

/*
 * Random stuff
 */
#define	ddi_get_lbolt()		(gethrtime() >> 23)
#define	ddi_get_lbolt64()	(gethrtime() >> 23)
#define	hz	119	/* frequency when using gethrtime() >> 23 for lbolt */

#define	ddi_time_before(a, b)		(a < b)
#define	ddi_time_after(a, b)		ddi_time_before(b, a)
#define	ddi_time_before_eq(a, b)	(!ddi_time_after(a, b))
#define	ddi_time_after_eq(a, b)		ddi_time_before_eq(b, a)

#define	ddi_time_before64(a, b)		(a < b)
#define	ddi_time_after64(a, b)		ddi_time_before64(b, a)
#define	ddi_time_before_eq64(a, b)	(!ddi_time_after64(a, b))
#define	ddi_time_after_eq64(a, b)	ddi_time_before_eq64(b, a)

extern void delay(clock_t ticks);

#define	SEC_TO_TICK(sec)	((sec) * hz)
#define	MSEC_TO_TICK(msec)	(howmany((hrtime_t)(msec) * hz, MILLISEC))
#define	USEC_TO_TICK(usec)	(howmany((hrtime_t)(usec) * hz, MICROSEC))
#define	NSEC_TO_TICK(nsec)	(howmany((hrtime_t)(nsec) * hz, NANOSEC))

#define	max_ncpus	64
#define	boot_ncpus	(sysconf(_SC_NPROCESSORS_ONLN))

/*
 * Process priorities as defined by setpriority(2) and getpriority(2).
 */
#define	minclsyspri	19
#define	maxclsyspri	-20
#define	defclsyspri	0

#define	CPU_SEQID	((uintptr_t)pthread_self() & (max_ncpus - 1))

#define	kcred		NULL
#define	CRED()		NULL

#define	ptob(x)		((x) * PAGESIZE)

#define	NN_DIVISOR_1000	(1U << 0)
#define	NN_NUMBUF_SZ	(6)

extern uint64_t physmem;
extern char *random_path;
extern char *urandom_path;

extern int highbit64(uint64_t i);
extern int lowbit64(uint64_t i);
extern int random_get_bytes(uint8_t *ptr, size_t len);
extern int random_get_pseudo_bytes(uint8_t *ptr, size_t len);

extern void kernel_init(int mode);
extern void kernel_fini(void);
extern void random_init(void);
extern void random_fini(void);

struct spa;
extern void show_pool_stats(struct spa *);
extern int set_global_var(char *arg);

typedef struct callb_cpr {
	kmutex_t	*cc_lockp;
} callb_cpr_t;

#define	CALLB_CPR_INIT(cp, lockp, func, name)	{		\
	(cp)->cc_lockp = lockp;					\
}

#define	CALLB_CPR_SAFE_BEGIN(cp) {				\
	ASSERT(MUTEX_HELD((cp)->cc_lockp));			\
}

#define	CALLB_CPR_SAFE_END(cp, lockp) {				\
	ASSERT(MUTEX_HELD((cp)->cc_lockp));			\
}

#define	CALLB_CPR_EXIT(cp) {					\
	ASSERT(MUTEX_HELD((cp)->cc_lockp));			\
	mutex_exit((cp)->cc_lockp);				\
}

#define	zone_dataset_visible(x, y)	(1)
#define	INGLOBALZONE(z)			(1)
extern uint32_t zone_get_hostid(void *zonep);

extern char *kmem_vasprintf(const char *fmt, va_list adx);
extern char *kmem_asprintf(const char *fmt, ...);
#define	kmem_strfree(str) kmem_free((str), strlen(str) + 1)
#define	kmem_strdup(s)  strdup(s)

/*
 * Hostname information
 */
extern char hw_serial[];	/* for userland-emulated hostid access */
extern int ddi_strtoul(const char *str, char **nptr, int base,
    unsigned long *result);

extern int ddi_strtoull(const char *str, char **nptr, int base,
    u_longlong_t *result);

typedef struct utsname	utsname_t;
extern utsname_t *utsname(void);

/* ZFS Boot Related stuff. */

struct _buf {
	intptr_t	_fd;
};

struct bootstat {
	uint64_t st_size;
};

typedef struct ace_object {
	uid_t		a_who;
	uint32_t	a_access_mask;
	uint16_t	a_flags;
	uint16_t	a_type;
	uint8_t		a_obj_type[16];
	uint8_t		a_inherit_obj_type[16];
} ace_object_t;


#define	ACE_ACCESS_ALLOWED_OBJECT_ACE_TYPE	0x05
#define	ACE_ACCESS_DENIED_OBJECT_ACE_TYPE	0x06
#define	ACE_SYSTEM_AUDIT_OBJECT_ACE_TYPE	0x07
#define	ACE_SYSTEM_ALARM_OBJECT_ACE_TYPE	0x08

extern int zfs_secpolicy_snapshot_perms(const char *name, cred_t *cr);
extern int zfs_secpolicy_rename_perms(const char *from, const char *to,
    cred_t *cr);
extern int zfs_secpolicy_destroy_perms(const char *name, cred_t *cr);
extern int secpolicy_zfs(const cred_t *cr);
extern int secpolicy_zfs_proc(const cred_t *cr, proc_t *proc);
extern zoneid_t getzoneid(void);

/* SID stuff */
typedef struct ksiddomain {
	uint_t	kd_ref;
	uint_t	kd_len;
	char	*kd_name;
} ksiddomain_t;

ksiddomain_t *ksid_lookupdomain(const char *);
void ksiddomain_rele(ksiddomain_t *);

#define	DDI_SLEEP	KM_SLEEP
#define	ddi_log_sysevent(_a, _b, _c, _d, _e, _f, _g) \
	sysevent_post_event(_c, _d, _b, "libzpool", _e, _f)

#define	zfs_sleep_until(wakeup)						\
	do {								\
		hrtime_t delta = wakeup - gethrtime();			\
		struct timespec ts;					\
		ts.tv_sec = delta / NANOSEC;				\
		ts.tv_nsec = delta % NANOSEC;				\
		(void) nanosleep(&ts, NULL);				\
	} while (0)

typedef int fstrans_cookie_t;

extern fstrans_cookie_t spl_fstrans_mark(void);
extern void spl_fstrans_unmark(fstrans_cookie_t);
extern int __spl_pf_fstrans_check(void);
extern int kmem_cache_reap_active(void);

#define	____cacheline_aligned

/*
 * Kernel modules
 */
#define	__init
#define	__exit

#endif /* _KERNEL */

#ifdef __cplusplus
};
#endif

#endif	/* _SYS_ZFS_CONTEXT_H */<|MERGE_RESOLUTION|>--- conflicted
+++ resolved
@@ -580,44 +580,7 @@
 #define	CRCREAT		0
 
 #define	F_FREESP	11
-<<<<<<< HEAD
-
-extern int fop_getattr(vnode_t *vp, vattr_t *vap);
-
-#define	VOP_CLOSE(vp, f, c, o, cr, ct)	vn_close(vp)
-#define	VOP_PUTPAGE(vp, of, sz, fl, cr, ct)	0
-#define	VOP_GETATTR(vp, vap, fl, cr, ct)  fop_getattr((vp), (vap));
-
-#define	VOP_FSYNC(vp, f, cr, ct)	fsync((vp)->v_fd)
-
-#if defined(FALLOC_FL_PUNCH_HOLE) && defined(FALLOC_FL_KEEP_SIZE)
-#define	VOP_SPACE(vp, cmd, flck, fl, off, cr, ct) \
-	fallocate((vp)->v_fd, FALLOC_FL_PUNCH_HOLE | FALLOC_FL_KEEP_SIZE, \
-	    (flck)->l_start, (flck)->l_len)
-#else
-#define	VOP_SPACE(vp, cmd, flck, fl, off, cr, ct) (0)
-#endif
-
-#define	VN_RELE(vp)	vn_close(vp)
-
-extern int vn_open(char *path, int x1, int oflags, int mode, vnode_t **vpp,
-    int x2, int x3);
-extern int vn_openat(char *path, int x1, int oflags, int mode, vnode_t **vpp,
-    int x2, int x3, vnode_t *vp, int fd);
-extern int vn_rdwr(int uio, vnode_t *vp, void *addr, ssize_t len,
-    offset_t offset, int x1, int x2, rlim64_t x3, void *x4, ssize_t *residp);
-extern void vn_close(vnode_t *vp);
-
-#define	vn_remove(path, x1, x2)		remove(path)
-#define	vn_rename(from, to, seg)	rename((from), (to))
-#define	vn_is_readonly(vp)		B_FALSE
-
-extern vnode_t *rootdir;
-
-#include <sys/file.h>		/* for FREAD, FWRITE, etc */
-=======
 #define	FIGNORECASE	0x80000 /* request case-insensitive lookups */
->>>>>>> cab24ec5
 
 /*
  * Random stuff
