/*
 * CDDL HEADER START
 *
 * The contents of this file are subject to the terms of the
 * Common Development and Distribution License (the "License").
 * You may not use this file except in compliance with the License.
 *
 * You can obtain a copy of the license at usr/src/OPENSOLARIS.LICENSE
 * or http://www.opensolaris.org/os/licensing.
 * See the License for the specific language governing permissions
 * and limitations under the License.
 *
 * When distributing Covered Code, include this CDDL HEADER in each
 * file and include the License file at usr/src/OPENSOLARIS.LICENSE.
 * If applicable, add the following below this CDDL HEADER, with the
 * fields enclosed by brackets "[]" replaced with your own identifying
 * information: Portions Copyright [yyyy] [name of copyright owner]
 *
 * CDDL HEADER END
 */

/*
 * Copyright (c) 2005, 2010, Oracle and/or its affiliates. All rights reserved.
 * Copyright (c) 2011, 2020 by Delphix. All rights reserved.
 * Copyright (c) 2018 Datto Inc.
 * Copyright 2020 Joyent, Inc.
 */

#ifndef	_LIBZFS_IMPL_H
#define	_LIBZFS_IMPL_H

#include <sys/fs/zfs.h>
#include <sys/spa.h>
#include <sys/nvpair.h>
#include <sys/dmu.h>
#include <sys/zfs_ioctl.h>
#include <regex.h>

#include <libuutil.h>
#include <libzfs.h>
#include <libshare.h>
#include <libzfs_core.h>

#ifdef	__cplusplus
extern "C" {
#endif

struct libzfs_handle {
	int libzfs_error;
	int libzfs_fd;
	FILE *libzfs_mnttab;
	zpool_handle_t *libzfs_pool_handles;
	uu_avl_pool_t *libzfs_ns_avlpool;
	uu_avl_t *libzfs_ns_avl;
	uint64_t libzfs_ns_gen;
	int libzfs_desc_active;
	char libzfs_action[1024];
	char libzfs_desc[1024];
	int libzfs_printerr;
	int libzfs_storeerr; /* stuff error messages into buffer */
	boolean_t libzfs_mnttab_enable;
	/*
	 * We need a lock to handle the case where parallel mount
	 * threads are populating the mnttab cache simultaneously. The
	 * lock only protects the integrity of the avl tree, and does
	 * not protect the contents of the mnttab entries themselves.
	 */
	pthread_mutex_t libzfs_mnttab_cache_lock;
	avl_tree_t libzfs_mnttab_cache;
	int libzfs_pool_iter;
	char libzfs_chassis_id[256];
	boolean_t libzfs_prop_debug;
	regex_t libzfs_urire;
	uint64_t libzfs_max_nvlist;
};

struct zfs_handle {
	libzfs_handle_t *zfs_hdl;
	zpool_handle_t *zpool_hdl;
	char zfs_name[ZFS_MAX_DATASET_NAME_LEN];
	zfs_type_t zfs_type; /* type including snapshot */
	zfs_type_t zfs_head_type; /* type excluding snapshot */
	dmu_objset_stats_t zfs_dmustats;
	nvlist_t *zfs_props;
	nvlist_t *zfs_user_props;
	nvlist_t *zfs_recvd_props;
	boolean_t zfs_mntcheck;
	char *zfs_mntopts;
	uint8_t *zfs_props_table;
};

/*
 * This is different from checking zfs_type, because it will also catch
 * snapshots of volumes.
 */
#define	ZFS_IS_VOLUME(zhp) ((zhp)->zfs_head_type == ZFS_TYPE_VOLUME)

struct zpool_handle {
	libzfs_handle_t *zpool_hdl;
	zpool_handle_t *zpool_next;
	char zpool_name[ZFS_MAX_DATASET_NAME_LEN];
	int zpool_state;
	size_t zpool_config_size;
	nvlist_t *zpool_config;
	nvlist_t *zpool_old_config;
	nvlist_t *zpool_props;
	diskaddr_t zpool_start_block;
};

typedef enum {
	PROTO_NFS = 0,
	PROTO_SMB = 1,
	PROTO_END = 2
} zfs_share_proto_t;

/*
 * The following can be used as a bitmask and any new values
 * added must preserve that capability.
 */
typedef enum {
	SHARED_NOT_SHARED = 0x0,
	SHARED_NFS = 0x2,
	SHARED_SMB = 0x4
} zfs_share_type_t;

typedef int (*zfs_uri_handler_fn_t)(struct libzfs_handle *, const char *,
    const char *, zfs_keyformat_t, boolean_t, uint8_t **, size_t *);

typedef struct zfs_uri_handler {
	const char *zuh_scheme;
	zfs_uri_handler_fn_t zuh_handler;
} zfs_uri_handler_t;

#define	CONFIG_BUF_MINSIZE	262144

int zfs_error(libzfs_handle_t *, int, const char *);
int zfs_error_fmt(libzfs_handle_t *, int, const char *, ...);
void zfs_error_aux(libzfs_handle_t *, const char *, ...);
void *zfs_alloc(libzfs_handle_t *, size_t);
void *zfs_realloc(libzfs_handle_t *, void *, size_t, size_t);
char *zfs_asprintf(libzfs_handle_t *, const char *, ...);
char *zfs_strdup(libzfs_handle_t *, const char *);
int no_memory(libzfs_handle_t *);

int zfs_standard_error(libzfs_handle_t *, int, const char *);
int zfs_standard_error_fmt(libzfs_handle_t *, int, const char *, ...);
void zfs_setprop_error(libzfs_handle_t *, zfs_prop_t, int, char *);
int zpool_standard_error(libzfs_handle_t *, int, const char *);
int zpool_standard_error_fmt(libzfs_handle_t *, int, const char *, ...);

zfs_handle_t *make_dataset_handle_zc(libzfs_handle_t *, zfs_cmd_t *);
zfs_handle_t *make_dataset_simple_handle_zc(zfs_handle_t *, zfs_cmd_t *);

int zprop_parse_value(libzfs_handle_t *, nvpair_t *, int, zfs_type_t,
    nvlist_t *, char **, uint64_t *, const char *);
int zprop_expand_list(libzfs_handle_t *hdl, zprop_list_t **plp,
    zfs_type_t type);

/*
 * Use this changelist_gather() flag to force attempting mounts
 * on each change node regardless of whether or not it is currently
 * mounted.
 */
#define	CL_GATHER_MOUNT_ALWAYS	1
/*
 * changelist_gather() flag to force it to iterate on mounted datasets only
 */
#define	CL_GATHER_ITER_MOUNTED	2
/*
 * Use this changelist_gather() flag to prevent unmounting of file systems.
 */
#define	CL_GATHER_DONT_UNMOUNT	4

typedef struct prop_changelist prop_changelist_t;

int zcmd_alloc_dst_nvlist(libzfs_handle_t *, zfs_cmd_t *, size_t);
int zcmd_write_src_nvlist(libzfs_handle_t *, zfs_cmd_t *, nvlist_t *);
int zcmd_write_conf_nvlist(libzfs_handle_t *, zfs_cmd_t *, nvlist_t *);
int zcmd_expand_dst_nvlist(libzfs_handle_t *, zfs_cmd_t *);
int zcmd_read_dst_nvlist(libzfs_handle_t *, zfs_cmd_t *, nvlist_t **);
void zcmd_free_nvlists(zfs_cmd_t *);

int changelist_prefix(prop_changelist_t *);
int changelist_postfix(prop_changelist_t *);
void changelist_rename(prop_changelist_t *, const char *, const char *);
void changelist_remove(prop_changelist_t *, const char *);
void changelist_free(prop_changelist_t *);
prop_changelist_t *changelist_gather(zfs_handle_t *, zfs_prop_t, int, int);
int changelist_unshare(prop_changelist_t *, zfs_share_proto_t *);
int changelist_haszonedchild(prop_changelist_t *);

void remove_mountpoint(zfs_handle_t *);
int create_parents(libzfs_handle_t *, char *, int);
boolean_t isa_child_of(const char *dataset, const char *parent);

zfs_handle_t *make_dataset_handle(libzfs_handle_t *, const char *);
zfs_handle_t *make_bookmark_handle(zfs_handle_t *, const char *,
    nvlist_t *props);

int zpool_open_silent(libzfs_handle_t *, const char *, zpool_handle_t **);

boolean_t zpool_name_valid(libzfs_handle_t *, boolean_t, const char *);

int zfs_validate_name(libzfs_handle_t *hdl, const char *path, int type,
    boolean_t modifying);

void namespace_clear(libzfs_handle_t *);

extern int zfs_parse_options(char *, zfs_share_proto_t);

extern int zfs_unshare_proto(zfs_handle_t *,
    const char *, zfs_share_proto_t *);
<<<<<<< HEAD
=======

typedef struct {
	zfs_prop_t p_prop;
	char *p_name;
	int p_share_err;
	int p_unshare_err;
} proto_table_t;

typedef struct differ_info {
	zfs_handle_t *zhp;
	char *fromsnap;
	char *frommnt;
	char *tosnap;
	char *tomnt;
	char *ds;
	char *dsmnt;
	char *tmpsnap;
	char errbuf[1024];
	boolean_t isclone;
	boolean_t scripted;
	boolean_t classify;
	boolean_t timestamped;
	uint64_t shares;
	int zerr;
	int cleanupfd;
	int outputfd;
	int datafd;
} differ_info_t;

extern proto_table_t proto_table[PROTO_END];

extern int do_mount(zfs_handle_t *zhp, const char *mntpt, char *opts,
    int flags);
extern int do_unmount(const char *mntpt, int flags);
extern int zfs_mount_delegation_check(void);
extern int zfs_share_proto(zfs_handle_t *zhp, zfs_share_proto_t *proto);
extern int unshare_one(libzfs_handle_t *hdl, const char *name,
    const char *mountpoint, zfs_share_proto_t proto);
extern boolean_t zfs_is_mountable(zfs_handle_t *zhp, char *buf, size_t buflen,
    zprop_source_t *source, int flags);
extern zfs_share_type_t is_shared(const char *mountpoint,
    zfs_share_proto_t proto);
extern int libzfs_load_module(void);
extern int zpool_relabel_disk(libzfs_handle_t *hdl, const char *path,
    const char *msg);
extern int find_shares_object(differ_info_t *di);
extern void libzfs_set_pipe_max(int infd);
>>>>>>> cab24ec5
extern void zfs_commit_proto(zfs_share_proto_t *);

#ifdef	__cplusplus
}
#endif

#endif	/* _LIBZFS_IMPL_H */<|MERGE_RESOLUTION|>--- conflicted
+++ resolved
@@ -210,8 +210,6 @@
 
 extern int zfs_unshare_proto(zfs_handle_t *,
     const char *, zfs_share_proto_t *);
-<<<<<<< HEAD
-=======
 
 typedef struct {
 	zfs_prop_t p_prop;
@@ -259,7 +257,6 @@
     const char *msg);
 extern int find_shares_object(differ_info_t *di);
 extern void libzfs_set_pipe_max(int infd);
->>>>>>> cab24ec5
 extern void zfs_commit_proto(zfs_share_proto_t *);
 
 #ifdef	__cplusplus
