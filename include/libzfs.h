--- conflicted
+++ resolved
@@ -149,14 +149,11 @@
 	EZFS_NO_RESILVER_DEFER,	/* pool doesn't support resilver_defer */
 	EZFS_EXPORT_IN_PROGRESS,	/* currently exporting the pool */
 	EZFS_REBUILDING,	/* resilvering (sequential reconstrution) */
-<<<<<<< HEAD
-	EZFS_RAIDZ_EXPAND_IN_PROGRESS,	/* a raidz is currently expanding */
-=======
 	EZFS_VDEV_NOTSUP,	/* ops not supported for this type of vdev */
 	EZFS_NOT_USER_NAMESPACE,	/* a file is not a user namespace */
 	EZFS_CKSUM,		/* insufficient replicas */
 	EZFS_RESUME_EXISTS,	/* Resume on existing dataset without force */
->>>>>>> 3095ca91
+	EZFS_RAIDZ_EXPAND_IN_PROGRESS,	/* a raidz is currently expanding */
 	EZFS_UNKNOWN
 } zfs_error_t;
 
