/*
 * CDDL HEADER START
 *
 * The contents of this file are subject to the terms of the
 * Common Development and Distribution License (the "License").
 * You may not use this file except in compliance with the License.
 *
 * You can obtain a copy of the license at usr/src/OPENSOLARIS.LICENSE
 * or http://www.opensolaris.org/os/licensing.
 * See the License for the specific language governing permissions
 * and limitations under the License.
 *
 * When distributing Covered Code, include this CDDL HEADER in each
 * file and include the License file at usr/src/OPENSOLARIS.LICENSE.
 * If applicable, add the following below this CDDL HEADER, with the
 * fields enclosed by brackets "[]" replaced with your own identifying
 * information: Portions Copyright [yyyy] [name of copyright owner]
 *
 * CDDL HEADER END
 */

/*
 * Copyright (c) 2005, 2010, Oracle and/or its affiliates. All rights reserved.
 * Copyright (c) 2011, 2020 by Delphix. All rights reserved.
 * Copyright 2012 Milan Jurik. All rights reserved.
 * Copyright (c) 2012, Joyent, Inc. All rights reserved.
 * Copyright (c) 2013 Steven Hartland.  All rights reserved.
 * Copyright 2016 Igor Kozhukhov <ikozhukhov@gmail.com>.
 * Copyright 2016 Nexenta Systems, Inc.
 * Copyright (c) 2019 Datto Inc.
 * Copyright (c) 2019, loli10K <ezomori.nozomu@gmail.com>
 * Copyright 2019 Joyent, Inc.
 * Copyright (c) 2019, 2020 by Christian Schwarz. All rights reserved.
 */

#include <assert.h>
#include <ctype.h>
#include <sys/debug.h>
#include <errno.h>
#include <getopt.h>
#include <libgen.h>
#include <libintl.h>
#include <libuutil.h>
#include <libnvpair.h>
#include <locale.h>
#include <stddef.h>
#include <stdio.h>
#include <stdlib.h>
#include <strings.h>
#include <unistd.h>
#include <fcntl.h>
#include <zone.h>
#include <grp.h>
#include <pwd.h>
#include <signal.h>
#include <sys/debug.h>
#include <sys/list.h>
#include <sys/mkdev.h>
#include <sys/mntent.h>
#include <sys/mnttab.h>
#include <sys/mount.h>
#include <sys/stat.h>
#include <sys/fs/zfs.h>
#include <sys/systeminfo.h>
#include <sys/types.h>
#include <time.h>
#include <sys/zfs_project.h>

#include <libzfs.h>
#include <libzfs_core.h>
#include <zfs_prop.h>
#include <zfs_deleg.h>
#include <libzutil.h>
#include <libuutil.h>
#ifdef HAVE_IDMAP
#include <aclutils.h>
#include <directory.h>
#endif /* HAVE_IDMAP */

#include "zfs_iter.h"
#include "zfs_util.h"
#include "zfs_comutil.h"
#include "libzfs_impl.h"
#include "zfs_projectutil.h"

libzfs_handle_t *g_zfs;

static FILE *mnttab_file;
static char history_str[HIS_MAX_RECORD_LEN];
static boolean_t log_history = B_TRUE;

static int zfs_do_clone(int argc, char **argv);
static int zfs_do_create(int argc, char **argv);
static int zfs_do_destroy(int argc, char **argv);
static int zfs_do_get(int argc, char **argv);
static int zfs_do_inherit(int argc, char **argv);
static int zfs_do_list(int argc, char **argv);
static int zfs_do_mount(int argc, char **argv);
static int zfs_do_rename(int argc, char **argv);
static int zfs_do_rollback(int argc, char **argv);
static int zfs_do_set(int argc, char **argv);
static int zfs_do_upgrade(int argc, char **argv);
static int zfs_do_snapshot(int argc, char **argv);
static int zfs_do_unmount(int argc, char **argv);
static int zfs_do_share(int argc, char **argv);
static int zfs_do_unshare(int argc, char **argv);
static int zfs_do_send(int argc, char **argv);
static int zfs_do_receive(int argc, char **argv);
static int zfs_do_promote(int argc, char **argv);
static int zfs_do_userspace(int argc, char **argv);
static int zfs_do_allow(int argc, char **argv);
static int zfs_do_unallow(int argc, char **argv);
static int zfs_do_hold(int argc, char **argv);
static int zfs_do_holds(int argc, char **argv);
static int zfs_do_release(int argc, char **argv);
static int zfs_do_diff(int argc, char **argv);
static int zfs_do_bookmark(int argc, char **argv);
static int zfs_do_channel_program(int argc, char **argv);
static int zfs_do_load_key(int argc, char **argv);
static int zfs_do_unload_key(int argc, char **argv);
static int zfs_do_change_key(int argc, char **argv);
static int zfs_do_project(int argc, char **argv);
static int zfs_do_version(int argc, char **argv);
static int zfs_do_redact(int argc, char **argv);
static int zfs_do_wait(int argc, char **argv);

#ifdef __FreeBSD__
static int zfs_do_jail(int argc, char **argv);
static int zfs_do_unjail(int argc, char **argv);
#endif

/*
 * Enable a reasonable set of defaults for libumem debugging on DEBUG builds.
 */

#ifdef DEBUG
const char *
_umem_debug_init(void)
{
	return ("default,verbose"); /* $UMEM_DEBUG setting */
}

const char *
_umem_logging_init(void)
{
	return ("fail,contents"); /* $UMEM_LOGGING setting */
}
#endif

typedef enum {
	HELP_CLONE,
	HELP_CREATE,
	HELP_DESTROY,
	HELP_GET,
	HELP_INHERIT,
	HELP_UPGRADE,
	HELP_LIST,
	HELP_MOUNT,
	HELP_PROMOTE,
	HELP_RECEIVE,
	HELP_RENAME,
	HELP_ROLLBACK,
	HELP_SEND,
	HELP_SET,
	HELP_SHARE,
	HELP_SNAPSHOT,
	HELP_UNMOUNT,
	HELP_UNSHARE,
	HELP_ALLOW,
	HELP_UNALLOW,
	HELP_USERSPACE,
	HELP_GROUPSPACE,
	HELP_PROJECTSPACE,
	HELP_PROJECT,
	HELP_HOLD,
	HELP_HOLDS,
	HELP_RELEASE,
	HELP_DIFF,
	HELP_BOOKMARK,
	HELP_CHANNEL_PROGRAM,
	HELP_LOAD_KEY,
	HELP_UNLOAD_KEY,
	HELP_CHANGE_KEY,
	HELP_VERSION,
	HELP_REDACT,
	HELP_JAIL,
	HELP_UNJAIL,
	HELP_WAIT,
} zfs_help_t;

typedef struct zfs_command {
	const char	*name;
	int		(*func)(int argc, char **argv);
	zfs_help_t	usage;
} zfs_command_t;

/*
 * Master command table.  Each ZFS command has a name, associated function, and
 * usage message.  The usage messages need to be internationalized, so we have
 * to have a function to return the usage message based on a command index.
 *
 * These commands are organized according to how they are displayed in the usage
 * message.  An empty command (one with a NULL name) indicates an empty line in
 * the generic usage message.
 */
static zfs_command_t command_table[] = {
	{ "version",	zfs_do_version, 	HELP_VERSION		},
	{ NULL },
	{ "create",	zfs_do_create,		HELP_CREATE		},
	{ "destroy",	zfs_do_destroy,		HELP_DESTROY		},
	{ NULL },
	{ "snapshot",	zfs_do_snapshot,	HELP_SNAPSHOT		},
	{ "rollback",	zfs_do_rollback,	HELP_ROLLBACK		},
	{ "clone",	zfs_do_clone,		HELP_CLONE		},
	{ "promote",	zfs_do_promote,		HELP_PROMOTE		},
	{ "rename",	zfs_do_rename,		HELP_RENAME		},
	{ "bookmark",	zfs_do_bookmark,	HELP_BOOKMARK		},
	{ "program",    zfs_do_channel_program, HELP_CHANNEL_PROGRAM    },
	{ NULL },
	{ "list",	zfs_do_list,		HELP_LIST		},
	{ NULL },
	{ "set",	zfs_do_set,		HELP_SET		},
	{ "get",	zfs_do_get,		HELP_GET		},
	{ "inherit",	zfs_do_inherit,		HELP_INHERIT		},
	{ "upgrade",	zfs_do_upgrade,		HELP_UPGRADE		},
	{ NULL },
	{ "userspace",	zfs_do_userspace,	HELP_USERSPACE		},
	{ "groupspace",	zfs_do_userspace,	HELP_GROUPSPACE		},
	{ "projectspace", zfs_do_userspace,	HELP_PROJECTSPACE	},
	{ NULL },
	{ "project",	zfs_do_project,		HELP_PROJECT		},
	{ NULL },
	{ "mount",	zfs_do_mount,		HELP_MOUNT		},
	{ "unmount",	zfs_do_unmount,		HELP_UNMOUNT		},
	{ "share",	zfs_do_share,		HELP_SHARE		},
	{ "unshare",	zfs_do_unshare,		HELP_UNSHARE		},
	{ NULL },
	{ "send",	zfs_do_send,		HELP_SEND		},
	{ "receive",	zfs_do_receive,		HELP_RECEIVE		},
	{ NULL },
	{ "allow",	zfs_do_allow,		HELP_ALLOW		},
	{ NULL },
	{ "unallow",	zfs_do_unallow,		HELP_UNALLOW		},
	{ NULL },
	{ "hold",	zfs_do_hold,		HELP_HOLD		},
	{ "holds",	zfs_do_holds,		HELP_HOLDS		},
	{ "release",	zfs_do_release,		HELP_RELEASE		},
	{ "diff",	zfs_do_diff,		HELP_DIFF		},
	{ "load-key",	zfs_do_load_key,	HELP_LOAD_KEY		},
	{ "unload-key",	zfs_do_unload_key,	HELP_UNLOAD_KEY		},
	{ "change-key",	zfs_do_change_key,	HELP_CHANGE_KEY		},
	{ "redact",	zfs_do_redact,		HELP_REDACT		},
	{ "wait",	zfs_do_wait,		HELP_WAIT		},

#ifdef __FreeBSD__
	{ "jail",	zfs_do_jail,		HELP_JAIL		},
	{ "unjail",	zfs_do_unjail,		HELP_UNJAIL		},
#endif
};

#define	NCOMMAND	(sizeof (command_table) / sizeof (command_table[0]))

zfs_command_t *current_command;

static const char *
get_usage(zfs_help_t idx)
{
	switch (idx) {
	case HELP_CLONE:
		return (gettext("\tclone [-p] [-o property=value] ... "
		    "<snapshot> <filesystem|volume>\n"));
	case HELP_CREATE:
		return (gettext("\tcreate [-Pnpv] [-o property=value] ... "
		    "<filesystem>\n"
		    "\tcreate [-Pnpsv] [-b blocksize] [-o property=value] ... "
		    "-V <size> <volume>\n"));
	case HELP_DESTROY:
		return (gettext("\tdestroy [-fnpRrv] <filesystem|volume>\n"
		    "\tdestroy [-dnpRrv] "
		    "<filesystem|volume>@<snap>[%<snap>][,...]\n"
		    "\tdestroy <filesystem|volume>#<bookmark>\n"));
	case HELP_GET:
		return (gettext("\tget [-rHp] [-d max] "
		    "[-o \"all\" | field[,...]]\n"
		    "\t    [-t type[,...]] [-s source[,...]]\n"
		    "\t    <\"all\" | property[,...]> "
		    "[filesystem|volume|snapshot|bookmark] ...\n"));
	case HELP_INHERIT:
		return (gettext("\tinherit [-rS] <property> "
		    "<filesystem|volume|snapshot> ...\n"));
	case HELP_UPGRADE:
		return (gettext("\tupgrade [-v]\n"
		    "\tupgrade [-r] [-V version] <-a | filesystem ...>\n"));
	case HELP_LIST:
		return (gettext("\tlist [-Hp] [-r|-d max] [-o property[,...]] "
		    "[-s property]...\n\t    [-S property]... [-t type[,...]] "
		    "[filesystem|volume|snapshot] ...\n"));
	case HELP_MOUNT:
		return (gettext("\tmount\n"
		    "\tmount [-flvO] [-o opts] <-a | filesystem>\n"));
	case HELP_PROMOTE:
		return (gettext("\tpromote <clone-filesystem>\n"));
	case HELP_RECEIVE:
		return (gettext("\treceive [-vMnsFhu] "
		    "[-o <property>=<value>] ... [-x <property>] ...\n"
		    "\t    <filesystem|volume|snapshot>\n"
		    "\treceive [-vMnsFhu] [-o <property>=<value>] ... "
		    "[-x <property>] ... \n"
		    "\t    [-d | -e] <filesystem>\n"
		    "\treceive -A <filesystem|volume>\n"));
	case HELP_RENAME:
		return (gettext("\trename [-f] <filesystem|volume|snapshot> "
		    "<filesystem|volume|snapshot>\n"
		    "\trename [-f] -p <filesystem|volume> <filesystem|volume>\n"
		    "\trename -r <snapshot> <snapshot>\n"));
	case HELP_ROLLBACK:
		return (gettext("\trollback [-rRf] <snapshot>\n"));
	case HELP_SEND:
		return (gettext("\tsend [-DnPpRvLecwhb] [-[i|I] snapshot] "
		    "<snapshot>\n"
		    "\tsend [-nvPLecw] [-i snapshot|bookmark] "
		    "<filesystem|volume|snapshot>\n"
		    "\tsend [-DnPpvLec] [-i bookmark|snapshot] "
		    "--redact <bookmark> <snapshot>\n"
		    "\tsend [-nvPe] -t <receive_resume_token>\n"
		    "\tsend [-Pnv] --saved filesystem\n"));
	case HELP_SET:
		return (gettext("\tset <property=value> ... "
		    "<filesystem|volume|snapshot> ...\n"));
	case HELP_SHARE:
		return (gettext("\tshare [-l] <-a [nfs|smb] | filesystem>\n"
		    "\tshare <-g [nfs]\n"));
	case HELP_SNAPSHOT:
		return (gettext("\tsnapshot [-r] [-o property=value] ... "
		    "<filesystem|volume>@<snap> ...\n"));
	case HELP_UNMOUNT:
		return (gettext("\tunmount [-fu] "
		    "<-a | filesystem|mountpoint>\n"));
	case HELP_UNSHARE:
		return (gettext("\tunshare "
		    "<-a [nfs|smb] | filesystem|mountpoint>\n"));
	case HELP_ALLOW:
		return (gettext("\tallow <filesystem|volume>\n"
		    "\tallow [-ldug] "
		    "<\"everyone\"|user|group>[,...] <perm|@setname>[,...]\n"
		    "\t    <filesystem|volume>\n"
		    "\tallow [-ld] -e <perm|@setname>[,...] "
		    "<filesystem|volume>\n"
		    "\tallow -c <perm|@setname>[,...] <filesystem|volume>\n"
		    "\tallow -s @setname <perm|@setname>[,...] "
		    "<filesystem|volume>\n"));
	case HELP_UNALLOW:
		return (gettext("\tunallow [-rldug] "
		    "<\"everyone\"|user|group>[,...]\n"
		    "\t    [<perm|@setname>[,...]] <filesystem|volume>\n"
		    "\tunallow [-rld] -e [<perm|@setname>[,...]] "
		    "<filesystem|volume>\n"
		    "\tunallow [-r] -c [<perm|@setname>[,...]] "
		    "<filesystem|volume>\n"
		    "\tunallow [-r] -s @setname [<perm|@setname>[,...]] "
		    "<filesystem|volume>\n"));
	case HELP_USERSPACE:
		return (gettext("\tuserspace [-Hinp] [-o field[,...]] "
		    "[-s field] ...\n"
		    "\t    [-S field] ... [-t type[,...]] "
		    "<filesystem|snapshot>\n"));
	case HELP_GROUPSPACE:
		return (gettext("\tgroupspace [-Hinp] [-o field[,...]] "
		    "[-s field] ...\n"
		    "\t    [-S field] ... [-t type[,...]] "
		    "<filesystem|snapshot>\n"));
	case HELP_PROJECTSPACE:
		return (gettext("\tprojectspace [-Hp] [-o field[,...]] "
		    "[-s field] ... \n"
		    "\t    [-S field] ... <filesystem|snapshot>\n"));
	case HELP_PROJECT:
		return (gettext("\tproject [-d|-r] <directory|file ...>\n"
		    "\tproject -c [-0] [-d|-r] [-p id] <directory|file ...>\n"
		    "\tproject -C [-k] [-r] <directory ...>\n"
		    "\tproject [-p id] [-r] [-s] <directory ...>\n"));
	case HELP_HOLD:
		return (gettext("\thold [-r] <tag> <snapshot> ...\n"));
	case HELP_HOLDS:
		return (gettext("\tholds [-rH] <snapshot> ...\n"));
	case HELP_RELEASE:
		return (gettext("\trelease [-r] <tag> <snapshot> ...\n"));
	case HELP_DIFF:
		return (gettext("\tdiff [-FHt] <snapshot> "
		    "[snapshot|filesystem]\n"));
	case HELP_BOOKMARK:
		return (gettext("\tbookmark <snapshot|bookmark> "
		    "<newbookmark>\n"));
	case HELP_CHANNEL_PROGRAM:
		return (gettext("\tprogram [-jn] [-t <instruction limit>] "
		    "[-m <memory limit (b)>]\n"
		    "\t    <pool> <program file> [lua args...]\n"));
	case HELP_LOAD_KEY:
		return (gettext("\tload-key [-rn] [-L <keylocation>] "
		    "<-a | filesystem|volume>\n"));
	case HELP_UNLOAD_KEY:
		return (gettext("\tunload-key [-r] "
		    "<-a | filesystem|volume>\n"));
	case HELP_CHANGE_KEY:
		return (gettext("\tchange-key [-l] [-o keyformat=<value>]\n"
		    "\t    [-o keylocation=<value>] [-o pbkfd2iters=<value>]\n"
		    "\t    <filesystem|volume>\n"
		    "\tchange-key -i [-l] <filesystem|volume>\n"));
	case HELP_VERSION:
		return (gettext("\tversion\n"));
	case HELP_REDACT:
		return (gettext("\tredact <snapshot> <bookmark> "
		    "<redaction_snapshot> ...\n"));
	case HELP_JAIL:
		return (gettext("\tjail <jailid|jailname> <filesystem>\n"));
	case HELP_UNJAIL:
		return (gettext("\tunjail <jailid|jailname> <filesystem>\n"));
	case HELP_WAIT:
		return (gettext("\twait [-t <activity>] <filesystem>\n"));
	}

	abort();
	/* NOTREACHED */
}

void
nomem(void)
{
	(void) fprintf(stderr, gettext("internal error: out of memory\n"));
	exit(1);
}

/*
 * Utility function to guarantee malloc() success.
 */

void *
safe_malloc(size_t size)
{
	void *data;

	if ((data = calloc(1, size)) == NULL)
		nomem();

	return (data);
}

static void *
safe_realloc(void *data, size_t size)
{
	void *newp;
	if ((newp = realloc(data, size)) == NULL) {
		free(data);
		nomem();
	}

	return (newp);
}

static char *
safe_strdup(char *str)
{
	char *dupstr = strdup(str);

	if (dupstr == NULL)
		nomem();

	return (dupstr);
}

/*
 * Callback routine that will print out information for each of
 * the properties.
 */
static int
usage_prop_cb(int prop, void *cb)
{
	FILE *fp = cb;

	(void) fprintf(fp, "\t%-15s ", zfs_prop_to_name(prop));

	if (zfs_prop_readonly(prop))
		(void) fprintf(fp, " NO    ");
	else
		(void) fprintf(fp, "YES    ");

	if (zfs_prop_inheritable(prop))
		(void) fprintf(fp, "  YES   ");
	else
		(void) fprintf(fp, "   NO   ");

	if (zfs_prop_values(prop) == NULL)
		(void) fprintf(fp, "-\n");
	else
		(void) fprintf(fp, "%s\n", zfs_prop_values(prop));

	return (ZPROP_CONT);
}

/*
 * Display usage message.  If we're inside a command, display only the usage for
 * that command.  Otherwise, iterate over the entire command table and display
 * a complete usage message.
 */
static void
usage(boolean_t requested)
{
	int i;
	boolean_t show_properties = B_FALSE;
	FILE *fp = requested ? stdout : stderr;

	if (current_command == NULL) {

		(void) fprintf(fp, gettext("usage: zfs command args ...\n"));
		(void) fprintf(fp,
		    gettext("where 'command' is one of the following:\n\n"));

		for (i = 0; i < NCOMMAND; i++) {
			if (command_table[i].name == NULL)
				(void) fprintf(fp, "\n");
			else
				(void) fprintf(fp, "%s",
				    get_usage(command_table[i].usage));
		}

		(void) fprintf(fp, gettext("\nEach dataset is of the form: "
		    "pool/[dataset/]*dataset[@name]\n"));
	} else {
		(void) fprintf(fp, gettext("usage:\n"));
		(void) fprintf(fp, "%s", get_usage(current_command->usage));
	}

	if (current_command != NULL &&
	    (strcmp(current_command->name, "set") == 0 ||
	    strcmp(current_command->name, "get") == 0 ||
	    strcmp(current_command->name, "inherit") == 0 ||
	    strcmp(current_command->name, "list") == 0))
		show_properties = B_TRUE;

	if (show_properties) {
		(void) fprintf(fp,
		    gettext("\nThe following properties are supported:\n"));

		(void) fprintf(fp, "\n\t%-14s %s  %s   %s\n\n",
		    "PROPERTY", "EDIT", "INHERIT", "VALUES");

		/* Iterate over all properties */
		(void) zprop_iter(usage_prop_cb, fp, B_FALSE, B_TRUE,
		    ZFS_TYPE_DATASET);

		(void) fprintf(fp, "\t%-15s ", "userused@...");
		(void) fprintf(fp, " NO       NO   <size>\n");
		(void) fprintf(fp, "\t%-15s ", "groupused@...");
		(void) fprintf(fp, " NO       NO   <size>\n");
		(void) fprintf(fp, "\t%-15s ", "projectused@...");
		(void) fprintf(fp, " NO       NO   <size>\n");
		(void) fprintf(fp, "\t%-15s ", "userobjused@...");
		(void) fprintf(fp, " NO       NO   <size>\n");
		(void) fprintf(fp, "\t%-15s ", "groupobjused@...");
		(void) fprintf(fp, " NO       NO   <size>\n");
		(void) fprintf(fp, "\t%-15s ", "projectobjused@...");
		(void) fprintf(fp, " NO       NO   <size>\n");
		(void) fprintf(fp, "\t%-15s ", "userquota@...");
		(void) fprintf(fp, "YES       NO   <size> | none\n");
		(void) fprintf(fp, "\t%-15s ", "groupquota@...");
		(void) fprintf(fp, "YES       NO   <size> | none\n");
		(void) fprintf(fp, "\t%-15s ", "projectquota@...");
		(void) fprintf(fp, "YES       NO   <size> | none\n");
		(void) fprintf(fp, "\t%-15s ", "userobjquota@...");
		(void) fprintf(fp, "YES       NO   <size> | none\n");
		(void) fprintf(fp, "\t%-15s ", "groupobjquota@...");
		(void) fprintf(fp, "YES       NO   <size> | none\n");
		(void) fprintf(fp, "\t%-15s ", "projectobjquota@...");
		(void) fprintf(fp, "YES       NO   <size> | none\n");
		(void) fprintf(fp, "\t%-15s ", "written@<snap>");
		(void) fprintf(fp, " NO       NO   <size>\n");
		(void) fprintf(fp, "\t%-15s ", "written#<bookmark>");
		(void) fprintf(fp, " NO       NO   <size>\n");

		(void) fprintf(fp, gettext("\nSizes are specified in bytes "
		    "with standard units such as K, M, G, etc.\n"));
		(void) fprintf(fp, gettext("\nUser-defined properties can "
		    "be specified by using a name containing a colon (:).\n"));
		(void) fprintf(fp, gettext("\nThe {user|group|project}"
		    "[obj]{used|quota}@ properties must be appended with\n"
		    "a user|group|project specifier of one of these forms:\n"
		    "    POSIX name      (eg: \"matt\")\n"
		    "    POSIX id        (eg: \"126829\")\n"
		    "    SMB name@domain (eg: \"matt@sun\")\n"
		    "    SMB SID         (eg: \"S-1-234-567-89\")\n"));
	} else {
		(void) fprintf(fp,
		    gettext("\nFor the property list, run: %s\n"),
		    "zfs set|get");
		(void) fprintf(fp,
		    gettext("\nFor the delegated permission list, run: %s\n"),
		    "zfs allow|unallow");
	}

	/*
	 * See comments at end of main().
	 */
	if (getenv("ZFS_ABORT") != NULL) {
		(void) printf("dumping core by request\n");
		abort();
	}

	exit(requested ? 0 : 2);
}

/*
 * Take a property=value argument string and add it to the given nvlist.
 * Modifies the argument inplace.
 */
static boolean_t
parseprop(nvlist_t *props, char *propname)
{
	char *propval;

	if ((propval = strchr(propname, '=')) == NULL) {
		(void) fprintf(stderr, gettext("missing "
		    "'=' for property=value argument\n"));
		return (B_FALSE);
	}
	*propval = '\0';
	propval++;
	if (nvlist_exists(props, propname)) {
		(void) fprintf(stderr, gettext("property '%s' "
		    "specified multiple times\n"), propname);
		return (B_FALSE);
	}

	/*
	 * If we are setting the sharenfs property, lock the sharetab to
	 * ensure concurrent writers don't update the file simultaneously.
	 * The sharetab will remain locked until the process exits.
	 */
	if (strcmp(propname, zfs_prop_to_name(ZFS_PROP_SHARENFS)) == 0) {
		if (sharetab_lock() != 0) {
			(void) fprintf(stderr, gettext("unable to set "
			    "property: %s\n"), strerror(errno));
			exit(1);
		}
	}

	if (nvlist_add_string(props, propname, propval) != 0)
		nomem();
	return (B_TRUE);
}

/*
 * Take a property name argument and add it to the given nvlist.
 * Modifies the argument inplace.
 */
static boolean_t
parsepropname(nvlist_t *props, char *propname)
{
	if (strchr(propname, '=') != NULL) {
		(void) fprintf(stderr, gettext("invalid character "
		    "'=' in property argument\n"));
		return (B_FALSE);
	}
	if (nvlist_exists(props, propname)) {
		(void) fprintf(stderr, gettext("property '%s' "
		    "specified multiple times\n"), propname);
		return (B_FALSE);
	}
	if (nvlist_add_boolean(props, propname) != 0)
		nomem();
	return (B_TRUE);
}

static int
parse_depth(char *opt, int *flags)
{
	char *tmp;
	int depth;

	depth = (int)strtol(opt, &tmp, 0);
	if (*tmp) {
		(void) fprintf(stderr,
		    gettext("%s is not an integer\n"), optarg);
		usage(B_FALSE);
	}
	if (depth < 0) {
		(void) fprintf(stderr,
		    gettext("Depth can not be negative.\n"));
		usage(B_FALSE);
	}
	*flags |= (ZFS_ITER_DEPTH_LIMIT|ZFS_ITER_RECURSE);
	return (depth);
}

#define	PROGRESS_DELAY 2		/* seconds */

static char *pt_reverse = "\b\b\b\b\b\b\b\b\b\b\b\b\b\b\b\b\b\b\b\b\b\b\b\b\b";
static time_t pt_begin;
static char *pt_header = NULL;
static boolean_t pt_shown;

static void
start_progress_timer(void)
{
	pt_begin = time(NULL) + PROGRESS_DELAY;
	pt_shown = B_FALSE;
}

static void
set_progress_header(char *header)
{
	assert(pt_header == NULL);
	pt_header = safe_strdup(header);
	if (pt_shown) {
		(void) printf("%s: ", header);
		(void) fflush(stdout);
	}
}

static void
update_progress(char *update)
{
	if (!pt_shown && time(NULL) > pt_begin) {
		int len = strlen(update);

		(void) printf("%s: %s%*.*s", pt_header, update, len, len,
		    pt_reverse);
		(void) fflush(stdout);
		pt_shown = B_TRUE;
	} else if (pt_shown) {
		int len = strlen(update);

		(void) printf("%s%*.*s", update, len, len, pt_reverse);
		(void) fflush(stdout);
	}
}

static void
finish_progress(char *done)
{
	if (pt_shown) {
		(void) printf("%s\n", done);
		(void) fflush(stdout);
	}
	free(pt_header);
	pt_header = NULL;
}

static int
zfs_mount_and_share(libzfs_handle_t *hdl, const char *dataset, zfs_type_t type)
{
	zfs_handle_t *zhp = NULL;
	int ret = 0;

	zhp = zfs_open(hdl, dataset, type);
	if (zhp == NULL)
		return (1);

	/*
	 * Volumes may neither be mounted or shared.  Potentially in the
	 * future filesystems detected on these volumes could be mounted.
	 */
	if (zfs_get_type(zhp) == ZFS_TYPE_VOLUME) {
		zfs_close(zhp);
		return (0);
	}

	/*
	 * Mount and/or share the new filesystem as appropriate.  We provide a
	 * verbose error message to let the user know that their filesystem was
	 * in fact created, even if we failed to mount or share it.
	 *
	 * If the user doesn't want the dataset automatically mounted, then
	 * skip the mount/share step
	 */
	if (zfs_prop_valid_for_type(ZFS_PROP_CANMOUNT, type, B_FALSE) &&
	    zfs_prop_get_int(zhp, ZFS_PROP_CANMOUNT) == ZFS_CANMOUNT_ON) {
		if (zfs_mount_delegation_check()) {
			(void) fprintf(stderr, gettext("filesystem "
			    "successfully created, but it may only be "
			    "mounted by root\n"));
			ret = 1;
		} else if (zfs_mount(zhp, NULL, 0) != 0) {
			(void) fprintf(stderr, gettext("filesystem "
			    "successfully created, but not mounted\n"));
			ret = 1;
		} else if (zfs_share(zhp) != 0) {
			(void) fprintf(stderr, gettext("filesystem "
			    "successfully created, but not shared\n"));
			ret = 1;
		}
		zfs_commit_all_shares();
	}

	zfs_close(zhp);

	return (ret);
}

/*
 * zfs clone [-p] [-o prop=value] ... <snap> <fs | vol>
 *
 * Given an existing dataset, create a writable copy whose initial contents
 * are the same as the source.  The newly created dataset maintains a
 * dependency on the original; the original cannot be destroyed so long as
 * the clone exists.
 *
 * The '-p' flag creates all the non-existing ancestors of the target first.
 */
static int
zfs_do_clone(int argc, char **argv)
{
	zfs_handle_t *zhp = NULL;
	boolean_t parents = B_FALSE;
	nvlist_t *props;
	int ret = 0;
	int c;

	if (nvlist_alloc(&props, NV_UNIQUE_NAME, 0) != 0)
		nomem();

	/* check options */
	while ((c = getopt(argc, argv, "o:p")) != -1) {
		switch (c) {
		case 'o':
			if (!parseprop(props, optarg)) {
				nvlist_free(props);
				return (1);
			}
			break;
		case 'p':
			parents = B_TRUE;
			break;
		case '?':
			(void) fprintf(stderr, gettext("invalid option '%c'\n"),
			    optopt);
			goto usage;
		}
	}

	argc -= optind;
	argv += optind;

	/* check number of arguments */
	if (argc < 1) {
		(void) fprintf(stderr, gettext("missing source dataset "
		    "argument\n"));
		goto usage;
	}
	if (argc < 2) {
		(void) fprintf(stderr, gettext("missing target dataset "
		    "argument\n"));
		goto usage;
	}
	if (argc > 2) {
		(void) fprintf(stderr, gettext("too many arguments\n"));
		goto usage;
	}

	/* open the source dataset */
	if ((zhp = zfs_open(g_zfs, argv[0], ZFS_TYPE_SNAPSHOT)) == NULL) {
		nvlist_free(props);
		return (1);
	}

	if (parents && zfs_name_valid(argv[1], ZFS_TYPE_FILESYSTEM |
	    ZFS_TYPE_VOLUME)) {
		/*
		 * Now create the ancestors of the target dataset.  If the
		 * target already exists and '-p' option was used we should not
		 * complain.
		 */
		if (zfs_dataset_exists(g_zfs, argv[1], ZFS_TYPE_FILESYSTEM |
		    ZFS_TYPE_VOLUME)) {
			zfs_close(zhp);
			nvlist_free(props);
			return (0);
		}
		if (zfs_create_ancestors(g_zfs, argv[1]) != 0) {
			zfs_close(zhp);
			nvlist_free(props);
			return (1);
		}
	}

	/* pass to libzfs */
	ret = zfs_clone(zhp, argv[1], props);

	/* create the mountpoint if necessary */
	if (ret == 0) {
		if (log_history) {
			(void) zpool_log_history(g_zfs, history_str);
			log_history = B_FALSE;
		}

		ret = zfs_mount_and_share(g_zfs, argv[1], ZFS_TYPE_DATASET);
	}

	zfs_close(zhp);
	nvlist_free(props);

	return (!!ret);

usage:
	ASSERT3P(zhp, ==, NULL);
	nvlist_free(props);
	usage(B_FALSE);
	return (-1);
}

/*
 * zfs create [-Pnpv] [-o prop=value] ... fs
 * zfs create [-Pnpsv] [-b blocksize] [-o prop=value] ... -V vol size
 *
 * Create a new dataset.  This command can be used to create filesystems
 * and volumes.  Snapshot creation is handled by 'zfs snapshot'.
 * For volumes, the user must specify a size to be used.
 *
 * The '-s' flag applies only to volumes, and indicates that we should not try
 * to set the reservation for this volume.  By default we set a reservation
 * equal to the size for any volume.  For pools with SPA_VERSION >=
 * SPA_VERSION_REFRESERVATION, we set a refreservation instead.
 *
 * The '-p' flag creates all the non-existing ancestors of the target first.
 *
 * The '-n' flag is no-op (dry run) mode.  This will perform a user-space sanity
 * check of arguments and properties, but does not check for permissions,
 * available space, etc.
 *
 * The '-v' flag is for verbose output.
 *
 * The '-P' flag is used for parseable output.  It implies '-v'.
 */
static int
zfs_do_create(int argc, char **argv)
{
	zfs_type_t type = ZFS_TYPE_FILESYSTEM;
	zpool_handle_t *zpool_handle = NULL;
	nvlist_t *real_props = NULL;
	uint64_t volsize = 0;
	int c;
	boolean_t noreserve = B_FALSE;
	boolean_t bflag = B_FALSE;
	boolean_t parents = B_FALSE;
	boolean_t dryrun = B_FALSE;
	boolean_t verbose = B_FALSE;
	boolean_t parseable = B_FALSE;
	int ret = 1;
	nvlist_t *props;
	uint64_t intval;

	if (nvlist_alloc(&props, NV_UNIQUE_NAME, 0) != 0)
		nomem();

	/* check options */
	while ((c = getopt(argc, argv, ":PV:b:nso:pv")) != -1) {
		switch (c) {
		case 'V':
			type = ZFS_TYPE_VOLUME;
			if (zfs_nicestrtonum(g_zfs, optarg, &intval) != 0) {
				(void) fprintf(stderr, gettext("bad volume "
				    "size '%s': %s\n"), optarg,
				    libzfs_error_description(g_zfs));
				goto error;
			}

			if (nvlist_add_uint64(props,
			    zfs_prop_to_name(ZFS_PROP_VOLSIZE), intval) != 0)
				nomem();
			volsize = intval;
			break;
		case 'P':
			verbose = B_TRUE;
			parseable = B_TRUE;
			break;
		case 'p':
			parents = B_TRUE;
			break;
		case 'b':
			bflag = B_TRUE;
			if (zfs_nicestrtonum(g_zfs, optarg, &intval) != 0) {
				(void) fprintf(stderr, gettext("bad volume "
				    "block size '%s': %s\n"), optarg,
				    libzfs_error_description(g_zfs));
				goto error;
			}

			if (nvlist_add_uint64(props,
			    zfs_prop_to_name(ZFS_PROP_VOLBLOCKSIZE),
			    intval) != 0)
				nomem();
			break;
		case 'n':
			dryrun = B_TRUE;
			break;
		case 'o':
			if (!parseprop(props, optarg))
				goto error;
			break;
		case 's':
			noreserve = B_TRUE;
			break;
		case 'v':
			verbose = B_TRUE;
			break;
		case ':':
			(void) fprintf(stderr, gettext("missing size "
			    "argument\n"));
			goto badusage;
		case '?':
			(void) fprintf(stderr, gettext("invalid option '%c'\n"),
			    optopt);
			goto badusage;
		}
	}

	if ((bflag || noreserve) && type != ZFS_TYPE_VOLUME) {
		(void) fprintf(stderr, gettext("'-s' and '-b' can only be "
		    "used when creating a volume\n"));
		goto badusage;
	}

	argc -= optind;
	argv += optind;

	/* check number of arguments */
	if (argc == 0) {
		(void) fprintf(stderr, gettext("missing %s argument\n"),
		    zfs_type_to_name(type));
		goto badusage;
	}
	if (argc > 1) {
		(void) fprintf(stderr, gettext("too many arguments\n"));
		goto badusage;
	}

	if (dryrun || (type == ZFS_TYPE_VOLUME && !noreserve)) {
		char msg[ZFS_MAX_DATASET_NAME_LEN * 2];
		char *p;

		if ((p = strchr(argv[0], '/')) != NULL)
			*p = '\0';
		zpool_handle = zpool_open(g_zfs, argv[0]);
		if (p != NULL)
			*p = '/';
		if (zpool_handle == NULL)
			goto error;

		(void) snprintf(msg, sizeof (msg),
		    dryrun ? gettext("cannot verify '%s'") :
		    gettext("cannot create '%s'"), argv[0]);
		if (props && (real_props = zfs_valid_proplist(g_zfs, type,
		    props, 0, NULL, zpool_handle, B_TRUE, msg)) == NULL) {
			zpool_close(zpool_handle);
			goto error;
		}
	}

	/*
	 * if volsize is not a multiple of volblocksize, round it up to the
	 * nearest multiple of the volblocksize
	 */
	if (type == ZFS_TYPE_VOLUME) {
		uint64_t volblocksize;

		if (nvlist_lookup_uint64(props,
		    zfs_prop_to_name(ZFS_PROP_VOLBLOCKSIZE),
		    &volblocksize) != 0)
			volblocksize = ZVOL_DEFAULT_BLOCKSIZE;

		if (volsize % volblocksize) {
			volsize = P2ROUNDUP_TYPED(volsize, volblocksize,
			    uint64_t);

			if (nvlist_add_uint64(props,
			    zfs_prop_to_name(ZFS_PROP_VOLSIZE), volsize) != 0) {
				nvlist_free(props);
				nomem();
			}
		}
	}


	if (type == ZFS_TYPE_VOLUME && !noreserve) {
		uint64_t spa_version;
		zfs_prop_t resv_prop;
		char *strval;

		spa_version = zpool_get_prop_int(zpool_handle,
		    ZPOOL_PROP_VERSION, NULL);
		if (spa_version >= SPA_VERSION_REFRESERVATION)
			resv_prop = ZFS_PROP_REFRESERVATION;
		else
			resv_prop = ZFS_PROP_RESERVATION;

		volsize = zvol_volsize_to_reservation(zpool_handle, volsize,
		    real_props);

		if (nvlist_lookup_string(props, zfs_prop_to_name(resv_prop),
		    &strval) != 0) {
			if (nvlist_add_uint64(props,
			    zfs_prop_to_name(resv_prop), volsize) != 0) {
				nvlist_free(props);
				nomem();
			}
		}
	}
	if (zpool_handle != NULL) {
		zpool_close(zpool_handle);
		nvlist_free(real_props);
	}

	if (parents && zfs_name_valid(argv[0], type)) {
		/*
		 * Now create the ancestors of target dataset.  If the target
		 * already exists and '-p' option was used we should not
		 * complain.
		 */
		if (zfs_dataset_exists(g_zfs, argv[0], type)) {
			ret = 0;
			goto error;
		}
		if (verbose) {
			(void) printf(parseable ? "create_ancestors\t%s\n" :
			    dryrun ?  "would create ancestors of %s\n" :
			    "create ancestors of %s\n", argv[0]);
		}
		if (!dryrun) {
			if (zfs_create_ancestors(g_zfs, argv[0]) != 0) {
				goto error;
			}
		}
	}

	if (verbose) {
		nvpair_t *nvp = NULL;
		(void) printf(parseable ? "create\t%s\n" :
		    dryrun ? "would create %s\n" : "create %s\n", argv[0]);
		while ((nvp = nvlist_next_nvpair(props, nvp)) != NULL) {
			uint64_t uval;
			char *sval;

			switch (nvpair_type(nvp)) {
			case DATA_TYPE_UINT64:
				VERIFY0(nvpair_value_uint64(nvp, &uval));
				(void) printf(parseable ?
				    "property\t%s\t%llu\n" : "\t%s=%llu\n",
				    nvpair_name(nvp), (u_longlong_t)uval);
				break;
			case DATA_TYPE_STRING:
				VERIFY0(nvpair_value_string(nvp, &sval));
				(void) printf(parseable ?
				    "property\t%s\t%s\n" : "\t%s=%s\n",
				    nvpair_name(nvp), sval);
				break;
			default:
				(void) fprintf(stderr, "property '%s' "
				    "has illegal type %d\n",
				    nvpair_name(nvp), nvpair_type(nvp));
				abort();
			}
		}
	}
	if (dryrun) {
		ret = 0;
		goto error;
	}

	/* pass to libzfs */
	if (zfs_create(g_zfs, argv[0], type, props) != 0)
		goto error;

	if (log_history) {
		(void) zpool_log_history(g_zfs, history_str);
		log_history = B_FALSE;
	}

	ret = zfs_mount_and_share(g_zfs, argv[0], ZFS_TYPE_DATASET);
error:
	nvlist_free(props);
	return (ret);
badusage:
	nvlist_free(props);
	usage(B_FALSE);
	return (2);
}

/*
 * zfs destroy [-rRf] <fs, vol>
 * zfs destroy [-rRd] <snap>
 *
 *	-r	Recursively destroy all children
 *	-R	Recursively destroy all dependents, including clones
 *	-f	Force unmounting of any dependents
 *	-d	If we can't destroy now, mark for deferred destruction
 *
 * Destroys the given dataset.  By default, it will unmount any filesystems,
 * and refuse to destroy a dataset that has any dependents.  A dependent can
 * either be a child, or a clone of a child.
 */
typedef struct destroy_cbdata {
	boolean_t	cb_first;
	boolean_t	cb_force;
	boolean_t	cb_recurse;
	boolean_t	cb_error;
	boolean_t	cb_doclones;
	zfs_handle_t	*cb_target;
	boolean_t	cb_defer_destroy;
	boolean_t	cb_verbose;
	boolean_t	cb_parsable;
	boolean_t	cb_dryrun;
	nvlist_t	*cb_nvl;
	nvlist_t	*cb_batchedsnaps;

	/* first snap in contiguous run */
	char		*cb_firstsnap;
	/* previous snap in contiguous run */
	char		*cb_prevsnap;
	int64_t		cb_snapused;
	char		*cb_snapspec;
	char		*cb_bookmark;
	uint64_t	cb_snap_count;
} destroy_cbdata_t;

/*
 * Check for any dependents based on the '-r' or '-R' flags.
 */
static int
destroy_check_dependent(zfs_handle_t *zhp, void *data)
{
	destroy_cbdata_t *cbp = data;
	const char *tname = zfs_get_name(cbp->cb_target);
	const char *name = zfs_get_name(zhp);

	if (strncmp(tname, name, strlen(tname)) == 0 &&
	    (name[strlen(tname)] == '/' || name[strlen(tname)] == '@')) {
		/*
		 * This is a direct descendant, not a clone somewhere else in
		 * the hierarchy.
		 */
		if (cbp->cb_recurse)
			goto out;

		if (cbp->cb_first) {
			(void) fprintf(stderr, gettext("cannot destroy '%s': "
			    "%s has children\n"),
			    zfs_get_name(cbp->cb_target),
			    zfs_type_to_name(zfs_get_type(cbp->cb_target)));
			(void) fprintf(stderr, gettext("use '-r' to destroy "
			    "the following datasets:\n"));
			cbp->cb_first = B_FALSE;
			cbp->cb_error = B_TRUE;
		}

		(void) fprintf(stderr, "%s\n", zfs_get_name(zhp));
	} else {
		/*
		 * This is a clone.  We only want to report this if the '-r'
		 * wasn't specified, or the target is a snapshot.
		 */
		if (!cbp->cb_recurse &&
		    zfs_get_type(cbp->cb_target) != ZFS_TYPE_SNAPSHOT)
			goto out;

		if (cbp->cb_first) {
			(void) fprintf(stderr, gettext("cannot destroy '%s': "
			    "%s has dependent clones\n"),
			    zfs_get_name(cbp->cb_target),
			    zfs_type_to_name(zfs_get_type(cbp->cb_target)));
			(void) fprintf(stderr, gettext("use '-R' to destroy "
			    "the following datasets:\n"));
			cbp->cb_first = B_FALSE;
			cbp->cb_error = B_TRUE;
			cbp->cb_dryrun = B_TRUE;
		}

		(void) fprintf(stderr, "%s\n", zfs_get_name(zhp));
	}

out:
	zfs_close(zhp);
	return (0);
}

static int
destroy_batched(destroy_cbdata_t *cb)
{
	int error = zfs_destroy_snaps_nvl(g_zfs,
	    cb->cb_batchedsnaps, B_FALSE);
	fnvlist_free(cb->cb_batchedsnaps);
	cb->cb_batchedsnaps = fnvlist_alloc();
	return (error);
}

static int
destroy_callback(zfs_handle_t *zhp, void *data)
{
	destroy_cbdata_t *cb = data;
	const char *name = zfs_get_name(zhp);
	int error;

	if (cb->cb_verbose) {
		if (cb->cb_parsable) {
			(void) printf("destroy\t%s\n", name);
		} else if (cb->cb_dryrun) {
			(void) printf(gettext("would destroy %s\n"),
			    name);
		} else {
			(void) printf(gettext("will destroy %s\n"),
			    name);
		}
	}

	/*
	 * Ignore pools (which we've already flagged as an error before getting
	 * here).
	 */
	if (strchr(zfs_get_name(zhp), '/') == NULL &&
	    zfs_get_type(zhp) == ZFS_TYPE_FILESYSTEM) {
		zfs_close(zhp);
		return (0);
	}
	if (cb->cb_dryrun) {
		zfs_close(zhp);
		return (0);
	}

	/*
	 * We batch up all contiguous snapshots (even of different
	 * filesystems) and destroy them with one ioctl.  We can't
	 * simply do all snap deletions and then all fs deletions,
	 * because we must delete a clone before its origin.
	 */
	if (zfs_get_type(zhp) == ZFS_TYPE_SNAPSHOT) {
		cb->cb_snap_count++;
		fnvlist_add_boolean(cb->cb_batchedsnaps, name);
		if (cb->cb_snap_count % 10 == 0 && cb->cb_defer_destroy)
			error = destroy_batched(cb);
	} else {
		error = destroy_batched(cb);
		if (error != 0 ||
		    zfs_unmount(zhp, NULL, cb->cb_force ? MS_FORCE : 0) != 0 ||
		    zfs_destroy(zhp, cb->cb_defer_destroy) != 0) {
			zfs_close(zhp);
			/*
			 * When performing a recursive destroy we ignore errors
			 * so that the recursive destroy could continue
			 * destroying past problem datasets
			 */
			if (cb->cb_recurse) {
				cb->cb_error = B_TRUE;
				return (0);
			}
			return (-1);
		}
	}

	zfs_close(zhp);
	return (0);
}

static int
destroy_print_cb(zfs_handle_t *zhp, void *arg)
{
	destroy_cbdata_t *cb = arg;
	const char *name = zfs_get_name(zhp);
	int err = 0;

	if (nvlist_exists(cb->cb_nvl, name)) {
		if (cb->cb_firstsnap == NULL)
			cb->cb_firstsnap = strdup(name);
		if (cb->cb_prevsnap != NULL)
			free(cb->cb_prevsnap);
		/* this snap continues the current range */
		cb->cb_prevsnap = strdup(name);
		if (cb->cb_firstsnap == NULL || cb->cb_prevsnap == NULL)
			nomem();
		if (cb->cb_verbose) {
			if (cb->cb_parsable) {
				(void) printf("destroy\t%s\n", name);
			} else if (cb->cb_dryrun) {
				(void) printf(gettext("would destroy %s\n"),
				    name);
			} else {
				(void) printf(gettext("will destroy %s\n"),
				    name);
			}
		}
	} else if (cb->cb_firstsnap != NULL) {
		/* end of this range */
		uint64_t used = 0;
		err = lzc_snaprange_space(cb->cb_firstsnap,
		    cb->cb_prevsnap, &used);
		cb->cb_snapused += used;
		free(cb->cb_firstsnap);
		cb->cb_firstsnap = NULL;
		free(cb->cb_prevsnap);
		cb->cb_prevsnap = NULL;
	}
	zfs_close(zhp);
	return (err);
}

static int
destroy_print_snapshots(zfs_handle_t *fs_zhp, destroy_cbdata_t *cb)
{
	int err;
	assert(cb->cb_firstsnap == NULL);
	assert(cb->cb_prevsnap == NULL);
	err = zfs_iter_snapshots_sorted(fs_zhp, destroy_print_cb, cb, 0, 0);
	if (cb->cb_firstsnap != NULL) {
		uint64_t used = 0;
		if (err == 0) {
			err = lzc_snaprange_space(cb->cb_firstsnap,
			    cb->cb_prevsnap, &used);
		}
		cb->cb_snapused += used;
		free(cb->cb_firstsnap);
		cb->cb_firstsnap = NULL;
		free(cb->cb_prevsnap);
		cb->cb_prevsnap = NULL;
	}
	return (err);
}

static int
snapshot_to_nvl_cb(zfs_handle_t *zhp, void *arg)
{
	destroy_cbdata_t *cb = arg;
	int err = 0;

	/* Check for clones. */
	if (!cb->cb_doclones && !cb->cb_defer_destroy) {
		cb->cb_target = zhp;
		cb->cb_first = B_TRUE;
		err = zfs_iter_dependents(zhp, B_TRUE,
		    destroy_check_dependent, cb);
	}

	if (err == 0) {
		if (nvlist_add_boolean(cb->cb_nvl, zfs_get_name(zhp)))
			nomem();
	}
	zfs_close(zhp);
	return (err);
}

static int
gather_snapshots(zfs_handle_t *zhp, void *arg)
{
	destroy_cbdata_t *cb = arg;
	int err = 0;

	err = zfs_iter_snapspec(zhp, cb->cb_snapspec, snapshot_to_nvl_cb, cb);
	if (err == ENOENT)
		err = 0;
	if (err != 0)
		goto out;

	if (cb->cb_verbose) {
		err = destroy_print_snapshots(zhp, cb);
		if (err != 0)
			goto out;
	}

	if (cb->cb_recurse)
		err = zfs_iter_filesystems(zhp, gather_snapshots, cb);

out:
	zfs_close(zhp);
	return (err);
}

static int
destroy_clones(destroy_cbdata_t *cb)
{
	nvpair_t *pair;
	for (pair = nvlist_next_nvpair(cb->cb_nvl, NULL);
	    pair != NULL;
	    pair = nvlist_next_nvpair(cb->cb_nvl, pair)) {
		zfs_handle_t *zhp = zfs_open(g_zfs, nvpair_name(pair),
		    ZFS_TYPE_SNAPSHOT);
		if (zhp != NULL) {
			boolean_t defer = cb->cb_defer_destroy;
			int err;

			/*
			 * We can't defer destroy non-snapshots, so set it to
			 * false while destroying the clones.
			 */
			cb->cb_defer_destroy = B_FALSE;
			err = zfs_iter_dependents(zhp, B_FALSE,
			    destroy_callback, cb);
			cb->cb_defer_destroy = defer;
			zfs_close(zhp);
			if (err != 0)
				return (err);
		}
	}
	return (0);
}

static int
zfs_do_destroy(int argc, char **argv)
{
	destroy_cbdata_t cb = { 0 };
	int rv = 0;
	int err = 0;
	int c;
	zfs_handle_t *zhp = NULL;
	char *at, *pound;
	zfs_type_t type = ZFS_TYPE_DATASET;

	/* check options */
	while ((c = getopt(argc, argv, "vpndfrR")) != -1) {
		switch (c) {
		case 'v':
			cb.cb_verbose = B_TRUE;
			break;
		case 'p':
			cb.cb_verbose = B_TRUE;
			cb.cb_parsable = B_TRUE;
			break;
		case 'n':
			cb.cb_dryrun = B_TRUE;
			break;
		case 'd':
			cb.cb_defer_destroy = B_TRUE;
			type = ZFS_TYPE_SNAPSHOT;
			break;
		case 'f':
			cb.cb_force = B_TRUE;
			break;
		case 'r':
			cb.cb_recurse = B_TRUE;
			break;
		case 'R':
			cb.cb_recurse = B_TRUE;
			cb.cb_doclones = B_TRUE;
			break;
		case '?':
		default:
			(void) fprintf(stderr, gettext("invalid option '%c'\n"),
			    optopt);
			usage(B_FALSE);
		}
	}

	argc -= optind;
	argv += optind;

	/* check number of arguments */
	if (argc == 0) {
		(void) fprintf(stderr, gettext("missing dataset argument\n"));
		usage(B_FALSE);
	}
	if (argc > 1) {
		(void) fprintf(stderr, gettext("too many arguments\n"));
		usage(B_FALSE);
	}

	at = strchr(argv[0], '@');
	pound = strchr(argv[0], '#');
	if (at != NULL) {

		/* Build the list of snaps to destroy in cb_nvl. */
		cb.cb_nvl = fnvlist_alloc();

		*at = '\0';
		zhp = zfs_open(g_zfs, argv[0],
		    ZFS_TYPE_FILESYSTEM | ZFS_TYPE_VOLUME);
		if (zhp == NULL) {
			nvlist_free(cb.cb_nvl);
			return (1);
		}

		cb.cb_snapspec = at + 1;
		if (gather_snapshots(zfs_handle_dup(zhp), &cb) != 0 ||
		    cb.cb_error) {
			rv = 1;
			goto out;
		}

		if (nvlist_empty(cb.cb_nvl)) {
			(void) fprintf(stderr, gettext("could not find any "
			    "snapshots to destroy; check snapshot names.\n"));
			rv = 1;
			goto out;
		}

		if (cb.cb_verbose) {
			char buf[16];
			zfs_nicebytes(cb.cb_snapused, buf, sizeof (buf));
			if (cb.cb_parsable) {
				(void) printf("reclaim\t%llu\n",
				    (u_longlong_t)cb.cb_snapused);
			} else if (cb.cb_dryrun) {
				(void) printf(gettext("would reclaim %s\n"),
				    buf);
			} else {
				(void) printf(gettext("will reclaim %s\n"),
				    buf);
			}
		}

		if (!cb.cb_dryrun) {
			if (cb.cb_doclones) {
				cb.cb_batchedsnaps = fnvlist_alloc();
				err = destroy_clones(&cb);
				if (err == 0) {
					err = zfs_destroy_snaps_nvl(g_zfs,
					    cb.cb_batchedsnaps, B_FALSE);
				}
				if (err != 0) {
					rv = 1;
					goto out;
				}
			}
			if (err == 0) {
				err = zfs_destroy_snaps_nvl(g_zfs, cb.cb_nvl,
				    cb.cb_defer_destroy);
			}
		}

		if (err != 0)
			rv = 1;
	} else if (pound != NULL) {
		int err;
		nvlist_t *nvl;

		if (cb.cb_dryrun) {
			(void) fprintf(stderr,
			    "dryrun is not supported with bookmark\n");
			return (-1);
		}

		if (cb.cb_defer_destroy) {
			(void) fprintf(stderr,
			    "defer destroy is not supported with bookmark\n");
			return (-1);
		}

		if (cb.cb_recurse) {
			(void) fprintf(stderr,
			    "recursive is not supported with bookmark\n");
			return (-1);
		}

		/*
		 * Unfortunately, zfs_bookmark() doesn't honor the
		 * casesensitivity setting.  However, we can't simply
		 * remove this check, because lzc_destroy_bookmarks()
		 * ignores non-existent bookmarks, so this is necessary
		 * to get a proper error message.
		 */
		if (!zfs_bookmark_exists(argv[0])) {
			(void) fprintf(stderr, gettext("bookmark '%s' "
			    "does not exist.\n"), argv[0]);
			return (1);
		}

		nvl = fnvlist_alloc();
		fnvlist_add_boolean(nvl, argv[0]);

		err = lzc_destroy_bookmarks(nvl, NULL);
		if (err != 0) {
			(void) zfs_standard_error(g_zfs, err,
			    "cannot destroy bookmark");
		}

		nvlist_free(nvl);

		return (err);
	} else {
		/* Open the given dataset */
		if ((zhp = zfs_open(g_zfs, argv[0], type)) == NULL)
			return (1);

		cb.cb_target = zhp;

		/*
		 * Perform an explicit check for pools before going any further.
		 */
		if (!cb.cb_recurse && strchr(zfs_get_name(zhp), '/') == NULL &&
		    zfs_get_type(zhp) == ZFS_TYPE_FILESYSTEM) {
			(void) fprintf(stderr, gettext("cannot destroy '%s': "
			    "operation does not apply to pools\n"),
			    zfs_get_name(zhp));
			(void) fprintf(stderr, gettext("use 'zfs destroy -r "
			    "%s' to destroy all datasets in the pool\n"),
			    zfs_get_name(zhp));
			(void) fprintf(stderr, gettext("use 'zpool destroy %s' "
			    "to destroy the pool itself\n"), zfs_get_name(zhp));
			rv = 1;
			goto out;
		}

		/*
		 * Check for any dependents and/or clones.
		 */
		cb.cb_first = B_TRUE;
		if (!cb.cb_doclones &&
		    zfs_iter_dependents(zhp, B_TRUE, destroy_check_dependent,
		    &cb) != 0) {
			rv = 1;
			goto out;
		}

		if (cb.cb_error) {
			rv = 1;
			goto out;
		}
		cb.cb_batchedsnaps = fnvlist_alloc();
		if (zfs_iter_dependents(zhp, B_FALSE, destroy_callback,
		    &cb) != 0) {
			rv = 1;
			goto out;
		}

		/*
		 * Do the real thing.  The callback will close the
		 * handle regardless of whether it succeeds or not.
		 */
		err = destroy_callback(zhp, &cb);
		zhp = NULL;
		if (err == 0) {
			err = zfs_destroy_snaps_nvl(g_zfs,
			    cb.cb_batchedsnaps, cb.cb_defer_destroy);
		}
		if (err != 0 || cb.cb_error == B_TRUE)
			rv = 1;
	}

out:
	fnvlist_free(cb.cb_batchedsnaps);
	fnvlist_free(cb.cb_nvl);
	if (zhp != NULL)
		zfs_close(zhp);
	return (rv);
}

static boolean_t
is_recvd_column(zprop_get_cbdata_t *cbp)
{
	int i;
	zfs_get_column_t col;

	for (i = 0; i < ZFS_GET_NCOLS &&
	    (col = cbp->cb_columns[i]) != GET_COL_NONE; i++)
		if (col == GET_COL_RECVD)
			return (B_TRUE);
	return (B_FALSE);
}

/*
 * zfs get [-rHp] [-o all | field[,field]...] [-s source[,source]...]
 *	< all | property[,property]... > < fs | snap | vol > ...
 *
 *	-r	recurse over any child datasets
 *	-H	scripted mode.  Headers are stripped, and fields are separated
 *		by tabs instead of spaces.
 *	-o	Set of fields to display.  One of "name,property,value,
 *		received,source". Default is "name,property,value,source".
 *		"all" is an alias for all five.
 *	-s	Set of sources to allow.  One of
 *		"local,default,inherited,received,temporary,none".  Default is
 *		all six.
 *	-p	Display values in parsable (literal) format.
 *
 *  Prints properties for the given datasets.  The user can control which
 *  columns to display as well as which property types to allow.
 */

/*
 * Invoked to display the properties for a single dataset.
 */
static int
get_callback(zfs_handle_t *zhp, void *data)
{
	char buf[ZFS_MAXPROPLEN];
	char rbuf[ZFS_MAXPROPLEN];
	zprop_source_t sourcetype;
	char source[ZFS_MAX_DATASET_NAME_LEN];
	zprop_get_cbdata_t *cbp = data;
	nvlist_t *user_props = zfs_get_user_props(zhp);
	zprop_list_t *pl = cbp->cb_proplist;
	nvlist_t *propval;
	char *strval;
	char *sourceval;
	boolean_t received = is_recvd_column(cbp);

	for (; pl != NULL; pl = pl->pl_next) {
		char *recvdval = NULL;
		/*
		 * Skip the special fake placeholder.  This will also skip over
		 * the name property when 'all' is specified.
		 */
		if (pl->pl_prop == ZFS_PROP_NAME &&
		    pl == cbp->cb_proplist)
			continue;

		if (pl->pl_prop != ZPROP_INVAL) {
			if (zfs_prop_get(zhp, pl->pl_prop, buf,
			    sizeof (buf), &sourcetype, source,
			    sizeof (source),
			    cbp->cb_literal) != 0) {
				if (pl->pl_all)
					continue;
				if (!zfs_prop_valid_for_type(pl->pl_prop,
				    ZFS_TYPE_DATASET, B_FALSE)) {
					(void) fprintf(stderr,
					    gettext("No such property '%s'\n"),
					    zfs_prop_to_name(pl->pl_prop));
					continue;
				}
				sourcetype = ZPROP_SRC_NONE;
				(void) strlcpy(buf, "-", sizeof (buf));
			}

			if (received && (zfs_prop_get_recvd(zhp,
			    zfs_prop_to_name(pl->pl_prop), rbuf, sizeof (rbuf),
			    cbp->cb_literal) == 0))
				recvdval = rbuf;

			zprop_print_one_property(zfs_get_name(zhp), cbp,
			    zfs_prop_to_name(pl->pl_prop),
			    buf, sourcetype, source, recvdval);
		} else if (zfs_prop_userquota(pl->pl_user_prop)) {
			sourcetype = ZPROP_SRC_LOCAL;

			if (zfs_prop_get_userquota(zhp, pl->pl_user_prop,
			    buf, sizeof (buf), cbp->cb_literal) != 0) {
				sourcetype = ZPROP_SRC_NONE;
				(void) strlcpy(buf, "-", sizeof (buf));
			}

			zprop_print_one_property(zfs_get_name(zhp), cbp,
			    pl->pl_user_prop, buf, sourcetype, source, NULL);
		} else if (zfs_prop_written(pl->pl_user_prop)) {
			sourcetype = ZPROP_SRC_LOCAL;

			if (zfs_prop_get_written(zhp, pl->pl_user_prop,
			    buf, sizeof (buf), cbp->cb_literal) != 0) {
				sourcetype = ZPROP_SRC_NONE;
				(void) strlcpy(buf, "-", sizeof (buf));
			}

			zprop_print_one_property(zfs_get_name(zhp), cbp,
			    pl->pl_user_prop, buf, sourcetype, source, NULL);
		} else {
			if (nvlist_lookup_nvlist(user_props,
			    pl->pl_user_prop, &propval) != 0) {
				if (pl->pl_all)
					continue;
				sourcetype = ZPROP_SRC_NONE;
				strval = "-";
			} else {
				verify(nvlist_lookup_string(propval,
				    ZPROP_VALUE, &strval) == 0);
				verify(nvlist_lookup_string(propval,
				    ZPROP_SOURCE, &sourceval) == 0);

				if (strcmp(sourceval,
				    zfs_get_name(zhp)) == 0) {
					sourcetype = ZPROP_SRC_LOCAL;
				} else if (strcmp(sourceval,
				    ZPROP_SOURCE_VAL_RECVD) == 0) {
					sourcetype = ZPROP_SRC_RECEIVED;
				} else {
					sourcetype = ZPROP_SRC_INHERITED;
					(void) strlcpy(source,
					    sourceval, sizeof (source));
				}
			}

			if (received && (zfs_prop_get_recvd(zhp,
			    pl->pl_user_prop, rbuf, sizeof (rbuf),
			    cbp->cb_literal) == 0))
				recvdval = rbuf;

			zprop_print_one_property(zfs_get_name(zhp), cbp,
			    pl->pl_user_prop, strval, sourcetype,
			    source, recvdval);
		}
	}

	return (0);
}

static int
zfs_do_get(int argc, char **argv)
{
	zprop_get_cbdata_t cb = { 0 };
	int i, c, flags = ZFS_ITER_ARGS_CAN_BE_PATHS;
	int types = ZFS_TYPE_DATASET | ZFS_TYPE_BOOKMARK;
	char *value, *fields;
	int ret = 0;
	int limit = 0;
	zprop_list_t fake_name = { 0 };

	/*
	 * Set up default columns and sources.
	 */
	cb.cb_sources = ZPROP_SRC_ALL;
	cb.cb_columns[0] = GET_COL_NAME;
	cb.cb_columns[1] = GET_COL_PROPERTY;
	cb.cb_columns[2] = GET_COL_VALUE;
	cb.cb_columns[3] = GET_COL_SOURCE;
	cb.cb_type = ZFS_TYPE_DATASET;

	/* check options */
	while ((c = getopt(argc, argv, ":d:o:s:rt:Hp")) != -1) {
		switch (c) {
		case 'p':
			cb.cb_literal = B_TRUE;
			break;
		case 'd':
			limit = parse_depth(optarg, &flags);
			break;
		case 'r':
			flags |= ZFS_ITER_RECURSE;
			break;
		case 'H':
			cb.cb_scripted = B_TRUE;
			break;
		case ':':
			(void) fprintf(stderr, gettext("missing argument for "
			    "'%c' option\n"), optopt);
			usage(B_FALSE);
			break;
		case 'o':
			/*
			 * Process the set of columns to display.  We zero out
			 * the structure to give us a blank slate.
			 */
			bzero(&cb.cb_columns, sizeof (cb.cb_columns));
			i = 0;
			while (*optarg != '\0') {
				static char *col_subopts[] =
				    { "name", "property", "value", "received",
				    "source", "all", NULL };

				if (i == ZFS_GET_NCOLS) {
					(void) fprintf(stderr, gettext("too "
					    "many fields given to -o "
					    "option\n"));
					usage(B_FALSE);
				}

				switch (getsubopt(&optarg, col_subopts,
				    &value)) {
				case 0:
					cb.cb_columns[i++] = GET_COL_NAME;
					break;
				case 1:
					cb.cb_columns[i++] = GET_COL_PROPERTY;
					break;
				case 2:
					cb.cb_columns[i++] = GET_COL_VALUE;
					break;
				case 3:
					cb.cb_columns[i++] = GET_COL_RECVD;
					flags |= ZFS_ITER_RECVD_PROPS;
					break;
				case 4:
					cb.cb_columns[i++] = GET_COL_SOURCE;
					break;
				case 5:
					if (i > 0) {
						(void) fprintf(stderr,
						    gettext("\"all\" conflicts "
						    "with specific fields "
						    "given to -o option\n"));
						usage(B_FALSE);
					}
					cb.cb_columns[0] = GET_COL_NAME;
					cb.cb_columns[1] = GET_COL_PROPERTY;
					cb.cb_columns[2] = GET_COL_VALUE;
					cb.cb_columns[3] = GET_COL_RECVD;
					cb.cb_columns[4] = GET_COL_SOURCE;
					flags |= ZFS_ITER_RECVD_PROPS;
					i = ZFS_GET_NCOLS;
					break;
				default:
					(void) fprintf(stderr,
					    gettext("invalid column name "
					    "'%s'\n"), value);
					usage(B_FALSE);
				}
			}
			break;

		case 's':
			cb.cb_sources = 0;
			while (*optarg != '\0') {
				static char *source_subopts[] = {
					"local", "default", "inherited",
					"received", "temporary", "none",
					NULL };

				switch (getsubopt(&optarg, source_subopts,
				    &value)) {
				case 0:
					cb.cb_sources |= ZPROP_SRC_LOCAL;
					break;
				case 1:
					cb.cb_sources |= ZPROP_SRC_DEFAULT;
					break;
				case 2:
					cb.cb_sources |= ZPROP_SRC_INHERITED;
					break;
				case 3:
					cb.cb_sources |= ZPROP_SRC_RECEIVED;
					break;
				case 4:
					cb.cb_sources |= ZPROP_SRC_TEMPORARY;
					break;
				case 5:
					cb.cb_sources |= ZPROP_SRC_NONE;
					break;
				default:
					(void) fprintf(stderr,
					    gettext("invalid source "
					    "'%s'\n"), value);
					usage(B_FALSE);
				}
			}
			break;

		case 't':
			types = 0;
			flags &= ~ZFS_ITER_PROP_LISTSNAPS;
			while (*optarg != '\0') {
				static char *type_subopts[] = { "filesystem",
				    "volume", "snapshot", "snap", "bookmark",
				    "all", NULL };

				switch (getsubopt(&optarg, type_subopts,
				    &value)) {
				case 0:
					types |= ZFS_TYPE_FILESYSTEM;
					break;
				case 1:
					types |= ZFS_TYPE_VOLUME;
					break;
				case 2:
				case 3:
					types |= ZFS_TYPE_SNAPSHOT;
					break;
				case 4:
					types |= ZFS_TYPE_BOOKMARK;
					break;
				case 5:
					types = ZFS_TYPE_DATASET |
					    ZFS_TYPE_BOOKMARK;
					break;

				default:
					(void) fprintf(stderr,
					    gettext("invalid type '%s'\n"),
					    value);
					usage(B_FALSE);
				}
			}
			break;

		case '?':
			(void) fprintf(stderr, gettext("invalid option '%c'\n"),
			    optopt);
			usage(B_FALSE);
		}
	}

	argc -= optind;
	argv += optind;

	if (argc < 1) {
		(void) fprintf(stderr, gettext("missing property "
		    "argument\n"));
		usage(B_FALSE);
	}

	fields = argv[0];

	/*
	 * Handle users who want to get all snapshots or bookmarks
	 * of a dataset (ex. 'zfs get -t snapshot refer <dataset>').
	 */
	if ((types == ZFS_TYPE_SNAPSHOT || types == ZFS_TYPE_BOOKMARK) &&
	    argc > 1 && (flags & ZFS_ITER_RECURSE) == 0 && limit == 0) {
		flags |= (ZFS_ITER_DEPTH_LIMIT | ZFS_ITER_RECURSE);
		limit = 1;
	}

	if (zprop_get_list(g_zfs, fields, &cb.cb_proplist, ZFS_TYPE_DATASET)
	    != 0)
		usage(B_FALSE);

	argc--;
	argv++;

	/*
	 * As part of zfs_expand_proplist(), we keep track of the maximum column
	 * width for each property.  For the 'NAME' (and 'SOURCE') columns, we
	 * need to know the maximum name length.  However, the user likely did
	 * not specify 'name' as one of the properties to fetch, so we need to
	 * make sure we always include at least this property for
	 * print_get_headers() to work properly.
	 */
	if (cb.cb_proplist != NULL) {
		fake_name.pl_prop = ZFS_PROP_NAME;
		fake_name.pl_width = strlen(gettext("NAME"));
		fake_name.pl_next = cb.cb_proplist;
		cb.cb_proplist = &fake_name;
	}

	cb.cb_first = B_TRUE;

	/* run for each object */
	ret = zfs_for_each(argc, argv, flags, types, NULL,
	    &cb.cb_proplist, limit, get_callback, &cb);

	if (cb.cb_proplist == &fake_name)
		zprop_free_list(fake_name.pl_next);
	else
		zprop_free_list(cb.cb_proplist);

	return (ret);
}

/*
 * inherit [-rS] <property> <fs|vol> ...
 *
 *	-r	Recurse over all children
 *	-S	Revert to received value, if any
 *
 * For each dataset specified on the command line, inherit the given property
 * from its parent.  Inheriting a property at the pool level will cause it to
 * use the default value.  The '-r' flag will recurse over all children, and is
 * useful for setting a property on a hierarchy-wide basis, regardless of any
 * local modifications for each dataset.
 */

typedef struct inherit_cbdata {
	const char *cb_propname;
	boolean_t cb_received;
} inherit_cbdata_t;

static int
inherit_recurse_cb(zfs_handle_t *zhp, void *data)
{
	inherit_cbdata_t *cb = data;
	zfs_prop_t prop = zfs_name_to_prop(cb->cb_propname);

	/*
	 * If we're doing it recursively, then ignore properties that
	 * are not valid for this type of dataset.
	 */
	if (prop != ZPROP_INVAL &&
	    !zfs_prop_valid_for_type(prop, zfs_get_type(zhp), B_FALSE))
		return (0);

	return (zfs_prop_inherit(zhp, cb->cb_propname, cb->cb_received) != 0);
}

static int
inherit_cb(zfs_handle_t *zhp, void *data)
{
	inherit_cbdata_t *cb = data;

	return (zfs_prop_inherit(zhp, cb->cb_propname, cb->cb_received) != 0);
}

static int
zfs_do_inherit(int argc, char **argv)
{
	int c;
	zfs_prop_t prop;
	inherit_cbdata_t cb = { 0 };
	char *propname;
	int ret = 0;
	int flags = 0;
	boolean_t received = B_FALSE;

	/* check options */
	while ((c = getopt(argc, argv, "rS")) != -1) {
		switch (c) {
		case 'r':
			flags |= ZFS_ITER_RECURSE;
			break;
		case 'S':
			received = B_TRUE;
			break;
		case '?':
		default:
			(void) fprintf(stderr, gettext("invalid option '%c'\n"),
			    optopt);
			usage(B_FALSE);
		}
	}

	argc -= optind;
	argv += optind;

	/* check number of arguments */
	if (argc < 1) {
		(void) fprintf(stderr, gettext("missing property argument\n"));
		usage(B_FALSE);
	}
	if (argc < 2) {
		(void) fprintf(stderr, gettext("missing dataset argument\n"));
		usage(B_FALSE);
	}

	propname = argv[0];
	argc--;
	argv++;

	if ((prop = zfs_name_to_prop(propname)) != ZPROP_INVAL) {
		if (zfs_prop_readonly(prop)) {
			(void) fprintf(stderr, gettext(
			    "%s property is read-only\n"),
			    propname);
			return (1);
		}
		if (!zfs_prop_inheritable(prop) && !received) {
			(void) fprintf(stderr, gettext("'%s' property cannot "
			    "be inherited\n"), propname);
			if (prop == ZFS_PROP_QUOTA ||
			    prop == ZFS_PROP_RESERVATION ||
			    prop == ZFS_PROP_REFQUOTA ||
			    prop == ZFS_PROP_REFRESERVATION) {
				(void) fprintf(stderr, gettext("use 'zfs set "
				    "%s=none' to clear\n"), propname);
				(void) fprintf(stderr, gettext("use 'zfs "
				    "inherit -S %s' to revert to received "
				    "value\n"), propname);
			}
			return (1);
		}
		if (received && (prop == ZFS_PROP_VOLSIZE ||
		    prop == ZFS_PROP_VERSION)) {
			(void) fprintf(stderr, gettext("'%s' property cannot "
			    "be reverted to a received value\n"), propname);
			return (1);
		}
	} else if (!zfs_prop_user(propname)) {
		(void) fprintf(stderr, gettext("invalid property '%s'\n"),
		    propname);
		usage(B_FALSE);
	}

	cb.cb_propname = propname;
	cb.cb_received = received;

	if (flags & ZFS_ITER_RECURSE) {
		ret = zfs_for_each(argc, argv, flags, ZFS_TYPE_DATASET,
		    NULL, NULL, 0, inherit_recurse_cb, &cb);
	} else {
		ret = zfs_for_each(argc, argv, flags, ZFS_TYPE_DATASET,
		    NULL, NULL, 0, inherit_cb, &cb);
	}

	return (ret);
}

typedef struct upgrade_cbdata {
	uint64_t cb_numupgraded;
	uint64_t cb_numsamegraded;
	uint64_t cb_numfailed;
	uint64_t cb_version;
	boolean_t cb_newer;
	boolean_t cb_foundone;
	char cb_lastfs[ZFS_MAX_DATASET_NAME_LEN];
} upgrade_cbdata_t;

static int
same_pool(zfs_handle_t *zhp, const char *name)
{
	int len1 = strcspn(name, "/@");
	const char *zhname = zfs_get_name(zhp);
	int len2 = strcspn(zhname, "/@");

	if (len1 != len2)
		return (B_FALSE);
	return (strncmp(name, zhname, len1) == 0);
}

static int
upgrade_list_callback(zfs_handle_t *zhp, void *data)
{
	upgrade_cbdata_t *cb = data;
	int version = zfs_prop_get_int(zhp, ZFS_PROP_VERSION);

	/* list if it's old/new */
	if ((!cb->cb_newer && version < ZPL_VERSION) ||
	    (cb->cb_newer && version > ZPL_VERSION)) {
		char *str;
		if (cb->cb_newer) {
			str = gettext("The following filesystems are "
			    "formatted using a newer software version and\n"
			    "cannot be accessed on the current system.\n\n");
		} else {
			str = gettext("The following filesystems are "
			    "out of date, and can be upgraded.  After being\n"
			    "upgraded, these filesystems (and any 'zfs send' "
			    "streams generated from\n"
			    "subsequent snapshots) will no longer be "
			    "accessible by older software versions.\n\n");
		}

		if (!cb->cb_foundone) {
			(void) puts(str);
			(void) printf(gettext("VER  FILESYSTEM\n"));
			(void) printf(gettext("---  ------------\n"));
			cb->cb_foundone = B_TRUE;
		}

		(void) printf("%2u   %s\n", version, zfs_get_name(zhp));
	}

	return (0);
}

static int
upgrade_set_callback(zfs_handle_t *zhp, void *data)
{
	upgrade_cbdata_t *cb = data;
	int version = zfs_prop_get_int(zhp, ZFS_PROP_VERSION);
	int needed_spa_version;
	int spa_version;

	if (zfs_spa_version(zhp, &spa_version) < 0)
		return (-1);

	needed_spa_version = zfs_spa_version_map(cb->cb_version);

	if (needed_spa_version < 0)
		return (-1);

	if (spa_version < needed_spa_version) {
		/* can't upgrade */
		(void) printf(gettext("%s: can not be "
		    "upgraded; the pool version needs to first "
		    "be upgraded\nto version %d\n\n"),
		    zfs_get_name(zhp), needed_spa_version);
		cb->cb_numfailed++;
		return (0);
	}

	/* upgrade */
	if (version < cb->cb_version) {
		char verstr[16];
		(void) snprintf(verstr, sizeof (verstr),
		    "%llu", (u_longlong_t)cb->cb_version);
		if (cb->cb_lastfs[0] && !same_pool(zhp, cb->cb_lastfs)) {
			/*
			 * If they did "zfs upgrade -a", then we could
			 * be doing ioctls to different pools.  We need
			 * to log this history once to each pool, and bypass
			 * the normal history logging that happens in main().
			 */
			(void) zpool_log_history(g_zfs, history_str);
			log_history = B_FALSE;
		}
		if (zfs_prop_set(zhp, "version", verstr) == 0)
			cb->cb_numupgraded++;
		else
			cb->cb_numfailed++;
		(void) strcpy(cb->cb_lastfs, zfs_get_name(zhp));
	} else if (version > cb->cb_version) {
		/* can't downgrade */
		(void) printf(gettext("%s: can not be downgraded; "
		    "it is already at version %u\n"),
		    zfs_get_name(zhp), version);
		cb->cb_numfailed++;
	} else {
		cb->cb_numsamegraded++;
	}
	return (0);
}

/*
 * zfs upgrade
 * zfs upgrade -v
 * zfs upgrade [-r] [-V <version>] <-a | filesystem>
 */
static int
zfs_do_upgrade(int argc, char **argv)
{
	boolean_t all = B_FALSE;
	boolean_t showversions = B_FALSE;
	int ret = 0;
	upgrade_cbdata_t cb = { 0 };
	int c;
	int flags = ZFS_ITER_ARGS_CAN_BE_PATHS;

	/* check options */
	while ((c = getopt(argc, argv, "rvV:a")) != -1) {
		switch (c) {
		case 'r':
			flags |= ZFS_ITER_RECURSE;
			break;
		case 'v':
			showversions = B_TRUE;
			break;
		case 'V':
			if (zfs_prop_string_to_index(ZFS_PROP_VERSION,
			    optarg, &cb.cb_version) != 0) {
				(void) fprintf(stderr,
				    gettext("invalid version %s\n"), optarg);
				usage(B_FALSE);
			}
			break;
		case 'a':
			all = B_TRUE;
			break;
		case '?':
		default:
			(void) fprintf(stderr, gettext("invalid option '%c'\n"),
			    optopt);
			usage(B_FALSE);
		}
	}

	argc -= optind;
	argv += optind;

	if ((!all && !argc) && ((flags & ZFS_ITER_RECURSE) | cb.cb_version))
		usage(B_FALSE);
	if (showversions && (flags & ZFS_ITER_RECURSE || all ||
	    cb.cb_version || argc))
		usage(B_FALSE);
	if ((all || argc) && (showversions))
		usage(B_FALSE);
	if (all && argc)
		usage(B_FALSE);

	if (showversions) {
		/* Show info on available versions. */
		(void) printf(gettext("The following filesystem versions are "
		    "supported:\n\n"));
		(void) printf(gettext("VER  DESCRIPTION\n"));
		(void) printf("---  -----------------------------------------"
		    "---------------\n");
		(void) printf(gettext(" 1   Initial ZFS filesystem version\n"));
		(void) printf(gettext(" 2   Enhanced directory entries\n"));
		(void) printf(gettext(" 3   Case insensitive and filesystem "
		    "user identifier (FUID)\n"));
		(void) printf(gettext(" 4   userquota, groupquota "
		    "properties\n"));
		(void) printf(gettext(" 5   System attributes\n"));
		(void) printf(gettext("\nFor more information on a particular "
		    "version, including supported releases,\n"));
		(void) printf("see the ZFS Administration Guide.\n\n");
		ret = 0;
	} else if (argc || all) {
		/* Upgrade filesystems */
		if (cb.cb_version == 0)
			cb.cb_version = ZPL_VERSION;
		ret = zfs_for_each(argc, argv, flags, ZFS_TYPE_FILESYSTEM,
		    NULL, NULL, 0, upgrade_set_callback, &cb);
		(void) printf(gettext("%llu filesystems upgraded\n"),
		    (u_longlong_t)cb.cb_numupgraded);
		if (cb.cb_numsamegraded) {
			(void) printf(gettext("%llu filesystems already at "
			    "this version\n"),
			    (u_longlong_t)cb.cb_numsamegraded);
		}
		if (cb.cb_numfailed != 0)
			ret = 1;
	} else {
		/* List old-version filesystems */
		boolean_t found;
		(void) printf(gettext("This system is currently running "
		    "ZFS filesystem version %llu.\n\n"), ZPL_VERSION);

		flags |= ZFS_ITER_RECURSE;
		ret = zfs_for_each(0, NULL, flags, ZFS_TYPE_FILESYSTEM,
		    NULL, NULL, 0, upgrade_list_callback, &cb);

		found = cb.cb_foundone;
		cb.cb_foundone = B_FALSE;
		cb.cb_newer = B_TRUE;

		ret = zfs_for_each(0, NULL, flags, ZFS_TYPE_FILESYSTEM,
		    NULL, NULL, 0, upgrade_list_callback, &cb);

		if (!cb.cb_foundone && !found) {
			(void) printf(gettext("All filesystems are "
			    "formatted with the current version.\n"));
		}
	}

	return (ret);
}

/*
 * zfs userspace [-Hinp] [-o field[,...]] [-s field [-s field]...]
 *               [-S field [-S field]...] [-t type[,...]] filesystem | snapshot
 * zfs groupspace [-Hinp] [-o field[,...]] [-s field [-s field]...]
 *                [-S field [-S field]...] [-t type[,...]] filesystem | snapshot
 * zfs projectspace [-Hp] [-o field[,...]] [-s field [-s field]...]
 *                [-S field [-S field]...] filesystem | snapshot
 *
 *	-H      Scripted mode; elide headers and separate columns by tabs.
 *	-i	Translate SID to POSIX ID.
 *	-n	Print numeric ID instead of user/group name.
 *	-o      Control which fields to display.
 *	-p	Use exact (parsable) numeric output.
 *	-s      Specify sort columns, descending order.
 *	-S      Specify sort columns, ascending order.
 *	-t      Control which object types to display.
 *
 *	Displays space consumed by, and quotas on, each user in the specified
 *	filesystem or snapshot.
 */

/* us_field_types, us_field_hdr and us_field_names should be kept in sync */
enum us_field_types {
	USFIELD_TYPE,
	USFIELD_NAME,
	USFIELD_USED,
	USFIELD_QUOTA,
	USFIELD_OBJUSED,
	USFIELD_OBJQUOTA
};
static char *us_field_hdr[] = { "TYPE", "NAME", "USED", "QUOTA",
				    "OBJUSED", "OBJQUOTA" };
static char *us_field_names[] = { "type", "name", "used", "quota",
				    "objused", "objquota" };
#define	USFIELD_LAST	(sizeof (us_field_names) / sizeof (char *))

#define	USTYPE_PSX_GRP	(1 << 0)
#define	USTYPE_PSX_USR	(1 << 1)
#define	USTYPE_SMB_GRP	(1 << 2)
#define	USTYPE_SMB_USR	(1 << 3)
#define	USTYPE_PROJ	(1 << 4)
#define	USTYPE_ALL	\
	(USTYPE_PSX_GRP | USTYPE_PSX_USR | USTYPE_SMB_GRP | USTYPE_SMB_USR | \
	    USTYPE_PROJ)

static int us_type_bits[] = {
	USTYPE_PSX_GRP,
	USTYPE_PSX_USR,
	USTYPE_SMB_GRP,
	USTYPE_SMB_USR,
	USTYPE_ALL
};
static char *us_type_names[] = { "posixgroup", "posixuser", "smbgroup",
	"smbuser", "all" };

typedef struct us_node {
	nvlist_t	*usn_nvl;
	uu_avl_node_t	usn_avlnode;
	uu_list_node_t	usn_listnode;
} us_node_t;

typedef struct us_cbdata {
	nvlist_t	**cb_nvlp;
	uu_avl_pool_t	*cb_avl_pool;
	uu_avl_t	*cb_avl;
	boolean_t	cb_numname;
	boolean_t	cb_nicenum;
	boolean_t	cb_sid2posix;
	zfs_userquota_prop_t cb_prop;
	zfs_sort_column_t *cb_sortcol;
	size_t		cb_width[USFIELD_LAST];
} us_cbdata_t;

static boolean_t us_populated = B_FALSE;

typedef struct {
	zfs_sort_column_t *si_sortcol;
	boolean_t	si_numname;
} us_sort_info_t;

static int
us_field_index(char *field)
{
	int i;

	for (i = 0; i < USFIELD_LAST; i++) {
		if (strcmp(field, us_field_names[i]) == 0)
			return (i);
	}

	return (-1);
}

static int
us_compare(const void *larg, const void *rarg, void *unused)
{
	const us_node_t *l = larg;
	const us_node_t *r = rarg;
	us_sort_info_t *si = (us_sort_info_t *)unused;
	zfs_sort_column_t *sortcol = si->si_sortcol;
	boolean_t numname = si->si_numname;
	nvlist_t *lnvl = l->usn_nvl;
	nvlist_t *rnvl = r->usn_nvl;
	int rc = 0;
	boolean_t lvb, rvb;

	for (; sortcol != NULL; sortcol = sortcol->sc_next) {
		char *lvstr = "";
		char *rvstr = "";
		uint32_t lv32 = 0;
		uint32_t rv32 = 0;
		uint64_t lv64 = 0;
		uint64_t rv64 = 0;
		zfs_prop_t prop = sortcol->sc_prop;
		const char *propname = NULL;
		boolean_t reverse = sortcol->sc_reverse;

		switch (prop) {
		case ZFS_PROP_TYPE:
			propname = "type";
			(void) nvlist_lookup_uint32(lnvl, propname, &lv32);
			(void) nvlist_lookup_uint32(rnvl, propname, &rv32);
			if (rv32 != lv32)
				rc = (rv32 < lv32) ? 1 : -1;
			break;
		case ZFS_PROP_NAME:
			propname = "name";
			if (numname) {
compare_nums:
				(void) nvlist_lookup_uint64(lnvl, propname,
				    &lv64);
				(void) nvlist_lookup_uint64(rnvl, propname,
				    &rv64);
				if (rv64 != lv64)
					rc = (rv64 < lv64) ? 1 : -1;
			} else {
				if ((nvlist_lookup_string(lnvl, propname,
				    &lvstr) == ENOENT) ||
				    (nvlist_lookup_string(rnvl, propname,
				    &rvstr) == ENOENT)) {
					goto compare_nums;
				}
				rc = strcmp(lvstr, rvstr);
			}
			break;
		case ZFS_PROP_USED:
		case ZFS_PROP_QUOTA:
			if (!us_populated)
				break;
			if (prop == ZFS_PROP_USED)
				propname = "used";
			else
				propname = "quota";
			(void) nvlist_lookup_uint64(lnvl, propname, &lv64);
			(void) nvlist_lookup_uint64(rnvl, propname, &rv64);
			if (rv64 != lv64)
				rc = (rv64 < lv64) ? 1 : -1;
			break;

		default:
			break;
		}

		if (rc != 0) {
			if (rc < 0)
				return (reverse ? 1 : -1);
			else
				return (reverse ? -1 : 1);
		}
	}

	/*
	 * If entries still seem to be the same, check if they are of the same
	 * type (smbentity is added only if we are doing SID to POSIX ID
	 * translation where we can have duplicate type/name combinations).
	 */
	if (nvlist_lookup_boolean_value(lnvl, "smbentity", &lvb) == 0 &&
	    nvlist_lookup_boolean_value(rnvl, "smbentity", &rvb) == 0 &&
	    lvb != rvb)
		return (lvb < rvb ? -1 : 1);

	return (0);
}

static boolean_t
zfs_prop_is_user(unsigned p)
{
	return (p == ZFS_PROP_USERUSED || p == ZFS_PROP_USERQUOTA ||
	    p == ZFS_PROP_USEROBJUSED || p == ZFS_PROP_USEROBJQUOTA);
}

static boolean_t
zfs_prop_is_group(unsigned p)
{
	return (p == ZFS_PROP_GROUPUSED || p == ZFS_PROP_GROUPQUOTA ||
	    p == ZFS_PROP_GROUPOBJUSED || p == ZFS_PROP_GROUPOBJQUOTA);
}

static boolean_t
zfs_prop_is_project(unsigned p)
{
	return (p == ZFS_PROP_PROJECTUSED || p == ZFS_PROP_PROJECTQUOTA ||
	    p == ZFS_PROP_PROJECTOBJUSED || p == ZFS_PROP_PROJECTOBJQUOTA);
}

static inline const char *
us_type2str(unsigned field_type)
{
	switch (field_type) {
	case USTYPE_PSX_USR:
		return ("POSIX User");
	case USTYPE_PSX_GRP:
		return ("POSIX Group");
	case USTYPE_SMB_USR:
		return ("SMB User");
	case USTYPE_SMB_GRP:
		return ("SMB Group");
	case USTYPE_PROJ:
		return ("Project");
	default:
		return ("Undefined");
	}
}

static int
userspace_cb(void *arg, const char *domain, uid_t rid, uint64_t space)
{
	us_cbdata_t *cb = (us_cbdata_t *)arg;
	zfs_userquota_prop_t prop = cb->cb_prop;
	char *name = NULL;
	char *propname;
	char sizebuf[32];
	us_node_t *node;
	uu_avl_pool_t *avl_pool = cb->cb_avl_pool;
	uu_avl_t *avl = cb->cb_avl;
	uu_avl_index_t idx;
	nvlist_t *props;
	us_node_t *n;
	zfs_sort_column_t *sortcol = cb->cb_sortcol;
	unsigned type = 0;
	const char *typestr;
	size_t namelen;
	size_t typelen;
	size_t sizelen;
	int typeidx, nameidx, sizeidx;
	us_sort_info_t sortinfo = { sortcol, cb->cb_numname };
	boolean_t smbentity = B_FALSE;

	if (nvlist_alloc(&props, NV_UNIQUE_NAME, 0) != 0)
		nomem();
	node = safe_malloc(sizeof (us_node_t));
	uu_avl_node_init(node, &node->usn_avlnode, avl_pool);
	node->usn_nvl = props;

	if (domain != NULL && domain[0] != '\0') {
#ifdef HAVE_IDMAP
		/* SMB */
		char sid[MAXNAMELEN + 32];
		uid_t id;
		uint64_t classes;
		int err;
		directory_error_t e;

		smbentity = B_TRUE;

		(void) snprintf(sid, sizeof (sid), "%s-%u", domain, rid);

		if (prop == ZFS_PROP_GROUPUSED || prop == ZFS_PROP_GROUPQUOTA) {
			type = USTYPE_SMB_GRP;
			err = sid_to_id(sid, B_FALSE, &id);
		} else {
			type = USTYPE_SMB_USR;
			err = sid_to_id(sid, B_TRUE, &id);
		}

		if (err == 0) {
			rid = id;
			if (!cb->cb_sid2posix) {
				e = directory_name_from_sid(NULL, sid, &name,
				    &classes);
				if (e != NULL)
					directory_error_free(e);
				if (name == NULL)
					name = sid;
			}
		}
#else
		nvlist_free(props);
		free(node);

		return (-1);
#endif /* HAVE_IDMAP */
	}

	if (cb->cb_sid2posix || domain == NULL || domain[0] == '\0') {
		/* POSIX or -i */
		if (zfs_prop_is_group(prop)) {
			type = USTYPE_PSX_GRP;
			if (!cb->cb_numname) {
				struct group *g;

				if ((g = getgrgid(rid)) != NULL)
					name = g->gr_name;
			}
		} else if (zfs_prop_is_user(prop)) {
			type = USTYPE_PSX_USR;
			if (!cb->cb_numname) {
				struct passwd *p;

				if ((p = getpwuid(rid)) != NULL)
					name = p->pw_name;
			}
		} else {
			type = USTYPE_PROJ;
		}
	}

	/*
	 * Make sure that the type/name combination is unique when doing
	 * SID to POSIX ID translation (hence changing the type from SMB to
	 * POSIX).
	 */
	if (cb->cb_sid2posix &&
	    nvlist_add_boolean_value(props, "smbentity", smbentity) != 0)
		nomem();

	/* Calculate/update width of TYPE field */
	typestr = us_type2str(type);
	typelen = strlen(gettext(typestr));
	typeidx = us_field_index("type");
	if (typelen > cb->cb_width[typeidx])
		cb->cb_width[typeidx] = typelen;
	if (nvlist_add_uint32(props, "type", type) != 0)
		nomem();

	/* Calculate/update width of NAME field */
	if ((cb->cb_numname && cb->cb_sid2posix) || name == NULL) {
		if (nvlist_add_uint64(props, "name", rid) != 0)
			nomem();
		namelen = snprintf(NULL, 0, "%u", rid);
	} else {
		if (nvlist_add_string(props, "name", name) != 0)
			nomem();
		namelen = strlen(name);
	}
	nameidx = us_field_index("name");
	if (nameidx >= 0 && namelen > cb->cb_width[nameidx])
		cb->cb_width[nameidx] = namelen;

	/*
	 * Check if this type/name combination is in the list and update it;
	 * otherwise add new node to the list.
	 */
	if ((n = uu_avl_find(avl, node, &sortinfo, &idx)) == NULL) {
		uu_avl_insert(avl, node, idx);
	} else {
		nvlist_free(props);
		free(node);
		node = n;
		props = node->usn_nvl;
	}

	/* Calculate/update width of USED/QUOTA fields */
	if (cb->cb_nicenum) {
		if (prop == ZFS_PROP_USERUSED || prop == ZFS_PROP_GROUPUSED ||
		    prop == ZFS_PROP_USERQUOTA || prop == ZFS_PROP_GROUPQUOTA ||
		    prop == ZFS_PROP_PROJECTUSED ||
		    prop == ZFS_PROP_PROJECTQUOTA) {
			zfs_nicebytes(space, sizebuf, sizeof (sizebuf));
		} else {
			zfs_nicenum(space, sizebuf, sizeof (sizebuf));
		}
	} else {
		(void) snprintf(sizebuf, sizeof (sizebuf), "%llu",
		    (u_longlong_t)space);
	}
	sizelen = strlen(sizebuf);
	if (prop == ZFS_PROP_USERUSED || prop == ZFS_PROP_GROUPUSED ||
	    prop == ZFS_PROP_PROJECTUSED) {
		propname = "used";
		if (!nvlist_exists(props, "quota"))
			(void) nvlist_add_uint64(props, "quota", 0);
	} else if (prop == ZFS_PROP_USERQUOTA || prop == ZFS_PROP_GROUPQUOTA ||
	    prop == ZFS_PROP_PROJECTQUOTA) {
		propname = "quota";
		if (!nvlist_exists(props, "used"))
			(void) nvlist_add_uint64(props, "used", 0);
	} else if (prop == ZFS_PROP_USEROBJUSED ||
	    prop == ZFS_PROP_GROUPOBJUSED || prop == ZFS_PROP_PROJECTOBJUSED) {
		propname = "objused";
		if (!nvlist_exists(props, "objquota"))
			(void) nvlist_add_uint64(props, "objquota", 0);
	} else if (prop == ZFS_PROP_USEROBJQUOTA ||
	    prop == ZFS_PROP_GROUPOBJQUOTA ||
	    prop == ZFS_PROP_PROJECTOBJQUOTA) {
		propname = "objquota";
		if (!nvlist_exists(props, "objused"))
			(void) nvlist_add_uint64(props, "objused", 0);
	} else {
		return (-1);
	}
	sizeidx = us_field_index(propname);
	if (sizeidx >= 0 && sizelen > cb->cb_width[sizeidx])
		cb->cb_width[sizeidx] = sizelen;

	if (nvlist_add_uint64(props, propname, space) != 0)
		nomem();

	return (0);
}

static void
print_us_node(boolean_t scripted, boolean_t parsable, int *fields, int types,
    size_t *width, us_node_t *node)
{
	nvlist_t *nvl = node->usn_nvl;
	char valstr[MAXNAMELEN];
	boolean_t first = B_TRUE;
	int cfield = 0;
	int field;
	uint32_t ustype;

	/* Check type */
	(void) nvlist_lookup_uint32(nvl, "type", &ustype);
	if (!(ustype & types))
		return;

	while ((field = fields[cfield]) != USFIELD_LAST) {
		nvpair_t *nvp = NULL;
		data_type_t type;
		uint32_t val32;
		uint64_t val64;
		char *strval = "-";

		while ((nvp = nvlist_next_nvpair(nvl, nvp)) != NULL) {
			if (strcmp(nvpair_name(nvp),
			    us_field_names[field]) == 0)
				break;
		}

		type = nvp == NULL ? DATA_TYPE_UNKNOWN : nvpair_type(nvp);
		switch (type) {
		case DATA_TYPE_UINT32:
			(void) nvpair_value_uint32(nvp, &val32);
			break;
		case DATA_TYPE_UINT64:
			(void) nvpair_value_uint64(nvp, &val64);
			break;
		case DATA_TYPE_STRING:
			(void) nvpair_value_string(nvp, &strval);
			break;
		case DATA_TYPE_UNKNOWN:
			break;
		default:
			(void) fprintf(stderr, "invalid data type\n");
		}

		switch (field) {
		case USFIELD_TYPE:
			if (type == DATA_TYPE_UINT32)
				strval = (char *)us_type2str(val32);
			break;
		case USFIELD_NAME:
			if (type == DATA_TYPE_UINT64) {
				(void) sprintf(valstr, "%llu",
				    (u_longlong_t)val64);
				strval = valstr;
			}
			break;
		case USFIELD_USED:
		case USFIELD_QUOTA:
			if (type == DATA_TYPE_UINT64) {
				if (parsable) {
					(void) sprintf(valstr, "%llu",
					    (u_longlong_t)val64);
					strval = valstr;
				} else if (field == USFIELD_QUOTA &&
				    val64 == 0) {
					strval = "none";
				} else {
					zfs_nicebytes(val64, valstr,
					    sizeof (valstr));
					strval = valstr;
				}
			}
			break;
		case USFIELD_OBJUSED:
		case USFIELD_OBJQUOTA:
			if (type == DATA_TYPE_UINT64) {
				if (parsable) {
					(void) sprintf(valstr, "%llu",
					    (u_longlong_t)val64);
					strval = valstr;
				} else if (field == USFIELD_OBJQUOTA &&
				    val64 == 0) {
					strval = "none";
				} else {
					zfs_nicenum(val64, valstr,
					    sizeof (valstr));
					strval = valstr;
				}
			}
			break;
		}

		if (!first) {
			if (scripted)
				(void) printf("\t");
			else
				(void) printf("  ");
		}
		if (scripted)
			(void) printf("%s", strval);
		else if (field == USFIELD_TYPE || field == USFIELD_NAME)
			(void) printf("%-*s", (int)width[field], strval);
		else
			(void) printf("%*s", (int)width[field], strval);

		first = B_FALSE;
		cfield++;
	}

	(void) printf("\n");
}

static void
print_us(boolean_t scripted, boolean_t parsable, int *fields, int types,
    size_t *width, boolean_t rmnode, uu_avl_t *avl)
{
	us_node_t *node;
	const char *col;
	int cfield = 0;
	int field;

	if (!scripted) {
		boolean_t first = B_TRUE;

		while ((field = fields[cfield]) != USFIELD_LAST) {
			col = gettext(us_field_hdr[field]);
			if (field == USFIELD_TYPE || field == USFIELD_NAME) {
				(void) printf(first ? "%-*s" : "  %-*s",
				    (int)width[field], col);
			} else {
				(void) printf(first ? "%*s" : "  %*s",
				    (int)width[field], col);
			}
			first = B_FALSE;
			cfield++;
		}
		(void) printf("\n");
	}

	for (node = uu_avl_first(avl); node; node = uu_avl_next(avl, node)) {
		print_us_node(scripted, parsable, fields, types, width, node);
		if (rmnode)
			nvlist_free(node->usn_nvl);
	}
}

static int
zfs_do_userspace(int argc, char **argv)
{
	zfs_handle_t *zhp;
	zfs_userquota_prop_t p;
	uu_avl_pool_t *avl_pool;
	uu_avl_t *avl_tree;
	uu_avl_walk_t *walk;
	char *delim;
	char deffields[] = "type,name,used,quota,objused,objquota";
	char *ofield = NULL;
	char *tfield = NULL;
	int cfield = 0;
	int fields[256];
	int i;
	boolean_t scripted = B_FALSE;
	boolean_t prtnum = B_FALSE;
	boolean_t parsable = B_FALSE;
	boolean_t sid2posix = B_FALSE;
	int ret = 0;
	int c;
	zfs_sort_column_t *sortcol = NULL;
	int types = USTYPE_PSX_USR | USTYPE_SMB_USR;
	us_cbdata_t cb;
	us_node_t *node;
	us_node_t *rmnode;
	uu_list_pool_t *listpool;
	uu_list_t *list;
	uu_avl_index_t idx = 0;
	uu_list_index_t idx2 = 0;

	if (argc < 2)
		usage(B_FALSE);

	if (strcmp(argv[0], "groupspace") == 0) {
		/* Toggle default group types */
		types = USTYPE_PSX_GRP | USTYPE_SMB_GRP;
	} else if (strcmp(argv[0], "projectspace") == 0) {
		types = USTYPE_PROJ;
		prtnum = B_TRUE;
	}

	while ((c = getopt(argc, argv, "nHpo:s:S:t:i")) != -1) {
		switch (c) {
		case 'n':
			if (types == USTYPE_PROJ) {
				(void) fprintf(stderr,
				    gettext("invalid option 'n'\n"));
				usage(B_FALSE);
			}
			prtnum = B_TRUE;
			break;
		case 'H':
			scripted = B_TRUE;
			break;
		case 'p':
			parsable = B_TRUE;
			break;
		case 'o':
			ofield = optarg;
			break;
		case 's':
		case 'S':
			if (zfs_add_sort_column(&sortcol, optarg,
			    c == 's' ? B_FALSE : B_TRUE) != 0) {
				(void) fprintf(stderr,
				    gettext("invalid field '%s'\n"), optarg);
				usage(B_FALSE);
			}
			break;
		case 't':
			if (types == USTYPE_PROJ) {
				(void) fprintf(stderr,
				    gettext("invalid option 't'\n"));
				usage(B_FALSE);
			}
			tfield = optarg;
			break;
		case 'i':
			if (types == USTYPE_PROJ) {
				(void) fprintf(stderr,
				    gettext("invalid option 'i'\n"));
				usage(B_FALSE);
			}
			sid2posix = B_TRUE;
			break;
		case ':':
			(void) fprintf(stderr, gettext("missing argument for "
			    "'%c' option\n"), optopt);
			usage(B_FALSE);
			break;
		case '?':
			(void) fprintf(stderr, gettext("invalid option '%c'\n"),
			    optopt);
			usage(B_FALSE);
		}
	}

	argc -= optind;
	argv += optind;

	if (argc < 1) {
		(void) fprintf(stderr, gettext("missing dataset name\n"));
		usage(B_FALSE);
	}
	if (argc > 1) {
		(void) fprintf(stderr, gettext("too many arguments\n"));
		usage(B_FALSE);
	}

	/* Use default output fields if not specified using -o */
	if (ofield == NULL)
		ofield = deffields;
	do {
		if ((delim = strchr(ofield, ',')) != NULL)
			*delim = '\0';
		if ((fields[cfield++] = us_field_index(ofield)) == -1) {
			(void) fprintf(stderr, gettext("invalid type '%s' "
			    "for -o option\n"), ofield);
			return (-1);
		}
		if (delim != NULL)
			ofield = delim + 1;
	} while (delim != NULL);
	fields[cfield] = USFIELD_LAST;

	/* Override output types (-t option) */
	if (tfield != NULL) {
		types = 0;

		do {
			boolean_t found = B_FALSE;

			if ((delim = strchr(tfield, ',')) != NULL)
				*delim = '\0';
			for (i = 0; i < sizeof (us_type_bits) / sizeof (int);
			    i++) {
				if (strcmp(tfield, us_type_names[i]) == 0) {
					found = B_TRUE;
					types |= us_type_bits[i];
					break;
				}
			}
			if (!found) {
				(void) fprintf(stderr, gettext("invalid type "
				    "'%s' for -t option\n"), tfield);
				return (-1);
			}
			if (delim != NULL)
				tfield = delim + 1;
		} while (delim != NULL);
	}

	if ((zhp = zfs_open(g_zfs, argv[0], ZFS_TYPE_FILESYSTEM |
	    ZFS_TYPE_SNAPSHOT)) == NULL)
		return (1);
	if (zhp->zfs_head_type != ZFS_TYPE_FILESYSTEM) {
		(void) fprintf(stderr, gettext("operation is only applicable "
		    "to filesystems and their snapshots\n"));
		zfs_close(zhp);
		return (1);
	}

	if ((avl_pool = uu_avl_pool_create("us_avl_pool", sizeof (us_node_t),
	    offsetof(us_node_t, usn_avlnode), us_compare, UU_DEFAULT)) == NULL)
		nomem();
	if ((avl_tree = uu_avl_create(avl_pool, NULL, UU_DEFAULT)) == NULL)
		nomem();

	/* Always add default sorting columns */
	(void) zfs_add_sort_column(&sortcol, "type", B_FALSE);
	(void) zfs_add_sort_column(&sortcol, "name", B_FALSE);

	cb.cb_sortcol = sortcol;
	cb.cb_numname = prtnum;
	cb.cb_nicenum = !parsable;
	cb.cb_avl_pool = avl_pool;
	cb.cb_avl = avl_tree;
	cb.cb_sid2posix = sid2posix;

	for (i = 0; i < USFIELD_LAST; i++)
		cb.cb_width[i] = strlen(gettext(us_field_hdr[i]));

	for (p = 0; p < ZFS_NUM_USERQUOTA_PROPS; p++) {
		if ((zfs_prop_is_user(p) &&
		    !(types & (USTYPE_PSX_USR | USTYPE_SMB_USR))) ||
		    (zfs_prop_is_group(p) &&
		    !(types & (USTYPE_PSX_GRP | USTYPE_SMB_GRP))) ||
		    (zfs_prop_is_project(p) && types != USTYPE_PROJ))
			continue;

		cb.cb_prop = p;
		if ((ret = zfs_userspace(zhp, p, userspace_cb, &cb)) != 0) {
			zfs_close(zhp);
			return (ret);
		}
	}
	zfs_close(zhp);

	/* Sort the list */
	if ((node = uu_avl_first(avl_tree)) == NULL)
		return (0);

	us_populated = B_TRUE;

	listpool = uu_list_pool_create("tmplist", sizeof (us_node_t),
	    offsetof(us_node_t, usn_listnode), NULL, UU_DEFAULT);
	list = uu_list_create(listpool, NULL, UU_DEFAULT);
	uu_list_node_init(node, &node->usn_listnode, listpool);

	while (node != NULL) {
		rmnode = node;
		node = uu_avl_next(avl_tree, node);
		uu_avl_remove(avl_tree, rmnode);
		if (uu_list_find(list, rmnode, NULL, &idx2) == NULL)
			uu_list_insert(list, rmnode, idx2);
	}

	for (node = uu_list_first(list); node != NULL;
	    node = uu_list_next(list, node)) {
		us_sort_info_t sortinfo = { sortcol, cb.cb_numname };

		if (uu_avl_find(avl_tree, node, &sortinfo, &idx) == NULL)
			uu_avl_insert(avl_tree, node, idx);
	}

	uu_list_destroy(list);
	uu_list_pool_destroy(listpool);

	/* Print and free node nvlist memory */
	print_us(scripted, parsable, fields, types, cb.cb_width, B_TRUE,
	    cb.cb_avl);

	zfs_free_sort_columns(sortcol);

	/* Clean up the AVL tree */
	if ((walk = uu_avl_walk_start(cb.cb_avl, UU_WALK_ROBUST)) == NULL)
		nomem();

	while ((node = uu_avl_walk_next(walk)) != NULL) {
		uu_avl_remove(cb.cb_avl, node);
		free(node);
	}

	uu_avl_walk_end(walk);
	uu_avl_destroy(avl_tree);
	uu_avl_pool_destroy(avl_pool);

	return (ret);
}

/*
 * list [-Hp][-r|-d max] [-o property[,...]] [-s property] ... [-S property]
 *      [-t type[,...]] [filesystem|volume|snapshot] ...
 *
 *	-H	Scripted mode; elide headers and separate columns by tabs
 *	-p	Display values in parsable (literal) format.
 *	-r	Recurse over all children
 *	-d	Limit recursion by depth.
 *	-o	Control which fields to display.
 *	-s	Specify sort columns, descending order.
 *	-S	Specify sort columns, ascending order.
 *	-t	Control which object types to display.
 *
 * When given no arguments, list all filesystems in the system.
 * Otherwise, list the specified datasets, optionally recursing down them if
 * '-r' is specified.
 */
typedef struct list_cbdata {
	boolean_t	cb_first;
	boolean_t	cb_literal;
	boolean_t	cb_scripted;
	zprop_list_t	*cb_proplist;
} list_cbdata_t;

/*
 * Given a list of columns to display, output appropriate headers for each one.
 */
static void
print_header(list_cbdata_t *cb)
{
	zprop_list_t *pl = cb->cb_proplist;
	char headerbuf[ZFS_MAXPROPLEN];
	const char *header;
	int i;
	boolean_t first = B_TRUE;
	boolean_t right_justify;

	for (; pl != NULL; pl = pl->pl_next) {
		if (!first) {
			(void) printf("  ");
		} else {
			first = B_FALSE;
		}

		right_justify = B_FALSE;
		if (pl->pl_prop != ZPROP_INVAL) {
			header = zfs_prop_column_name(pl->pl_prop);
			right_justify = zfs_prop_align_right(pl->pl_prop);
		} else {
			for (i = 0; pl->pl_user_prop[i] != '\0'; i++)
				headerbuf[i] = toupper(pl->pl_user_prop[i]);
			headerbuf[i] = '\0';
			header = headerbuf;
		}

		if (pl->pl_next == NULL && !right_justify)
			(void) printf("%s", header);
		else if (right_justify)
			(void) printf("%*s", (int)pl->pl_width, header);
		else
			(void) printf("%-*s", (int)pl->pl_width, header);
	}

	(void) printf("\n");
}

/*
 * Given a dataset and a list of fields, print out all the properties according
 * to the described layout.
 */
static void
print_dataset(zfs_handle_t *zhp, list_cbdata_t *cb)
{
	zprop_list_t *pl = cb->cb_proplist;
	boolean_t first = B_TRUE;
	char property[ZFS_MAXPROPLEN];
	nvlist_t *userprops = zfs_get_user_props(zhp);
	nvlist_t *propval;
	char *propstr;
	boolean_t right_justify;

	for (; pl != NULL; pl = pl->pl_next) {
		if (!first) {
			if (cb->cb_scripted)
				(void) printf("\t");
			else
				(void) printf("  ");
		} else {
			first = B_FALSE;
		}

		if (pl->pl_prop == ZFS_PROP_NAME) {
			(void) strlcpy(property, zfs_get_name(zhp),
			    sizeof (property));
			propstr = property;
			right_justify = zfs_prop_align_right(pl->pl_prop);
		} else if (pl->pl_prop != ZPROP_INVAL) {
			if (zfs_prop_get(zhp, pl->pl_prop, property,
			    sizeof (property), NULL, NULL, 0,
			    cb->cb_literal) != 0)
				propstr = "-";
			else
				propstr = property;
			right_justify = zfs_prop_align_right(pl->pl_prop);
		} else if (zfs_prop_userquota(pl->pl_user_prop)) {
			if (zfs_prop_get_userquota(zhp, pl->pl_user_prop,
			    property, sizeof (property), cb->cb_literal) != 0)
				propstr = "-";
			else
				propstr = property;
			right_justify = B_TRUE;
		} else if (zfs_prop_written(pl->pl_user_prop)) {
			if (zfs_prop_get_written(zhp, pl->pl_user_prop,
			    property, sizeof (property), cb->cb_literal) != 0)
				propstr = "-";
			else
				propstr = property;
			right_justify = B_TRUE;
		} else {
			if (nvlist_lookup_nvlist(userprops,
			    pl->pl_user_prop, &propval) != 0)
				propstr = "-";
			else
				verify(nvlist_lookup_string(propval,
				    ZPROP_VALUE, &propstr) == 0);
			right_justify = B_FALSE;
		}

		/*
		 * If this is being called in scripted mode, or if this is the
		 * last column and it is left-justified, don't include a width
		 * format specifier.
		 */
		if (cb->cb_scripted || (pl->pl_next == NULL && !right_justify))
			(void) printf("%s", propstr);
		else if (right_justify)
			(void) printf("%*s", (int)pl->pl_width, propstr);
		else
			(void) printf("%-*s", (int)pl->pl_width, propstr);
	}

	(void) printf("\n");
}

/*
 * Generic callback function to list a dataset or snapshot.
 */
static int
list_callback(zfs_handle_t *zhp, void *data)
{
	list_cbdata_t *cbp = data;

	if (cbp->cb_first) {
		if (!cbp->cb_scripted)
			print_header(cbp);
		cbp->cb_first = B_FALSE;
	}

	print_dataset(zhp, cbp);

	return (0);
}

static int
zfs_do_list(int argc, char **argv)
{
	int c;
	static char default_fields[] =
	    "name,used,available,referenced,mountpoint";
	int types = ZFS_TYPE_DATASET;
	boolean_t types_specified = B_FALSE;
	char *fields = NULL;
	list_cbdata_t cb = { 0 };
	char *value;
	int limit = 0;
	int ret = 0;
	zfs_sort_column_t *sortcol = NULL;
	int flags = ZFS_ITER_PROP_LISTSNAPS | ZFS_ITER_ARGS_CAN_BE_PATHS;

	/* check options */
	while ((c = getopt(argc, argv, "HS:d:o:prs:t:")) != -1) {
		switch (c) {
		case 'o':
			fields = optarg;
			break;
		case 'p':
			cb.cb_literal = B_TRUE;
			flags |= ZFS_ITER_LITERAL_PROPS;
			break;
		case 'd':
			limit = parse_depth(optarg, &flags);
			break;
		case 'r':
			flags |= ZFS_ITER_RECURSE;
			break;
		case 'H':
			cb.cb_scripted = B_TRUE;
			break;
		case 's':
			if (zfs_add_sort_column(&sortcol, optarg,
			    B_FALSE) != 0) {
				(void) fprintf(stderr,
				    gettext("invalid property '%s'\n"), optarg);
				usage(B_FALSE);
			}
			break;
		case 'S':
			if (zfs_add_sort_column(&sortcol, optarg,
			    B_TRUE) != 0) {
				(void) fprintf(stderr,
				    gettext("invalid property '%s'\n"), optarg);
				usage(B_FALSE);
			}
			break;
		case 't':
			types = 0;
			types_specified = B_TRUE;
			flags &= ~ZFS_ITER_PROP_LISTSNAPS;
			while (*optarg != '\0') {
				static char *type_subopts[] = { "filesystem",
				    "volume", "snapshot", "snap", "bookmark",
				    "all", NULL };

				switch (getsubopt(&optarg, type_subopts,
				    &value)) {
				case 0:
					types |= ZFS_TYPE_FILESYSTEM;
					break;
				case 1:
					types |= ZFS_TYPE_VOLUME;
					break;
				case 2:
				case 3:
					types |= ZFS_TYPE_SNAPSHOT;
					break;
				case 4:
					types |= ZFS_TYPE_BOOKMARK;
					break;
				case 5:
					types = ZFS_TYPE_DATASET |
					    ZFS_TYPE_BOOKMARK;
					break;
				default:
					(void) fprintf(stderr,
					    gettext("invalid type '%s'\n"),
					    value);
					usage(B_FALSE);
				}
			}
			break;
		case ':':
			(void) fprintf(stderr, gettext("missing argument for "
			    "'%c' option\n"), optopt);
			usage(B_FALSE);
			break;
		case '?':
			(void) fprintf(stderr, gettext("invalid option '%c'\n"),
			    optopt);
			usage(B_FALSE);
		}
	}

	argc -= optind;
	argv += optind;

	if (fields == NULL)
		fields = default_fields;

	/*
	 * If we are only going to list snapshot names and sort by name,
	 * then we can use faster version.
	 */
	if (strcmp(fields, "name") == 0 && zfs_sort_only_by_name(sortcol))
		flags |= ZFS_ITER_SIMPLE;

	/*
	 * If "-o space" and no types were specified, don't display snapshots.
	 */
	if (strcmp(fields, "space") == 0 && types_specified == B_FALSE)
		types &= ~ZFS_TYPE_SNAPSHOT;

	/*
	 * Handle users who want to list all snapshots or bookmarks
	 * of the current dataset (ex. 'zfs list -t snapshot <dataset>').
	 */
	if ((types == ZFS_TYPE_SNAPSHOT || types == ZFS_TYPE_BOOKMARK) &&
	    argc > 0 && (flags & ZFS_ITER_RECURSE) == 0 && limit == 0) {
		flags |= (ZFS_ITER_DEPTH_LIMIT | ZFS_ITER_RECURSE);
		limit = 1;
	}

	/*
	 * If the user specifies '-o all', the zprop_get_list() doesn't
	 * normally include the name of the dataset.  For 'zfs list', we always
	 * want this property to be first.
	 */
	if (zprop_get_list(g_zfs, fields, &cb.cb_proplist, ZFS_TYPE_DATASET)
	    != 0)
		usage(B_FALSE);

	cb.cb_first = B_TRUE;

	ret = zfs_for_each(argc, argv, flags, types, sortcol, &cb.cb_proplist,
	    limit, list_callback, &cb);

	zprop_free_list(cb.cb_proplist);
	zfs_free_sort_columns(sortcol);

	if (ret == 0 && cb.cb_first && !cb.cb_scripted)
		(void) fprintf(stderr, gettext("no datasets available\n"));

	return (ret);
}

/*
 * zfs rename [-f] <fs | snap | vol> <fs | snap | vol>
 * zfs rename [-f] -p <fs | vol> <fs | vol>
 * zfs rename -r <snap> <snap>
 *
 * Renames the given dataset to another of the same type.
 *
 * The '-p' flag creates all the non-existing ancestors of the target first.
 */
/* ARGSUSED */
static int
zfs_do_rename(int argc, char **argv)
{
	zfs_handle_t *zhp;
	int c;
	int ret = 0;
	boolean_t recurse = B_FALSE;
	boolean_t parents = B_FALSE;
	boolean_t force_unmount = B_FALSE;

	/* check options */
	while ((c = getopt(argc, argv, "prf")) != -1) {
		switch (c) {
		case 'p':
			parents = B_TRUE;
			break;
		case 'r':
			recurse = B_TRUE;
			break;
		case 'f':
			force_unmount = B_TRUE;
			break;
		case '?':
		default:
			(void) fprintf(stderr, gettext("invalid option '%c'\n"),
			    optopt);
			usage(B_FALSE);
		}
	}

	argc -= optind;
	argv += optind;

	/* check number of arguments */
	if (argc < 1) {
		(void) fprintf(stderr, gettext("missing source dataset "
		    "argument\n"));
		usage(B_FALSE);
	}
	if (argc < 2) {
		(void) fprintf(stderr, gettext("missing target dataset "
		    "argument\n"));
		usage(B_FALSE);
	}
	if (argc > 2) {
		(void) fprintf(stderr, gettext("too many arguments\n"));
		usage(B_FALSE);
	}

	if (recurse && parents) {
		(void) fprintf(stderr, gettext("-p and -r options are mutually "
		    "exclusive\n"));
		usage(B_FALSE);
	}

	if (recurse && strchr(argv[0], '@') == 0) {
		(void) fprintf(stderr, gettext("source dataset for recursive "
		    "rename must be a snapshot\n"));
		usage(B_FALSE);
	}

	if ((zhp = zfs_open(g_zfs, argv[0], parents ? ZFS_TYPE_FILESYSTEM |
	    ZFS_TYPE_VOLUME : ZFS_TYPE_DATASET)) == NULL)
		return (1);

	/* If we were asked and the name looks good, try to create ancestors. */
	if (parents && zfs_name_valid(argv[1], zfs_get_type(zhp)) &&
	    zfs_create_ancestors(g_zfs, argv[1]) != 0) {
		zfs_close(zhp);
		return (1);
	}

	ret = (zfs_rename(zhp, argv[1], recurse, force_unmount) != 0);

	zfs_close(zhp);
	return (ret);
}

/*
 * zfs promote <fs>
 *
 * Promotes the given clone fs to be the parent
 */
/* ARGSUSED */
static int
zfs_do_promote(int argc, char **argv)
{
	zfs_handle_t *zhp;
	int ret = 0;

	/* check options */
	if (argc > 1 && argv[1][0] == '-') {
		(void) fprintf(stderr, gettext("invalid option '%c'\n"),
		    argv[1][1]);
		usage(B_FALSE);
	}

	/* check number of arguments */
	if (argc < 2) {
		(void) fprintf(stderr, gettext("missing clone filesystem"
		    " argument\n"));
		usage(B_FALSE);
	}
	if (argc > 2) {
		(void) fprintf(stderr, gettext("too many arguments\n"));
		usage(B_FALSE);
	}

	zhp = zfs_open(g_zfs, argv[1], ZFS_TYPE_FILESYSTEM | ZFS_TYPE_VOLUME);
	if (zhp == NULL)
		return (1);

	ret = (zfs_promote(zhp) != 0);


	zfs_close(zhp);
	return (ret);
}

static int
zfs_do_redact(int argc, char **argv)
{
	char *snap = NULL;
	char *bookname = NULL;
	char **rsnaps = NULL;
	int numrsnaps = 0;
	argv++;
	argc--;
	if (argc < 3) {
		(void) fprintf(stderr, gettext("too few arguments\n"));
		usage(B_FALSE);
	}

	snap = argv[0];
	bookname = argv[1];
	rsnaps = argv + 2;
	numrsnaps = argc - 2;

	nvlist_t *rsnapnv = fnvlist_alloc();

	for (int i = 0; i < numrsnaps; i++) {
		fnvlist_add_boolean(rsnapnv, rsnaps[i]);
	}

	int err = lzc_redact(snap, bookname, rsnapnv);
	fnvlist_free(rsnapnv);

	switch (err) {
	case 0:
		break;
	case ENOENT:
		(void) fprintf(stderr,
		    gettext("provided snapshot %s does not exist\n"), snap);
		break;
	case EEXIST:
		(void) fprintf(stderr, gettext("specified redaction bookmark "
		    "(%s) provided already exists\n"), bookname);
		break;
	case ENAMETOOLONG:
		(void) fprintf(stderr, gettext("provided bookmark name cannot "
		    "be used, final name would be too long\n"));
		break;
	case E2BIG:
		(void) fprintf(stderr, gettext("too many redaction snapshots "
		    "specified\n"));
		break;
	case EINVAL:
		if (strchr(bookname, '#') != NULL)
			(void) fprintf(stderr, gettext(
			    "redaction bookmark name must not contain '#'\n"));
		else
			(void) fprintf(stderr, gettext(
			    "redaction snapshot must be descendent of "
			    "snapshot being redacted\n"));
		break;
	case EALREADY:
		(void) fprintf(stderr, gettext("attempted to redact redacted "
		    "dataset or with respect to redacted dataset\n"));
		break;
	case ENOTSUP:
		(void) fprintf(stderr, gettext("redaction bookmarks feature "
		    "not enabled\n"));
		break;
	case EXDEV:
		(void) fprintf(stderr, gettext("potentially invalid redaction "
		    "snapshot; full dataset names required\n"));
		break;
	default:
		(void) fprintf(stderr, gettext("internal error: %s\n"),
		    strerror(errno));
	}

	return (err);
}

/*
 * zfs rollback [-rRf] <snapshot>
 *
 *	-r	Delete any intervening snapshots before doing rollback
 *	-R	Delete any snapshots and their clones
 *	-f	ignored for backwards compatibility
 *
 * Given a filesystem, rollback to a specific snapshot, discarding any changes
 * since then and making it the active dataset.  If more recent snapshots exist,
 * the command will complain unless the '-r' flag is given.
 */
typedef struct rollback_cbdata {
	uint64_t	cb_create;
	uint8_t		cb_younger_ds_printed;
	boolean_t	cb_first;
	int		cb_doclones;
	char		*cb_target;
	int		cb_error;
	boolean_t	cb_recurse;
} rollback_cbdata_t;

static int
rollback_check_dependent(zfs_handle_t *zhp, void *data)
{
	rollback_cbdata_t *cbp = data;

	if (cbp->cb_first && cbp->cb_recurse) {
		(void) fprintf(stderr, gettext("cannot rollback to "
		    "'%s': clones of previous snapshots exist\n"),
		    cbp->cb_target);
		(void) fprintf(stderr, gettext("use '-R' to "
		    "force deletion of the following clones and "
		    "dependents:\n"));
		cbp->cb_first = 0;
		cbp->cb_error = 1;
	}

	(void) fprintf(stderr, "%s\n", zfs_get_name(zhp));

	zfs_close(zhp);
	return (0);
}


/*
 * Report some snapshots/bookmarks more recent than the one specified.
 * Used when '-r' is not specified. We reuse this same callback for the
 * snapshot dependents - if 'cb_dependent' is set, then this is a
 * dependent and we should report it without checking the transaction group.
 */
static int
rollback_check(zfs_handle_t *zhp, void *data)
{
	rollback_cbdata_t *cbp = data;
	/*
	 * Max number of younger snapshots and/or bookmarks to display before
	 * we stop the iteration.
	 */
	const uint8_t max_younger = 32;

	if (cbp->cb_doclones) {
		zfs_close(zhp);
		return (0);
	}

	if (zfs_prop_get_int(zhp, ZFS_PROP_CREATETXG) > cbp->cb_create) {
		if (cbp->cb_first && !cbp->cb_recurse) {
			(void) fprintf(stderr, gettext("cannot "
			    "rollback to '%s': more recent snapshots "
			    "or bookmarks exist\n"),
			    cbp->cb_target);
			(void) fprintf(stderr, gettext("use '-r' to "
			    "force deletion of the following "
			    "snapshots and bookmarks:\n"));
			cbp->cb_first = 0;
			cbp->cb_error = 1;
		}

		if (cbp->cb_recurse) {
			if (zfs_iter_dependents(zhp, B_TRUE,
			    rollback_check_dependent, cbp) != 0) {
				zfs_close(zhp);
				return (-1);
			}
		} else {
			(void) fprintf(stderr, "%s\n",
			    zfs_get_name(zhp));
			cbp->cb_younger_ds_printed++;
		}
	}
	zfs_close(zhp);

	if (cbp->cb_younger_ds_printed == max_younger) {
		/*
		 * This non-recursive rollback is going to fail due to the
		 * presence of snapshots and/or bookmarks that are younger than
		 * the rollback target.
		 * We printed some of the offending objects, now we stop
		 * zfs_iter_snapshot/bookmark iteration so we can fail fast and
		 * avoid iterating over the rest of the younger objects
		 */
		(void) fprintf(stderr, gettext("Output limited to %d "
		    "snapshots/bookmarks\n"), max_younger);
		return (-1);
	}
	return (0);
}

static int
zfs_do_rollback(int argc, char **argv)
{
	int ret = 0;
	int c;
	boolean_t force = B_FALSE;
	rollback_cbdata_t cb = { 0 };
	zfs_handle_t *zhp, *snap;
	char parentname[ZFS_MAX_DATASET_NAME_LEN];
	char *delim;
	uint64_t min_txg = 0;

	/* check options */
	while ((c = getopt(argc, argv, "rRf")) != -1) {
		switch (c) {
		case 'r':
			cb.cb_recurse = 1;
			break;
		case 'R':
			cb.cb_recurse = 1;
			cb.cb_doclones = 1;
			break;
		case 'f':
			force = B_TRUE;
			break;
		case '?':
			(void) fprintf(stderr, gettext("invalid option '%c'\n"),
			    optopt);
			usage(B_FALSE);
		}
	}

	argc -= optind;
	argv += optind;

	/* check number of arguments */
	if (argc < 1) {
		(void) fprintf(stderr, gettext("missing dataset argument\n"));
		usage(B_FALSE);
	}
	if (argc > 1) {
		(void) fprintf(stderr, gettext("too many arguments\n"));
		usage(B_FALSE);
	}

	/* open the snapshot */
	if ((snap = zfs_open(g_zfs, argv[0], ZFS_TYPE_SNAPSHOT)) == NULL)
		return (1);

	/* open the parent dataset */
	(void) strlcpy(parentname, argv[0], sizeof (parentname));
	verify((delim = strrchr(parentname, '@')) != NULL);
	*delim = '\0';
	if ((zhp = zfs_open(g_zfs, parentname, ZFS_TYPE_DATASET)) == NULL) {
		zfs_close(snap);
		return (1);
	}

	/*
	 * Check for more recent snapshots and/or clones based on the presence
	 * of '-r' and '-R'.
	 */
	cb.cb_target = argv[0];
	cb.cb_create = zfs_prop_get_int(snap, ZFS_PROP_CREATETXG);
	cb.cb_first = B_TRUE;
	cb.cb_error = 0;

	if (cb.cb_create > 0)
		min_txg = cb.cb_create;

	if ((ret = zfs_iter_snapshots(zhp, B_FALSE, rollback_check, &cb,
	    min_txg, 0)) != 0)
		goto out;
	if ((ret = zfs_iter_bookmarks(zhp, rollback_check, &cb)) != 0)
		goto out;

	if ((ret = cb.cb_error) != 0)
		goto out;

	/*
	 * Rollback parent to the given snapshot.
	 */
	ret = zfs_rollback(zhp, snap, force);

out:
	zfs_close(snap);
	zfs_close(zhp);

	if (ret == 0)
		return (0);
	else
		return (1);
}

/*
 * zfs set property=value ... { fs | snap | vol } ...
 *
 * Sets the given properties for all datasets specified on the command line.
 */

static int
set_callback(zfs_handle_t *zhp, void *data)
{
	nvlist_t *props = data;

	if (zfs_prop_set_list(zhp, props) != 0) {
		switch (libzfs_errno(g_zfs)) {
		case EZFS_MOUNTFAILED:
			(void) fprintf(stderr, gettext("property may be set "
			    "but unable to remount filesystem\n"));
			break;
		case EZFS_SHARENFSFAILED:
			(void) fprintf(stderr, gettext("property may be set "
			    "but unable to reshare filesystem\n"));
			break;
		}
		return (1);
	}
	return (0);
}

static int
zfs_do_set(int argc, char **argv)
{
	nvlist_t *props = NULL;
	int ds_start = -1; /* argv idx of first dataset arg */
	int ret = 0;
	int i;

	/* check for options */
	if (argc > 1 && argv[1][0] == '-') {
		(void) fprintf(stderr, gettext("invalid option '%c'\n"),
		    argv[1][1]);
		usage(B_FALSE);
	}

	/* check number of arguments */
	if (argc < 2) {
		(void) fprintf(stderr, gettext("missing arguments\n"));
		usage(B_FALSE);
	}
	if (argc < 3) {
		if (strchr(argv[1], '=') == NULL) {
			(void) fprintf(stderr, gettext("missing property=value "
			    "argument(s)\n"));
		} else {
			(void) fprintf(stderr, gettext("missing dataset "
			    "name(s)\n"));
		}
		usage(B_FALSE);
	}

	/* validate argument order:  prop=val args followed by dataset args */
	for (i = 1; i < argc; i++) {
		if (strchr(argv[i], '=') != NULL) {
			if (ds_start > 0) {
				/* out-of-order prop=val argument */
				(void) fprintf(stderr, gettext("invalid "
				    "argument order\n"));
				usage(B_FALSE);
			}
		} else if (ds_start < 0) {
			ds_start = i;
		}
	}
	if (ds_start < 0) {
		(void) fprintf(stderr, gettext("missing dataset name(s)\n"));
		usage(B_FALSE);
	}

	/* Populate a list of property settings */
	if (nvlist_alloc(&props, NV_UNIQUE_NAME, 0) != 0)
		nomem();
	for (i = 1; i < ds_start; i++) {
		if (!parseprop(props, argv[i])) {
			ret = -1;
			goto error;
		}
	}

	ret = zfs_for_each(argc - ds_start, argv + ds_start, 0,
	    ZFS_TYPE_DATASET, NULL, NULL, 0, set_callback, props);

error:
	nvlist_free(props);
	return (ret);
}

typedef struct snap_cbdata {
	nvlist_t *sd_nvl;
	boolean_t sd_recursive;
	const char *sd_snapname;
} snap_cbdata_t;

static int
zfs_snapshot_cb(zfs_handle_t *zhp, void *arg)
{
	snap_cbdata_t *sd = arg;
	char *name;
	int rv = 0;
	int error;

	if (sd->sd_recursive &&
	    zfs_prop_get_int(zhp, ZFS_PROP_INCONSISTENT) != 0) {
		zfs_close(zhp);
		return (0);
	}

	error = asprintf(&name, "%s@%s", zfs_get_name(zhp), sd->sd_snapname);
	if (error == -1)
		nomem();
	fnvlist_add_boolean(sd->sd_nvl, name);
	free(name);

	if (sd->sd_recursive)
		rv = zfs_iter_filesystems(zhp, zfs_snapshot_cb, sd);
	zfs_close(zhp);
	return (rv);
}

/*
 * zfs snapshot [-r] [-o prop=value] ... <fs@snap>
 *
 * Creates a snapshot with the given name.  While functionally equivalent to
 * 'zfs create', it is a separate command to differentiate intent.
 */
static int
zfs_do_snapshot(int argc, char **argv)
{
	int ret = 0;
	int c;
	nvlist_t *props;
	snap_cbdata_t sd = { 0 };
	boolean_t multiple_snaps = B_FALSE;

	if (nvlist_alloc(&props, NV_UNIQUE_NAME, 0) != 0)
		nomem();
	if (nvlist_alloc(&sd.sd_nvl, NV_UNIQUE_NAME, 0) != 0)
		nomem();

	/* check options */
	while ((c = getopt(argc, argv, "ro:")) != -1) {
		switch (c) {
		case 'o':
			if (!parseprop(props, optarg)) {
				nvlist_free(sd.sd_nvl);
				nvlist_free(props);
				return (1);
			}
			break;
		case 'r':
			sd.sd_recursive = B_TRUE;
			multiple_snaps = B_TRUE;
			break;
		case '?':
			(void) fprintf(stderr, gettext("invalid option '%c'\n"),
			    optopt);
			goto usage;
		}
	}

	argc -= optind;
	argv += optind;

	/* check number of arguments */
	if (argc < 1) {
		(void) fprintf(stderr, gettext("missing snapshot argument\n"));
		goto usage;
	}

	if (argc > 1)
		multiple_snaps = B_TRUE;
	for (; argc > 0; argc--, argv++) {
		char *atp;
		zfs_handle_t *zhp;

		atp = strchr(argv[0], '@');
		if (atp == NULL)
			goto usage;
		*atp = '\0';
		sd.sd_snapname = atp + 1;
		zhp = zfs_open(g_zfs, argv[0],
		    ZFS_TYPE_FILESYSTEM | ZFS_TYPE_VOLUME);
		if (zhp == NULL)
			goto usage;
		if (zfs_snapshot_cb(zhp, &sd) != 0)
			goto usage;
	}

	ret = zfs_snapshot_nvl(g_zfs, sd.sd_nvl, props);
	nvlist_free(sd.sd_nvl);
	nvlist_free(props);
	if (ret != 0 && multiple_snaps)
		(void) fprintf(stderr, gettext("no snapshots were created\n"));
	return (ret != 0);

usage:
	nvlist_free(sd.sd_nvl);
	nvlist_free(props);
	usage(B_FALSE);
	return (-1);
}

/*
 * Send a backup stream to stdout.
 */
static int
zfs_do_send(int argc, char **argv)
{
	char *fromname = NULL;
	char *toname = NULL;
	char *resume_token = NULL;
	char *cp;
	zfs_handle_t *zhp;
	sendflags_t flags = { 0 };
	int c, err;
	nvlist_t *dbgnv = NULL;
	char *redactbook = NULL;

	struct option long_options[] = {
		{"replicate",	no_argument,		NULL, 'R'},
		{"redact",	required_argument,	NULL, 'd'},
		{"props",	no_argument,		NULL, 'p'},
		{"parsable",	no_argument,		NULL, 'P'},
		{"dedup",	no_argument,		NULL, 'D'},
		{"verbose",	no_argument,		NULL, 'v'},
		{"dryrun",	no_argument,		NULL, 'n'},
		{"large-block",	no_argument,		NULL, 'L'},
		{"embed",	no_argument,		NULL, 'e'},
		{"resume",	required_argument,	NULL, 't'},
		{"compressed",	no_argument,		NULL, 'c'},
		{"raw",		no_argument,		NULL, 'w'},
		{"backup",	no_argument,		NULL, 'b'},
		{"holds",	no_argument,		NULL, 'h'},
		{"saved",	no_argument,		NULL, 'S'},
		{0, 0, 0, 0}
	};

	/* check options */
	while ((c = getopt_long(argc, argv, ":i:I:RDpvnPLeht:cwbd:S",
	    long_options, NULL)) != -1) {
		switch (c) {
		case 'i':
			if (fromname)
				usage(B_FALSE);
			fromname = optarg;
			break;
		case 'I':
			if (fromname)
				usage(B_FALSE);
			fromname = optarg;
			flags.doall = B_TRUE;
			break;
		case 'R':
			flags.replicate = B_TRUE;
			break;
		case 'd':
			redactbook = optarg;
			break;
		case 'p':
			flags.props = B_TRUE;
			break;
		case 'b':
			flags.backup = B_TRUE;
			break;
		case 'h':
			flags.holds = B_TRUE;
			break;
		case 'P':
			flags.parsable = B_TRUE;
			break;
		case 'v':
			flags.verbosity++;
			flags.progress = B_TRUE;
			break;
		case 'D':
			(void) fprintf(stderr,
			    gettext("WARNING: deduplicated send is no "
			    "longer supported.  A regular,\n"
			    "non-deduplicated stream will be generated.\n\n"));
			break;
		case 'n':
			flags.dryrun = B_TRUE;
			break;
		case 'L':
			flags.largeblock = B_TRUE;
			break;
		case 'e':
			flags.embed_data = B_TRUE;
			break;
		case 't':
			resume_token = optarg;
			break;
		case 'c':
			flags.compress = B_TRUE;
			break;
		case 'w':
			flags.raw = B_TRUE;
			flags.compress = B_TRUE;
			flags.embed_data = B_TRUE;
			flags.largeblock = B_TRUE;
			break;
		case 'S':
			flags.saved = B_TRUE;
			break;
		case ':':
			/*
			 * If a parameter was not passed, optopt contains the
			 * value that would normally lead us into the
			 * appropriate case statement.  If it's > 256, then this
			 * must be a longopt and we should look at argv to get
			 * the string.  Otherwise it's just the character, so we
			 * should use it directly.
			 */
			if (optopt <= UINT8_MAX) {
				(void) fprintf(stderr,
				    gettext("missing argument for '%c' "
				    "option\n"), optopt);
			} else {
				(void) fprintf(stderr,
				    gettext("missing argument for '%s' "
				    "option\n"), argv[optind - 1]);
			}
			usage(B_FALSE);
			break;
		case '?':
			/*FALLTHROUGH*/
		default:
			/*
			 * If an invalid flag was passed, optopt contains the
			 * character if it was a short flag, or 0 if it was a
			 * longopt.
			 */
			if (optopt != 0) {
				(void) fprintf(stderr,
				    gettext("invalid option '%c'\n"), optopt);
			} else {
				(void) fprintf(stderr,
				    gettext("invalid option '%s'\n"),
				    argv[optind - 1]);

			}
			usage(B_FALSE);
		}
	}

	if (flags.parsable && flags.verbosity == 0)
		flags.verbosity = 1;

	argc -= optind;
	argv += optind;

	if (resume_token != NULL) {
		if (fromname != NULL || flags.replicate || flags.props ||
		    flags.backup || flags.holds ||
		    flags.saved || redactbook != NULL) {
			(void) fprintf(stderr,
			    gettext("invalid flags combined with -t\n"));
			usage(B_FALSE);
		}
		if (argc > 0) {
			(void) fprintf(stderr, gettext("too many arguments\n"));
			usage(B_FALSE);
		}
	} else {
		if (argc < 1) {
			(void) fprintf(stderr,
			    gettext("missing snapshot argument\n"));
			usage(B_FALSE);
		}
		if (argc > 1) {
			(void) fprintf(stderr, gettext("too many arguments\n"));
			usage(B_FALSE);
		}
	}

	if (flags.saved) {
		if (fromname != NULL || flags.replicate || flags.props ||
		    flags.doall || flags.backup ||
		    flags.holds || flags.largeblock || flags.embed_data ||
		    flags.compress || flags.raw || redactbook != NULL) {
			(void) fprintf(stderr, gettext("incompatible flags "
			    "combined with saved send flag\n"));
			usage(B_FALSE);
		}
		if (strchr(argv[0], '@') != NULL) {
			(void) fprintf(stderr, gettext("saved send must "
			    "specify the dataset with partially-received "
			    "state\n"));
			usage(B_FALSE);
		}
	}

	if (flags.raw && redactbook != NULL) {
		(void) fprintf(stderr,
		    gettext("Error: raw sends may not be redacted.\n"));
		return (1);
	}

	if (!flags.dryrun && isatty(STDOUT_FILENO)) {
		(void) fprintf(stderr,
		    gettext("Error: Stream can not be written to a terminal.\n"
		    "You must redirect standard output.\n"));
		return (1);
	}

	if (flags.saved) {
		zhp = zfs_open(g_zfs, argv[0], ZFS_TYPE_DATASET);
		if (zhp == NULL)
			return (1);

		err = zfs_send_saved(zhp, &flags, STDOUT_FILENO,
		    resume_token);
		zfs_close(zhp);
		return (err != 0);
	} else if (resume_token != NULL) {
		return (zfs_send_resume(g_zfs, &flags, STDOUT_FILENO,
		    resume_token));
	}

	/*
	 * For everything except -R and -I, use the new, cleaner code path.
	 */
	if (!(flags.replicate || flags.doall)) {
		char frombuf[ZFS_MAX_DATASET_NAME_LEN];

		if (fromname != NULL && (strchr(fromname, '#') == NULL &&
		    strchr(fromname, '@') == NULL)) {
			/*
			 * Neither bookmark or snapshot was specified.  Print a
			 * warning, and assume snapshot.
			 */
			(void) fprintf(stderr, "Warning: incremental source "
			    "didn't specify type, assuming snapshot. Use '@' "
			    "or '#' prefix to avoid ambiguity.\n");
			(void) snprintf(frombuf, sizeof (frombuf), "@%s",
			    fromname);
			fromname = frombuf;
		}
		if (fromname != NULL &&
		    (fromname[0] == '#' || fromname[0] == '@')) {
			/*
			 * Incremental source name begins with # or @.
			 * Default to same fs as target.
			 */
			char tmpbuf[ZFS_MAX_DATASET_NAME_LEN];
			(void) strlcpy(tmpbuf, fromname, sizeof (tmpbuf));
			(void) strlcpy(frombuf, argv[0], sizeof (frombuf));
			cp = strchr(frombuf, '@');
			if (cp != NULL)
				*cp = '\0';
			(void) strlcat(frombuf, tmpbuf, sizeof (frombuf));
			fromname = frombuf;
		}

		zhp = zfs_open(g_zfs, argv[0], ZFS_TYPE_DATASET);
		if (zhp == NULL)
			return (1);
		err = zfs_send_one(zhp, fromname, STDOUT_FILENO, &flags,
		    redactbook);
		zfs_close(zhp);
		return (err != 0);
	}

	if (fromname != NULL && strchr(fromname, '#')) {
		(void) fprintf(stderr,
		    gettext("Error: multiple snapshots cannot be "
		    "sent from a bookmark.\n"));
		return (1);
	}

	if (redactbook != NULL) {
		(void) fprintf(stderr, gettext("Error: multiple snapshots "
		    "cannot be sent redacted.\n"));
		return (1);
	}

	if ((cp = strchr(argv[0], '@')) == NULL) {
		(void) fprintf(stderr, gettext("Error: "
		    "Unsupported flag with filesystem or bookmark.\n"));
		return (1);
	}
	*cp = '\0';
	toname = cp + 1;
	zhp = zfs_open(g_zfs, argv[0], ZFS_TYPE_FILESYSTEM | ZFS_TYPE_VOLUME);
	if (zhp == NULL)
		return (1);

	/*
	 * If they specified the full path to the snapshot, chop off
	 * everything except the short name of the snapshot, but special
	 * case if they specify the origin.
	 */
	if (fromname && (cp = strchr(fromname, '@')) != NULL) {
		char origin[ZFS_MAX_DATASET_NAME_LEN];
		zprop_source_t src;

		(void) zfs_prop_get(zhp, ZFS_PROP_ORIGIN,
		    origin, sizeof (origin), &src, NULL, 0, B_FALSE);

		if (strcmp(origin, fromname) == 0) {
			fromname = NULL;
			flags.fromorigin = B_TRUE;
		} else {
			*cp = '\0';
			if (cp != fromname && strcmp(argv[0], fromname)) {
				(void) fprintf(stderr,
				    gettext("incremental source must be "
				    "in same filesystem\n"));
				usage(B_FALSE);
			}
			fromname = cp + 1;
			if (strchr(fromname, '@') || strchr(fromname, '/')) {
				(void) fprintf(stderr,
				    gettext("invalid incremental source\n"));
				usage(B_FALSE);
			}
		}
	}

	if (flags.replicate && fromname == NULL)
		flags.doall = B_TRUE;

	err = zfs_send(zhp, fromname, toname, &flags, STDOUT_FILENO, NULL, 0,
	    flags.verbosity >= 3 ? &dbgnv : NULL);

	if (flags.verbosity >= 3 && dbgnv != NULL) {
		/*
		 * dump_nvlist prints to stdout, but that's been
		 * redirected to a file.  Make it print to stderr
		 * instead.
		 */
		(void) dup2(STDERR_FILENO, STDOUT_FILENO);
		dump_nvlist(dbgnv, 0);
		nvlist_free(dbgnv);
	}
	zfs_close(zhp);

	return (err != 0);
}

/*
 * Restore a backup stream from stdin.
 */
static int
zfs_do_receive(int argc, char **argv)
{
	int c, err = 0;
	recvflags_t flags = { 0 };
	boolean_t abort_resumable = B_FALSE;
	nvlist_t *props;

	if (nvlist_alloc(&props, NV_UNIQUE_NAME, 0) != 0)
		nomem();

	/* check options */
	while ((c = getopt(argc, argv, ":o:x:dehMnuvFsA")) != -1) {
		switch (c) {
		case 'o':
			if (!parseprop(props, optarg)) {
				nvlist_free(props);
				usage(B_FALSE);
			}
			break;
		case 'x':
			if (!parsepropname(props, optarg)) {
				nvlist_free(props);
				usage(B_FALSE);
			}
			break;
		case 'd':
			if (flags.istail) {
				(void) fprintf(stderr, gettext("invalid option "
				    "combination: -d and -e are mutually "
				    "exclusive\n"));
				usage(B_FALSE);
			}
			flags.isprefix = B_TRUE;
			break;
		case 'e':
			if (flags.isprefix) {
				(void) fprintf(stderr, gettext("invalid option "
				    "combination: -d and -e are mutually "
				    "exclusive\n"));
				usage(B_FALSE);
			}
			flags.istail = B_TRUE;
			break;
		case 'h':
			flags.skipholds = B_TRUE;
			break;
		case 'M':
			flags.forceunmount = B_TRUE;
			break;
		case 'n':
			flags.dryrun = B_TRUE;
			break;
		case 'u':
			flags.nomount = B_TRUE;
			break;
		case 'v':
			flags.verbose = B_TRUE;
			break;
		case 's':
			flags.resumable = B_TRUE;
			break;
		case 'F':
			flags.force = B_TRUE;
			break;
		case 'A':
			abort_resumable = B_TRUE;
			break;
		case ':':
			(void) fprintf(stderr, gettext("missing argument for "
			    "'%c' option\n"), optopt);
			usage(B_FALSE);
			break;
		case '?':
			(void) fprintf(stderr, gettext("invalid option '%c'\n"),
			    optopt);
			usage(B_FALSE);
		}
	}

	argc -= optind;
	argv += optind;

	/* zfs recv -e (use "tail" name) implies -d (remove dataset "head") */
	if (flags.istail)
		flags.isprefix = B_TRUE;

	/* check number of arguments */
	if (argc < 1) {
		(void) fprintf(stderr, gettext("missing snapshot argument\n"));
		usage(B_FALSE);
	}
	if (argc > 1) {
		(void) fprintf(stderr, gettext("too many arguments\n"));
		usage(B_FALSE);
	}

	if (abort_resumable) {
		if (flags.isprefix || flags.istail || flags.dryrun ||
		    flags.resumable || flags.nomount) {
			(void) fprintf(stderr, gettext("invalid option\n"));
			usage(B_FALSE);
		}

		char namebuf[ZFS_MAX_DATASET_NAME_LEN];
		(void) snprintf(namebuf, sizeof (namebuf),
		    "%s/%%recv", argv[0]);

		if (zfs_dataset_exists(g_zfs, namebuf,
		    ZFS_TYPE_FILESYSTEM | ZFS_TYPE_VOLUME)) {
			zfs_handle_t *zhp = zfs_open(g_zfs,
			    namebuf, ZFS_TYPE_FILESYSTEM | ZFS_TYPE_VOLUME);
			if (zhp == NULL) {
				nvlist_free(props);
				return (1);
			}
			err = zfs_destroy(zhp, B_FALSE);
			zfs_close(zhp);
		} else {
			zfs_handle_t *zhp = zfs_open(g_zfs,
			    argv[0], ZFS_TYPE_FILESYSTEM | ZFS_TYPE_VOLUME);
			if (zhp == NULL)
				usage(B_FALSE);
			if (!zfs_prop_get_int(zhp, ZFS_PROP_INCONSISTENT) ||
			    zfs_prop_get(zhp, ZFS_PROP_RECEIVE_RESUME_TOKEN,
			    NULL, 0, NULL, NULL, 0, B_TRUE) == -1) {
				(void) fprintf(stderr,
				    gettext("'%s' does not have any "
				    "resumable receive state to abort\n"),
				    argv[0]);
				nvlist_free(props);
				zfs_close(zhp);
				return (1);
			}
			err = zfs_destroy(zhp, B_FALSE);
			zfs_close(zhp);
		}
		nvlist_free(props);
		return (err != 0);
	}

	if (isatty(STDIN_FILENO)) {
		(void) fprintf(stderr,
		    gettext("Error: Backup stream can not be read "
		    "from a terminal.\n"
		    "You must redirect standard input.\n"));
		nvlist_free(props);
		return (1);
	}
	err = zfs_receive(g_zfs, argv[0], props, &flags, STDIN_FILENO, NULL);
	nvlist_free(props);

	return (err != 0);
}

/*
 * allow/unallow stuff
 */
/* copied from zfs/sys/dsl_deleg.h */
#define	ZFS_DELEG_PERM_CREATE		"create"
#define	ZFS_DELEG_PERM_DESTROY		"destroy"
#define	ZFS_DELEG_PERM_SNAPSHOT		"snapshot"
#define	ZFS_DELEG_PERM_ROLLBACK		"rollback"
#define	ZFS_DELEG_PERM_CLONE		"clone"
#define	ZFS_DELEG_PERM_PROMOTE		"promote"
#define	ZFS_DELEG_PERM_RENAME		"rename"
#define	ZFS_DELEG_PERM_MOUNT		"mount"
#define	ZFS_DELEG_PERM_SHARE		"share"
#define	ZFS_DELEG_PERM_SEND		"send"
#define	ZFS_DELEG_PERM_RECEIVE		"receive"
#define	ZFS_DELEG_PERM_ALLOW		"allow"
#define	ZFS_DELEG_PERM_USERPROP		"userprop"
#define	ZFS_DELEG_PERM_VSCAN		"vscan" /* ??? */
#define	ZFS_DELEG_PERM_USERQUOTA	"userquota"
#define	ZFS_DELEG_PERM_GROUPQUOTA	"groupquota"
#define	ZFS_DELEG_PERM_USERUSED		"userused"
#define	ZFS_DELEG_PERM_GROUPUSED	"groupused"
#define	ZFS_DELEG_PERM_USEROBJQUOTA	"userobjquota"
#define	ZFS_DELEG_PERM_GROUPOBJQUOTA	"groupobjquota"
#define	ZFS_DELEG_PERM_USEROBJUSED	"userobjused"
#define	ZFS_DELEG_PERM_GROUPOBJUSED	"groupobjused"

#define	ZFS_DELEG_PERM_HOLD		"hold"
#define	ZFS_DELEG_PERM_RELEASE		"release"
#define	ZFS_DELEG_PERM_DIFF		"diff"
#define	ZFS_DELEG_PERM_BOOKMARK		"bookmark"
#define	ZFS_DELEG_PERM_LOAD_KEY		"load-key"
#define	ZFS_DELEG_PERM_CHANGE_KEY	"change-key"

#define	ZFS_DELEG_PERM_PROJECTUSED	"projectused"
#define	ZFS_DELEG_PERM_PROJECTQUOTA	"projectquota"
#define	ZFS_DELEG_PERM_PROJECTOBJUSED	"projectobjused"
#define	ZFS_DELEG_PERM_PROJECTOBJQUOTA	"projectobjquota"

#define	ZFS_NUM_DELEG_NOTES ZFS_DELEG_NOTE_NONE

static zfs_deleg_perm_tab_t zfs_deleg_perm_tbl[] = {
	{ ZFS_DELEG_PERM_ALLOW, ZFS_DELEG_NOTE_ALLOW },
	{ ZFS_DELEG_PERM_CLONE, ZFS_DELEG_NOTE_CLONE },
	{ ZFS_DELEG_PERM_CREATE, ZFS_DELEG_NOTE_CREATE },
	{ ZFS_DELEG_PERM_DESTROY, ZFS_DELEG_NOTE_DESTROY },
	{ ZFS_DELEG_PERM_DIFF, ZFS_DELEG_NOTE_DIFF},
	{ ZFS_DELEG_PERM_HOLD, ZFS_DELEG_NOTE_HOLD },
	{ ZFS_DELEG_PERM_MOUNT, ZFS_DELEG_NOTE_MOUNT },
	{ ZFS_DELEG_PERM_PROMOTE, ZFS_DELEG_NOTE_PROMOTE },
	{ ZFS_DELEG_PERM_RECEIVE, ZFS_DELEG_NOTE_RECEIVE },
	{ ZFS_DELEG_PERM_RELEASE, ZFS_DELEG_NOTE_RELEASE },
	{ ZFS_DELEG_PERM_RENAME, ZFS_DELEG_NOTE_RENAME },
	{ ZFS_DELEG_PERM_ROLLBACK, ZFS_DELEG_NOTE_ROLLBACK },
	{ ZFS_DELEG_PERM_SEND, ZFS_DELEG_NOTE_SEND },
	{ ZFS_DELEG_PERM_SHARE, ZFS_DELEG_NOTE_SHARE },
	{ ZFS_DELEG_PERM_SNAPSHOT, ZFS_DELEG_NOTE_SNAPSHOT },
	{ ZFS_DELEG_PERM_BOOKMARK, ZFS_DELEG_NOTE_BOOKMARK },
	{ ZFS_DELEG_PERM_LOAD_KEY, ZFS_DELEG_NOTE_LOAD_KEY },
	{ ZFS_DELEG_PERM_CHANGE_KEY, ZFS_DELEG_NOTE_CHANGE_KEY },

	{ ZFS_DELEG_PERM_GROUPQUOTA, ZFS_DELEG_NOTE_GROUPQUOTA },
	{ ZFS_DELEG_PERM_GROUPUSED, ZFS_DELEG_NOTE_GROUPUSED },
	{ ZFS_DELEG_PERM_USERPROP, ZFS_DELEG_NOTE_USERPROP },
	{ ZFS_DELEG_PERM_USERQUOTA, ZFS_DELEG_NOTE_USERQUOTA },
	{ ZFS_DELEG_PERM_USERUSED, ZFS_DELEG_NOTE_USERUSED },
	{ ZFS_DELEG_PERM_USEROBJQUOTA, ZFS_DELEG_NOTE_USEROBJQUOTA },
	{ ZFS_DELEG_PERM_USEROBJUSED, ZFS_DELEG_NOTE_USEROBJUSED },
	{ ZFS_DELEG_PERM_GROUPOBJQUOTA, ZFS_DELEG_NOTE_GROUPOBJQUOTA },
	{ ZFS_DELEG_PERM_GROUPOBJUSED, ZFS_DELEG_NOTE_GROUPOBJUSED },
	{ ZFS_DELEG_PERM_PROJECTUSED, ZFS_DELEG_NOTE_PROJECTUSED },
	{ ZFS_DELEG_PERM_PROJECTQUOTA, ZFS_DELEG_NOTE_PROJECTQUOTA },
	{ ZFS_DELEG_PERM_PROJECTOBJUSED, ZFS_DELEG_NOTE_PROJECTOBJUSED },
	{ ZFS_DELEG_PERM_PROJECTOBJQUOTA, ZFS_DELEG_NOTE_PROJECTOBJQUOTA },
	{ NULL, ZFS_DELEG_NOTE_NONE }
};

/* permission structure */
typedef struct deleg_perm {
	zfs_deleg_who_type_t	dp_who_type;
	const char		*dp_name;
	boolean_t		dp_local;
	boolean_t		dp_descend;
} deleg_perm_t;

/* */
typedef struct deleg_perm_node {
	deleg_perm_t		dpn_perm;

	uu_avl_node_t		dpn_avl_node;
} deleg_perm_node_t;

typedef struct fs_perm fs_perm_t;

/* permissions set */
typedef struct who_perm {
	zfs_deleg_who_type_t	who_type;
	const char		*who_name;		/* id */
	char			who_ug_name[256];	/* user/group name */
	fs_perm_t		*who_fsperm;		/* uplink */

	uu_avl_t		*who_deleg_perm_avl;	/* permissions */
} who_perm_t;

/* */
typedef struct who_perm_node {
	who_perm_t	who_perm;
	uu_avl_node_t	who_avl_node;
} who_perm_node_t;

typedef struct fs_perm_set fs_perm_set_t;
/* fs permissions */
struct fs_perm {
	const char		*fsp_name;

	uu_avl_t		*fsp_sc_avl;	/* sets,create */
	uu_avl_t		*fsp_uge_avl;	/* user,group,everyone */

	fs_perm_set_t		*fsp_set;	/* uplink */
};

/* */
typedef struct fs_perm_node {
	fs_perm_t	fspn_fsperm;
	uu_avl_t	*fspn_avl;

	uu_list_node_t	fspn_list_node;
} fs_perm_node_t;

/* top level structure */
struct fs_perm_set {
	uu_list_pool_t	*fsps_list_pool;
	uu_list_t	*fsps_list; /* list of fs_perms */

	uu_avl_pool_t	*fsps_named_set_avl_pool;
	uu_avl_pool_t	*fsps_who_perm_avl_pool;
	uu_avl_pool_t	*fsps_deleg_perm_avl_pool;
};

static inline const char *
deleg_perm_type(zfs_deleg_note_t note)
{
	/* subcommands */
	switch (note) {
		/* SUBCOMMANDS */
		/* OTHER */
	case ZFS_DELEG_NOTE_GROUPQUOTA:
	case ZFS_DELEG_NOTE_GROUPUSED:
	case ZFS_DELEG_NOTE_USERPROP:
	case ZFS_DELEG_NOTE_USERQUOTA:
	case ZFS_DELEG_NOTE_USERUSED:
	case ZFS_DELEG_NOTE_USEROBJQUOTA:
	case ZFS_DELEG_NOTE_USEROBJUSED:
	case ZFS_DELEG_NOTE_GROUPOBJQUOTA:
	case ZFS_DELEG_NOTE_GROUPOBJUSED:
	case ZFS_DELEG_NOTE_PROJECTUSED:
	case ZFS_DELEG_NOTE_PROJECTQUOTA:
	case ZFS_DELEG_NOTE_PROJECTOBJUSED:
	case ZFS_DELEG_NOTE_PROJECTOBJQUOTA:
		/* other */
		return (gettext("other"));
	default:
		return (gettext("subcommand"));
	}
}

static int
who_type2weight(zfs_deleg_who_type_t who_type)
{
	int res;
	switch (who_type) {
		case ZFS_DELEG_NAMED_SET_SETS:
		case ZFS_DELEG_NAMED_SET:
			res = 0;
			break;
		case ZFS_DELEG_CREATE_SETS:
		case ZFS_DELEG_CREATE:
			res = 1;
			break;
		case ZFS_DELEG_USER_SETS:
		case ZFS_DELEG_USER:
			res = 2;
			break;
		case ZFS_DELEG_GROUP_SETS:
		case ZFS_DELEG_GROUP:
			res = 3;
			break;
		case ZFS_DELEG_EVERYONE_SETS:
		case ZFS_DELEG_EVERYONE:
			res = 4;
			break;
		default:
			res = -1;
	}

	return (res);
}

/* ARGSUSED */
static int
who_perm_compare(const void *larg, const void *rarg, void *unused)
{
	const who_perm_node_t *l = larg;
	const who_perm_node_t *r = rarg;
	zfs_deleg_who_type_t ltype = l->who_perm.who_type;
	zfs_deleg_who_type_t rtype = r->who_perm.who_type;
	int lweight = who_type2weight(ltype);
	int rweight = who_type2weight(rtype);
	int res = lweight - rweight;
	if (res == 0)
		res = strncmp(l->who_perm.who_name, r->who_perm.who_name,
		    ZFS_MAX_DELEG_NAME-1);

	if (res == 0)
		return (0);
	if (res > 0)
		return (1);
	else
		return (-1);
}

/* ARGSUSED */
static int
deleg_perm_compare(const void *larg, const void *rarg, void *unused)
{
	const deleg_perm_node_t *l = larg;
	const deleg_perm_node_t *r = rarg;
	int res =  strncmp(l->dpn_perm.dp_name, r->dpn_perm.dp_name,
	    ZFS_MAX_DELEG_NAME-1);

	if (res == 0)
		return (0);

	if (res > 0)
		return (1);
	else
		return (-1);
}

static inline void
fs_perm_set_init(fs_perm_set_t *fspset)
{
	bzero(fspset, sizeof (fs_perm_set_t));

	if ((fspset->fsps_list_pool = uu_list_pool_create("fsps_list_pool",
	    sizeof (fs_perm_node_t), offsetof(fs_perm_node_t, fspn_list_node),
	    NULL, UU_DEFAULT)) == NULL)
		nomem();
	if ((fspset->fsps_list = uu_list_create(fspset->fsps_list_pool, NULL,
	    UU_DEFAULT)) == NULL)
		nomem();

	if ((fspset->fsps_named_set_avl_pool = uu_avl_pool_create(
	    "named_set_avl_pool", sizeof (who_perm_node_t), offsetof(
	    who_perm_node_t, who_avl_node), who_perm_compare,
	    UU_DEFAULT)) == NULL)
		nomem();

	if ((fspset->fsps_who_perm_avl_pool = uu_avl_pool_create(
	    "who_perm_avl_pool", sizeof (who_perm_node_t), offsetof(
	    who_perm_node_t, who_avl_node), who_perm_compare,
	    UU_DEFAULT)) == NULL)
		nomem();

	if ((fspset->fsps_deleg_perm_avl_pool = uu_avl_pool_create(
	    "deleg_perm_avl_pool", sizeof (deleg_perm_node_t), offsetof(
	    deleg_perm_node_t, dpn_avl_node), deleg_perm_compare, UU_DEFAULT))
	    == NULL)
		nomem();
}

static inline void fs_perm_fini(fs_perm_t *);
static inline void who_perm_fini(who_perm_t *);

static inline void
fs_perm_set_fini(fs_perm_set_t *fspset)
{
	fs_perm_node_t *node = uu_list_first(fspset->fsps_list);

	while (node != NULL) {
		fs_perm_node_t *next_node =
		    uu_list_next(fspset->fsps_list, node);
		fs_perm_t *fsperm = &node->fspn_fsperm;
		fs_perm_fini(fsperm);
		uu_list_remove(fspset->fsps_list, node);
		free(node);
		node = next_node;
	}

	uu_avl_pool_destroy(fspset->fsps_named_set_avl_pool);
	uu_avl_pool_destroy(fspset->fsps_who_perm_avl_pool);
	uu_avl_pool_destroy(fspset->fsps_deleg_perm_avl_pool);
}

static inline void
deleg_perm_init(deleg_perm_t *deleg_perm, zfs_deleg_who_type_t type,
    const char *name)
{
	deleg_perm->dp_who_type = type;
	deleg_perm->dp_name = name;
}

static inline void
who_perm_init(who_perm_t *who_perm, fs_perm_t *fsperm,
    zfs_deleg_who_type_t type, const char *name)
{
	uu_avl_pool_t	*pool;
	pool = fsperm->fsp_set->fsps_deleg_perm_avl_pool;

	bzero(who_perm, sizeof (who_perm_t));

	if ((who_perm->who_deleg_perm_avl = uu_avl_create(pool, NULL,
	    UU_DEFAULT)) == NULL)
		nomem();

	who_perm->who_type = type;
	who_perm->who_name = name;
	who_perm->who_fsperm = fsperm;
}

static inline void
who_perm_fini(who_perm_t *who_perm)
{
	deleg_perm_node_t *node = uu_avl_first(who_perm->who_deleg_perm_avl);

	while (node != NULL) {
		deleg_perm_node_t *next_node =
		    uu_avl_next(who_perm->who_deleg_perm_avl, node);

		uu_avl_remove(who_perm->who_deleg_perm_avl, node);
		free(node);
		node = next_node;
	}

	uu_avl_destroy(who_perm->who_deleg_perm_avl);
}

static inline void
fs_perm_init(fs_perm_t *fsperm, fs_perm_set_t *fspset, const char *fsname)
{
	uu_avl_pool_t	*nset_pool = fspset->fsps_named_set_avl_pool;
	uu_avl_pool_t	*who_pool = fspset->fsps_who_perm_avl_pool;

	bzero(fsperm, sizeof (fs_perm_t));

	if ((fsperm->fsp_sc_avl = uu_avl_create(nset_pool, NULL, UU_DEFAULT))
	    == NULL)
		nomem();

	if ((fsperm->fsp_uge_avl = uu_avl_create(who_pool, NULL, UU_DEFAULT))
	    == NULL)
		nomem();

	fsperm->fsp_set = fspset;
	fsperm->fsp_name = fsname;
}

static inline void
fs_perm_fini(fs_perm_t *fsperm)
{
	who_perm_node_t *node = uu_avl_first(fsperm->fsp_sc_avl);
	while (node != NULL) {
		who_perm_node_t *next_node = uu_avl_next(fsperm->fsp_sc_avl,
		    node);
		who_perm_t *who_perm = &node->who_perm;
		who_perm_fini(who_perm);
		uu_avl_remove(fsperm->fsp_sc_avl, node);
		free(node);
		node = next_node;
	}

	node = uu_avl_first(fsperm->fsp_uge_avl);
	while (node != NULL) {
		who_perm_node_t *next_node = uu_avl_next(fsperm->fsp_uge_avl,
		    node);
		who_perm_t *who_perm = &node->who_perm;
		who_perm_fini(who_perm);
		uu_avl_remove(fsperm->fsp_uge_avl, node);
		free(node);
		node = next_node;
	}

	uu_avl_destroy(fsperm->fsp_sc_avl);
	uu_avl_destroy(fsperm->fsp_uge_avl);
}

static void
set_deleg_perm_node(uu_avl_t *avl, deleg_perm_node_t *node,
    zfs_deleg_who_type_t who_type, const char *name, char locality)
{
	uu_avl_index_t idx = 0;

	deleg_perm_node_t *found_node = NULL;
	deleg_perm_t	*deleg_perm = &node->dpn_perm;

	deleg_perm_init(deleg_perm, who_type, name);

	if ((found_node = uu_avl_find(avl, node, NULL, &idx))
	    == NULL)
		uu_avl_insert(avl, node, idx);
	else {
		node = found_node;
		deleg_perm = &node->dpn_perm;
	}


	switch (locality) {
	case ZFS_DELEG_LOCAL:
		deleg_perm->dp_local = B_TRUE;
		break;
	case ZFS_DELEG_DESCENDENT:
		deleg_perm->dp_descend = B_TRUE;
		break;
	case ZFS_DELEG_NA:
		break;
	default:
		assert(B_FALSE); /* invalid locality */
	}
}

static inline int
parse_who_perm(who_perm_t *who_perm, nvlist_t *nvl, char locality)
{
	nvpair_t *nvp = NULL;
	fs_perm_set_t *fspset = who_perm->who_fsperm->fsp_set;
	uu_avl_t *avl = who_perm->who_deleg_perm_avl;
	zfs_deleg_who_type_t who_type = who_perm->who_type;

	while ((nvp = nvlist_next_nvpair(nvl, nvp)) != NULL) {
		const char *name = nvpair_name(nvp);
		data_type_t type = nvpair_type(nvp);
		uu_avl_pool_t *avl_pool = fspset->fsps_deleg_perm_avl_pool;
		deleg_perm_node_t *node =
		    safe_malloc(sizeof (deleg_perm_node_t));

		VERIFY(type == DATA_TYPE_BOOLEAN);

		uu_avl_node_init(node, &node->dpn_avl_node, avl_pool);
		set_deleg_perm_node(avl, node, who_type, name, locality);
	}

	return (0);
}

static inline int
parse_fs_perm(fs_perm_t *fsperm, nvlist_t *nvl)
{
	nvpair_t *nvp = NULL;
	fs_perm_set_t *fspset = fsperm->fsp_set;

	while ((nvp = nvlist_next_nvpair(nvl, nvp)) != NULL) {
		nvlist_t *nvl2 = NULL;
		const char *name = nvpair_name(nvp);
		uu_avl_t *avl = NULL;
		uu_avl_pool_t *avl_pool = NULL;
		zfs_deleg_who_type_t perm_type = name[0];
		char perm_locality = name[1];
		const char *perm_name = name + 3;
		who_perm_t *who_perm = NULL;

		assert('$' == name[2]);

		if (nvpair_value_nvlist(nvp, &nvl2) != 0)
			return (-1);

		switch (perm_type) {
		case ZFS_DELEG_CREATE:
		case ZFS_DELEG_CREATE_SETS:
		case ZFS_DELEG_NAMED_SET:
		case ZFS_DELEG_NAMED_SET_SETS:
			avl_pool = fspset->fsps_named_set_avl_pool;
			avl = fsperm->fsp_sc_avl;
			break;
		case ZFS_DELEG_USER:
		case ZFS_DELEG_USER_SETS:
		case ZFS_DELEG_GROUP:
		case ZFS_DELEG_GROUP_SETS:
		case ZFS_DELEG_EVERYONE:
		case ZFS_DELEG_EVERYONE_SETS:
			avl_pool = fspset->fsps_who_perm_avl_pool;
			avl = fsperm->fsp_uge_avl;
			break;

		default:
			assert(!"unhandled zfs_deleg_who_type_t");
		}

		who_perm_node_t *found_node = NULL;
		who_perm_node_t *node = safe_malloc(
		    sizeof (who_perm_node_t));
		who_perm = &node->who_perm;
		uu_avl_index_t idx = 0;

		uu_avl_node_init(node, &node->who_avl_node, avl_pool);
		who_perm_init(who_perm, fsperm, perm_type, perm_name);

		if ((found_node = uu_avl_find(avl, node, NULL, &idx))
		    == NULL) {
			if (avl == fsperm->fsp_uge_avl) {
				uid_t rid = 0;
				struct passwd *p = NULL;
				struct group *g = NULL;
				const char *nice_name = NULL;

				switch (perm_type) {
				case ZFS_DELEG_USER_SETS:
				case ZFS_DELEG_USER:
					rid = atoi(perm_name);
					p = getpwuid(rid);
					if (p)
						nice_name = p->pw_name;
					break;
				case ZFS_DELEG_GROUP_SETS:
				case ZFS_DELEG_GROUP:
					rid = atoi(perm_name);
					g = getgrgid(rid);
					if (g)
						nice_name = g->gr_name;
					break;

				default:
					break;
				}

				if (nice_name != NULL) {
					(void) strlcpy(
					    node->who_perm.who_ug_name,
					    nice_name, 256);
				} else {
					/* User or group unknown */
					(void) snprintf(
					    node->who_perm.who_ug_name,
					    sizeof (node->who_perm.who_ug_name),
					    "(unknown: %d)", rid);
				}
			}

			uu_avl_insert(avl, node, idx);
		} else {
			node = found_node;
			who_perm = &node->who_perm;
		}

		assert(who_perm != NULL);
		(void) parse_who_perm(who_perm, nvl2, perm_locality);
	}

	return (0);
}

static inline int
parse_fs_perm_set(fs_perm_set_t *fspset, nvlist_t *nvl)
{
	nvpair_t *nvp = NULL;
	uu_avl_index_t idx = 0;

	while ((nvp = nvlist_next_nvpair(nvl, nvp)) != NULL) {
		nvlist_t *nvl2 = NULL;
		const char *fsname = nvpair_name(nvp);
		data_type_t type = nvpair_type(nvp);
		fs_perm_t *fsperm = NULL;
		fs_perm_node_t *node = safe_malloc(sizeof (fs_perm_node_t));
		if (node == NULL)
			nomem();

		fsperm = &node->fspn_fsperm;

		VERIFY(DATA_TYPE_NVLIST == type);

		uu_list_node_init(node, &node->fspn_list_node,
		    fspset->fsps_list_pool);

		idx = uu_list_numnodes(fspset->fsps_list);
		fs_perm_init(fsperm, fspset, fsname);

		if (nvpair_value_nvlist(nvp, &nvl2) != 0)
			return (-1);

		(void) parse_fs_perm(fsperm, nvl2);

		uu_list_insert(fspset->fsps_list, node, idx);
	}

	return (0);
}

static inline const char *
deleg_perm_comment(zfs_deleg_note_t note)
{
	const char *str = "";

	/* subcommands */
	switch (note) {
		/* SUBCOMMANDS */
	case ZFS_DELEG_NOTE_ALLOW:
		str = gettext("Must also have the permission that is being"
		    "\n\t\t\t\tallowed");
		break;
	case ZFS_DELEG_NOTE_CLONE:
		str = gettext("Must also have the 'create' ability and 'mount'"
		    "\n\t\t\t\tability in the origin file system");
		break;
	case ZFS_DELEG_NOTE_CREATE:
		str = gettext("Must also have the 'mount' ability");
		break;
	case ZFS_DELEG_NOTE_DESTROY:
		str = gettext("Must also have the 'mount' ability");
		break;
	case ZFS_DELEG_NOTE_DIFF:
		str = gettext("Allows lookup of paths within a dataset;"
		    "\n\t\t\t\tgiven an object number. Ordinary users need this"
		    "\n\t\t\t\tin order to use zfs diff");
		break;
	case ZFS_DELEG_NOTE_HOLD:
		str = gettext("Allows adding a user hold to a snapshot");
		break;
	case ZFS_DELEG_NOTE_MOUNT:
		str = gettext("Allows mount/umount of ZFS datasets");
		break;
	case ZFS_DELEG_NOTE_PROMOTE:
		str = gettext("Must also have the 'mount'\n\t\t\t\tand"
		    " 'promote' ability in the origin file system");
		break;
	case ZFS_DELEG_NOTE_RECEIVE:
		str = gettext("Must also have the 'mount' and 'create'"
		    " ability");
		break;
	case ZFS_DELEG_NOTE_RELEASE:
		str = gettext("Allows releasing a user hold which\n\t\t\t\t"
		    "might destroy the snapshot");
		break;
	case ZFS_DELEG_NOTE_RENAME:
		str = gettext("Must also have the 'mount' and 'create'"
		    "\n\t\t\t\tability in the new parent");
		break;
	case ZFS_DELEG_NOTE_ROLLBACK:
		str = gettext("");
		break;
	case ZFS_DELEG_NOTE_SEND:
		str = gettext("");
		break;
	case ZFS_DELEG_NOTE_SHARE:
		str = gettext("Allows sharing file systems over NFS or SMB"
		    "\n\t\t\t\tprotocols");
		break;
	case ZFS_DELEG_NOTE_SNAPSHOT:
		str = gettext("");
		break;
	case ZFS_DELEG_NOTE_LOAD_KEY:
		str = gettext("Allows loading or unloading an encryption key");
		break;
	case ZFS_DELEG_NOTE_CHANGE_KEY:
		str = gettext("Allows changing or adding an encryption key");
		break;
/*
 *	case ZFS_DELEG_NOTE_VSCAN:
 *		str = gettext("");
 *		break;
 */
		/* OTHER */
	case ZFS_DELEG_NOTE_GROUPQUOTA:
		str = gettext("Allows accessing any groupquota@... property");
		break;
	case ZFS_DELEG_NOTE_GROUPUSED:
		str = gettext("Allows reading any groupused@... property");
		break;
	case ZFS_DELEG_NOTE_USERPROP:
		str = gettext("Allows changing any user property");
		break;
	case ZFS_DELEG_NOTE_USERQUOTA:
		str = gettext("Allows accessing any userquota@... property");
		break;
	case ZFS_DELEG_NOTE_USERUSED:
		str = gettext("Allows reading any userused@... property");
		break;
	case ZFS_DELEG_NOTE_USEROBJQUOTA:
		str = gettext("Allows accessing any userobjquota@... property");
		break;
	case ZFS_DELEG_NOTE_GROUPOBJQUOTA:
		str = gettext("Allows accessing any \n\t\t\t\t"
		    "groupobjquota@... property");
		break;
	case ZFS_DELEG_NOTE_GROUPOBJUSED:
		str = gettext("Allows reading any groupobjused@... property");
		break;
	case ZFS_DELEG_NOTE_USEROBJUSED:
		str = gettext("Allows reading any userobjused@... property");
		break;
	case ZFS_DELEG_NOTE_PROJECTQUOTA:
		str = gettext("Allows accessing any projectquota@... property");
		break;
	case ZFS_DELEG_NOTE_PROJECTOBJQUOTA:
		str = gettext("Allows accessing any \n\t\t\t\t"
		    "projectobjquota@... property");
		break;
	case ZFS_DELEG_NOTE_PROJECTUSED:
		str = gettext("Allows reading any projectused@... property");
		break;
	case ZFS_DELEG_NOTE_PROJECTOBJUSED:
		str = gettext("Allows accessing any \n\t\t\t\t"
		    "projectobjused@... property");
		break;
		/* other */
	default:
		str = "";
	}

	return (str);
}

struct allow_opts {
	boolean_t local;
	boolean_t descend;
	boolean_t user;
	boolean_t group;
	boolean_t everyone;
	boolean_t create;
	boolean_t set;
	boolean_t recursive; /* unallow only */
	boolean_t prt_usage;

	boolean_t prt_perms;
	char *who;
	char *perms;
	const char *dataset;
};

static inline int
prop_cmp(const void *a, const void *b)
{
	const char *str1 = *(const char **)a;
	const char *str2 = *(const char **)b;
	return (strcmp(str1, str2));
}

static void
allow_usage(boolean_t un, boolean_t requested, const char *msg)
{
	const char *opt_desc[] = {
		"-h", gettext("show this help message and exit"),
		"-l", gettext("set permission locally"),
		"-d", gettext("set permission for descents"),
		"-u", gettext("set permission for user"),
		"-g", gettext("set permission for group"),
		"-e", gettext("set permission for everyone"),
		"-c", gettext("set create time permission"),
		"-s", gettext("define permission set"),
		/* unallow only */
		"-r", gettext("remove permissions recursively"),
	};
	size_t unallow_size = sizeof (opt_desc) / sizeof (char *);
	size_t allow_size = unallow_size - 2;
	const char *props[ZFS_NUM_PROPS];
	int i;
	size_t count = 0;
	FILE *fp = requested ? stdout : stderr;
	zprop_desc_t *pdtbl = zfs_prop_get_table();
	const char *fmt = gettext("%-16s %-14s\t%s\n");

	(void) fprintf(fp, gettext("Usage: %s\n"), get_usage(un ? HELP_UNALLOW :
	    HELP_ALLOW));
	(void) fprintf(fp, gettext("Options:\n"));
	for (i = 0; i < (un ? unallow_size : allow_size); i += 2) {
		const char *opt = opt_desc[i];
		const char *optdsc = opt_desc[i + 1];
		(void) fprintf(fp, gettext("  %-10s  %s\n"), opt, optdsc);
	}

	(void) fprintf(fp, gettext("\nThe following permissions are "
	    "supported:\n\n"));
	(void) fprintf(fp, fmt, gettext("NAME"), gettext("TYPE"),
	    gettext("NOTES"));
	for (i = 0; i < ZFS_NUM_DELEG_NOTES; i++) {
		const char *perm_name = zfs_deleg_perm_tbl[i].z_perm;
		zfs_deleg_note_t perm_note = zfs_deleg_perm_tbl[i].z_note;
		const char *perm_type = deleg_perm_type(perm_note);
		const char *perm_comment = deleg_perm_comment(perm_note);
		(void) fprintf(fp, fmt, perm_name, perm_type, perm_comment);
	}

	for (i = 0; i < ZFS_NUM_PROPS; i++) {
		zprop_desc_t *pd = &pdtbl[i];
		if (pd->pd_visible != B_TRUE)
			continue;

		if (pd->pd_attr == PROP_READONLY)
			continue;

		props[count++] = pd->pd_name;
	}
	props[count] = NULL;

	qsort(props, count, sizeof (char *), prop_cmp);

	for (i = 0; i < count; i++)
		(void) fprintf(fp, fmt, props[i], gettext("property"), "");

	if (msg != NULL)
		(void) fprintf(fp, gettext("\nzfs: error: %s"), msg);

	exit(requested ? 0 : 2);
}

static inline const char *
munge_args(int argc, char **argv, boolean_t un, size_t expected_argc,
    char **permsp)
{
	if (un && argc == expected_argc - 1)
		*permsp = NULL;
	else if (argc == expected_argc)
		*permsp = argv[argc - 2];
	else
		allow_usage(un, B_FALSE,
		    gettext("wrong number of parameters\n"));

	return (argv[argc - 1]);
}

static void
parse_allow_args(int argc, char **argv, boolean_t un, struct allow_opts *opts)
{
	int uge_sum = opts->user + opts->group + opts->everyone;
	int csuge_sum = opts->create + opts->set + uge_sum;
	int ldcsuge_sum = csuge_sum + opts->local + opts->descend;
	int all_sum = un ? ldcsuge_sum + opts->recursive : ldcsuge_sum;

	if (uge_sum > 1)
		allow_usage(un, B_FALSE,
		    gettext("-u, -g, and -e are mutually exclusive\n"));

	if (opts->prt_usage) {
		if (argc == 0 && all_sum == 0)
			allow_usage(un, B_TRUE, NULL);
		else
			usage(B_FALSE);
	}

	if (opts->set) {
		if (csuge_sum > 1)
			allow_usage(un, B_FALSE,
			    gettext("invalid options combined with -s\n"));

		opts->dataset = munge_args(argc, argv, un, 3, &opts->perms);
		if (argv[0][0] != '@')
			allow_usage(un, B_FALSE,
			    gettext("invalid set name: missing '@' prefix\n"));
		opts->who = argv[0];
	} else if (opts->create) {
		if (ldcsuge_sum > 1)
			allow_usage(un, B_FALSE,
			    gettext("invalid options combined with -c\n"));
		opts->dataset = munge_args(argc, argv, un, 2, &opts->perms);
	} else if (opts->everyone) {
		if (csuge_sum > 1)
			allow_usage(un, B_FALSE,
			    gettext("invalid options combined with -e\n"));
		opts->dataset = munge_args(argc, argv, un, 2, &opts->perms);
	} else if (uge_sum == 0 && argc > 0 && strcmp(argv[0], "everyone")
	    == 0) {
		opts->everyone = B_TRUE;
		argc--;
		argv++;
		opts->dataset = munge_args(argc, argv, un, 2, &opts->perms);
	} else if (argc == 1 && !un) {
		opts->prt_perms = B_TRUE;
		opts->dataset = argv[argc-1];
	} else {
		opts->dataset = munge_args(argc, argv, un, 3, &opts->perms);
		opts->who = argv[0];
	}

	if (!opts->local && !opts->descend) {
		opts->local = B_TRUE;
		opts->descend = B_TRUE;
	}
}

static void
store_allow_perm(zfs_deleg_who_type_t type, boolean_t local, boolean_t descend,
    const char *who, char *perms, nvlist_t *top_nvl)
{
	int i;
	char ld[2] = { '\0', '\0' };
	char who_buf[MAXNAMELEN + 32];
	char base_type = '\0';
	char set_type = '\0';
	nvlist_t *base_nvl = NULL;
	nvlist_t *set_nvl = NULL;
	nvlist_t *nvl;

	if (nvlist_alloc(&base_nvl, NV_UNIQUE_NAME, 0) != 0)
		nomem();
	if (nvlist_alloc(&set_nvl, NV_UNIQUE_NAME, 0) !=  0)
		nomem();

	switch (type) {
	case ZFS_DELEG_NAMED_SET_SETS:
	case ZFS_DELEG_NAMED_SET:
		set_type = ZFS_DELEG_NAMED_SET_SETS;
		base_type = ZFS_DELEG_NAMED_SET;
		ld[0] = ZFS_DELEG_NA;
		break;
	case ZFS_DELEG_CREATE_SETS:
	case ZFS_DELEG_CREATE:
		set_type = ZFS_DELEG_CREATE_SETS;
		base_type = ZFS_DELEG_CREATE;
		ld[0] = ZFS_DELEG_NA;
		break;
	case ZFS_DELEG_USER_SETS:
	case ZFS_DELEG_USER:
		set_type = ZFS_DELEG_USER_SETS;
		base_type = ZFS_DELEG_USER;
		if (local)
			ld[0] = ZFS_DELEG_LOCAL;
		if (descend)
			ld[1] = ZFS_DELEG_DESCENDENT;
		break;
	case ZFS_DELEG_GROUP_SETS:
	case ZFS_DELEG_GROUP:
		set_type = ZFS_DELEG_GROUP_SETS;
		base_type = ZFS_DELEG_GROUP;
		if (local)
			ld[0] = ZFS_DELEG_LOCAL;
		if (descend)
			ld[1] = ZFS_DELEG_DESCENDENT;
		break;
	case ZFS_DELEG_EVERYONE_SETS:
	case ZFS_DELEG_EVERYONE:
		set_type = ZFS_DELEG_EVERYONE_SETS;
		base_type = ZFS_DELEG_EVERYONE;
		if (local)
			ld[0] = ZFS_DELEG_LOCAL;
		if (descend)
			ld[1] = ZFS_DELEG_DESCENDENT;
		break;

	default:
		assert(set_type != '\0' && base_type != '\0');
	}

	if (perms != NULL) {
		char *curr = perms;
		char *end = curr + strlen(perms);

		while (curr < end) {
			char *delim = strchr(curr, ',');
			if (delim == NULL)
				delim = end;
			else
				*delim = '\0';

			if (curr[0] == '@')
				nvl = set_nvl;
			else
				nvl = base_nvl;

			(void) nvlist_add_boolean(nvl, curr);
			if (delim != end)
				*delim = ',';
			curr = delim + 1;
		}

		for (i = 0; i < 2; i++) {
			char locality = ld[i];
			if (locality == 0)
				continue;

			if (!nvlist_empty(base_nvl)) {
				if (who != NULL)
					(void) snprintf(who_buf,
					    sizeof (who_buf), "%c%c$%s",
					    base_type, locality, who);
				else
					(void) snprintf(who_buf,
					    sizeof (who_buf), "%c%c$",
					    base_type, locality);

				(void) nvlist_add_nvlist(top_nvl, who_buf,
				    base_nvl);
			}


			if (!nvlist_empty(set_nvl)) {
				if (who != NULL)
					(void) snprintf(who_buf,
					    sizeof (who_buf), "%c%c$%s",
					    set_type, locality, who);
				else
					(void) snprintf(who_buf,
					    sizeof (who_buf), "%c%c$",
					    set_type, locality);

				(void) nvlist_add_nvlist(top_nvl, who_buf,
				    set_nvl);
			}
		}
	} else {
		for (i = 0; i < 2; i++) {
			char locality = ld[i];
			if (locality == 0)
				continue;

			if (who != NULL)
				(void) snprintf(who_buf, sizeof (who_buf),
				    "%c%c$%s", base_type, locality, who);
			else
				(void) snprintf(who_buf, sizeof (who_buf),
				    "%c%c$", base_type, locality);
			(void) nvlist_add_boolean(top_nvl, who_buf);

			if (who != NULL)
				(void) snprintf(who_buf, sizeof (who_buf),
				    "%c%c$%s", set_type, locality, who);
			else
				(void) snprintf(who_buf, sizeof (who_buf),
				    "%c%c$", set_type, locality);
			(void) nvlist_add_boolean(top_nvl, who_buf);
		}
	}
}

static int
construct_fsacl_list(boolean_t un, struct allow_opts *opts, nvlist_t **nvlp)
{
	if (nvlist_alloc(nvlp, NV_UNIQUE_NAME, 0) != 0)
		nomem();

	if (opts->set) {
		store_allow_perm(ZFS_DELEG_NAMED_SET, opts->local,
		    opts->descend, opts->who, opts->perms, *nvlp);
	} else if (opts->create) {
		store_allow_perm(ZFS_DELEG_CREATE, opts->local,
		    opts->descend, NULL, opts->perms, *nvlp);
	} else if (opts->everyone) {
		store_allow_perm(ZFS_DELEG_EVERYONE, opts->local,
		    opts->descend, NULL, opts->perms, *nvlp);
	} else {
		char *curr = opts->who;
		char *end = curr + strlen(curr);

		while (curr < end) {
			const char *who;
			zfs_deleg_who_type_t who_type = ZFS_DELEG_WHO_UNKNOWN;
			char *endch;
			char *delim = strchr(curr, ',');
			char errbuf[256];
			char id[64];
			struct passwd *p = NULL;
			struct group *g = NULL;

			uid_t rid;
			if (delim == NULL)
				delim = end;
			else
				*delim = '\0';

			rid = (uid_t)strtol(curr, &endch, 0);
			if (opts->user) {
				who_type = ZFS_DELEG_USER;
				if (*endch != '\0')
					p = getpwnam(curr);
				else
					p = getpwuid(rid);

				if (p != NULL)
					rid = p->pw_uid;
				else if (*endch != '\0') {
					(void) snprintf(errbuf, 256, gettext(
					    "invalid user %s\n"), curr);
					allow_usage(un, B_TRUE, errbuf);
				}
			} else if (opts->group) {
				who_type = ZFS_DELEG_GROUP;
				if (*endch != '\0')
					g = getgrnam(curr);
				else
					g = getgrgid(rid);

				if (g != NULL)
					rid = g->gr_gid;
				else if (*endch != '\0') {
					(void) snprintf(errbuf, 256, gettext(
					    "invalid group %s\n"),  curr);
					allow_usage(un, B_TRUE, errbuf);
				}
			} else {
				if (*endch != '\0') {
					p = getpwnam(curr);
				} else {
					p = getpwuid(rid);
				}

				if (p == NULL) {
					if (*endch != '\0') {
						g = getgrnam(curr);
					} else {
						g = getgrgid(rid);
					}
				}

				if (p != NULL) {
					who_type = ZFS_DELEG_USER;
					rid = p->pw_uid;
				} else if (g != NULL) {
					who_type = ZFS_DELEG_GROUP;
					rid = g->gr_gid;
				} else {
					(void) snprintf(errbuf, 256, gettext(
					    "invalid user/group %s\n"), curr);
					allow_usage(un, B_TRUE, errbuf);
				}
			}

			(void) sprintf(id, "%u", rid);
			who = id;

			store_allow_perm(who_type, opts->local,
			    opts->descend, who, opts->perms, *nvlp);
			curr = delim + 1;
		}
	}

	return (0);
}

static void
print_set_creat_perms(uu_avl_t *who_avl)
{
	const char *sc_title[] = {
		gettext("Permission sets:\n"),
		gettext("Create time permissions:\n"),
		NULL
	};
	who_perm_node_t *who_node = NULL;
	int prev_weight = -1;

	for (who_node = uu_avl_first(who_avl); who_node != NULL;
	    who_node = uu_avl_next(who_avl, who_node)) {
		uu_avl_t *avl = who_node->who_perm.who_deleg_perm_avl;
		zfs_deleg_who_type_t who_type = who_node->who_perm.who_type;
		const char *who_name = who_node->who_perm.who_name;
		int weight = who_type2weight(who_type);
		boolean_t first = B_TRUE;
		deleg_perm_node_t *deleg_node;

		if (prev_weight != weight) {
			(void) printf("%s", sc_title[weight]);
			prev_weight = weight;
		}

		if (who_name == NULL || strnlen(who_name, 1) == 0)
			(void) printf("\t");
		else
			(void) printf("\t%s ", who_name);

		for (deleg_node = uu_avl_first(avl); deleg_node != NULL;
		    deleg_node = uu_avl_next(avl, deleg_node)) {
			if (first) {
				(void) printf("%s",
				    deleg_node->dpn_perm.dp_name);
				first = B_FALSE;
			} else
				(void) printf(",%s",
				    deleg_node->dpn_perm.dp_name);
		}

		(void) printf("\n");
	}
}

static void
print_uge_deleg_perms(uu_avl_t *who_avl, boolean_t local, boolean_t descend,
    const char *title)
{
	who_perm_node_t *who_node = NULL;
	boolean_t prt_title = B_TRUE;
	uu_avl_walk_t *walk;

	if ((walk = uu_avl_walk_start(who_avl, UU_WALK_ROBUST)) == NULL)
		nomem();

	while ((who_node = uu_avl_walk_next(walk)) != NULL) {
		const char *who_name = who_node->who_perm.who_name;
		const char *nice_who_name = who_node->who_perm.who_ug_name;
		uu_avl_t *avl = who_node->who_perm.who_deleg_perm_avl;
		zfs_deleg_who_type_t who_type = who_node->who_perm.who_type;
		char delim = ' ';
		deleg_perm_node_t *deleg_node;
		boolean_t prt_who = B_TRUE;

		for (deleg_node = uu_avl_first(avl);
		    deleg_node != NULL;
		    deleg_node = uu_avl_next(avl, deleg_node)) {
			if (local != deleg_node->dpn_perm.dp_local ||
			    descend != deleg_node->dpn_perm.dp_descend)
				continue;

			if (prt_who) {
				const char *who = NULL;
				if (prt_title) {
					prt_title = B_FALSE;
					(void) printf("%s", title);
				}

				switch (who_type) {
				case ZFS_DELEG_USER_SETS:
				case ZFS_DELEG_USER:
					who = gettext("user");
					if (nice_who_name)
						who_name  = nice_who_name;
					break;
				case ZFS_DELEG_GROUP_SETS:
				case ZFS_DELEG_GROUP:
					who = gettext("group");
					if (nice_who_name)
						who_name  = nice_who_name;
					break;
				case ZFS_DELEG_EVERYONE_SETS:
				case ZFS_DELEG_EVERYONE:
					who = gettext("everyone");
					who_name = NULL;
					break;

				default:
					assert(who != NULL);
				}

				prt_who = B_FALSE;
				if (who_name == NULL)
					(void) printf("\t%s", who);
				else
					(void) printf("\t%s %s", who, who_name);
			}

			(void) printf("%c%s", delim,
			    deleg_node->dpn_perm.dp_name);
			delim = ',';
		}

		if (!prt_who)
			(void) printf("\n");
	}

	uu_avl_walk_end(walk);
}

static void
print_fs_perms(fs_perm_set_t *fspset)
{
	fs_perm_node_t *node = NULL;
	char buf[MAXNAMELEN + 32];
	const char *dsname = buf;

	for (node = uu_list_first(fspset->fsps_list); node != NULL;
	    node = uu_list_next(fspset->fsps_list, node)) {
		uu_avl_t *sc_avl = node->fspn_fsperm.fsp_sc_avl;
		uu_avl_t *uge_avl = node->fspn_fsperm.fsp_uge_avl;
		int left = 0;

		(void) snprintf(buf, sizeof (buf),
		    gettext("---- Permissions on %s "),
		    node->fspn_fsperm.fsp_name);
		(void) printf("%s", dsname);
		left = 70 - strlen(buf);
		while (left-- > 0)
			(void) printf("-");
		(void) printf("\n");

		print_set_creat_perms(sc_avl);
		print_uge_deleg_perms(uge_avl, B_TRUE, B_FALSE,
		    gettext("Local permissions:\n"));
		print_uge_deleg_perms(uge_avl, B_FALSE, B_TRUE,
		    gettext("Descendent permissions:\n"));
		print_uge_deleg_perms(uge_avl, B_TRUE, B_TRUE,
		    gettext("Local+Descendent permissions:\n"));
	}
}

static fs_perm_set_t fs_perm_set = { NULL, NULL, NULL, NULL };

struct deleg_perms {
	boolean_t un;
	nvlist_t *nvl;
};

static int
set_deleg_perms(zfs_handle_t *zhp, void *data)
{
	struct deleg_perms *perms = (struct deleg_perms *)data;
	zfs_type_t zfs_type = zfs_get_type(zhp);

	if (zfs_type != ZFS_TYPE_FILESYSTEM && zfs_type != ZFS_TYPE_VOLUME)
		return (0);

	return (zfs_set_fsacl(zhp, perms->un, perms->nvl));
}

static int
zfs_do_allow_unallow_impl(int argc, char **argv, boolean_t un)
{
	zfs_handle_t *zhp;
	nvlist_t *perm_nvl = NULL;
	nvlist_t *update_perm_nvl = NULL;
	int error = 1;
	int c;
	struct allow_opts opts = { 0 };

	const char *optstr = un ? "ldugecsrh" : "ldugecsh";

	/* check opts */
	while ((c = getopt(argc, argv, optstr)) != -1) {
		switch (c) {
		case 'l':
			opts.local = B_TRUE;
			break;
		case 'd':
			opts.descend = B_TRUE;
			break;
		case 'u':
			opts.user = B_TRUE;
			break;
		case 'g':
			opts.group = B_TRUE;
			break;
		case 'e':
			opts.everyone = B_TRUE;
			break;
		case 's':
			opts.set = B_TRUE;
			break;
		case 'c':
			opts.create = B_TRUE;
			break;
		case 'r':
			opts.recursive = B_TRUE;
			break;
		case ':':
			(void) fprintf(stderr, gettext("missing argument for "
			    "'%c' option\n"), optopt);
			usage(B_FALSE);
			break;
		case 'h':
			opts.prt_usage = B_TRUE;
			break;
		case '?':
			(void) fprintf(stderr, gettext("invalid option '%c'\n"),
			    optopt);
			usage(B_FALSE);
		}
	}

	argc -= optind;
	argv += optind;

	/* check arguments */
	parse_allow_args(argc, argv, un, &opts);

	/* try to open the dataset */
	if ((zhp = zfs_open(g_zfs, opts.dataset, ZFS_TYPE_FILESYSTEM |
	    ZFS_TYPE_VOLUME)) == NULL) {
		(void) fprintf(stderr, "Failed to open dataset: %s\n",
		    opts.dataset);
		return (-1);
	}

	if (zfs_get_fsacl(zhp, &perm_nvl) != 0)
		goto cleanup2;

	fs_perm_set_init(&fs_perm_set);
	if (parse_fs_perm_set(&fs_perm_set, perm_nvl) != 0) {
		(void) fprintf(stderr, "Failed to parse fsacl permissions\n");
		goto cleanup1;
	}

	if (opts.prt_perms)
		print_fs_perms(&fs_perm_set);
	else {
		(void) construct_fsacl_list(un, &opts, &update_perm_nvl);
		if (zfs_set_fsacl(zhp, un, update_perm_nvl) != 0)
			goto cleanup0;

		if (un && opts.recursive) {
			struct deleg_perms data = { un, update_perm_nvl };
			if (zfs_iter_filesystems(zhp, set_deleg_perms,
			    &data) != 0)
				goto cleanup0;
		}
	}

	error = 0;

cleanup0:
	nvlist_free(perm_nvl);
	nvlist_free(update_perm_nvl);
cleanup1:
	fs_perm_set_fini(&fs_perm_set);
cleanup2:
	zfs_close(zhp);

	return (error);
}

static int
zfs_do_allow(int argc, char **argv)
{
	return (zfs_do_allow_unallow_impl(argc, argv, B_FALSE));
}

static int
zfs_do_unallow(int argc, char **argv)
{
	return (zfs_do_allow_unallow_impl(argc, argv, B_TRUE));
}

static int
zfs_do_hold_rele_impl(int argc, char **argv, boolean_t holding)
{
	int errors = 0;
	int i;
	const char *tag;
	boolean_t recursive = B_FALSE;
	const char *opts = holding ? "rt" : "r";
	int c;

	/* check options */
	while ((c = getopt(argc, argv, opts)) != -1) {
		switch (c) {
		case 'r':
			recursive = B_TRUE;
			break;
		case '?':
			(void) fprintf(stderr, gettext("invalid option '%c'\n"),
			    optopt);
			usage(B_FALSE);
		}
	}

	argc -= optind;
	argv += optind;

	/* check number of arguments */
	if (argc < 2)
		usage(B_FALSE);

	tag = argv[0];
	--argc;
	++argv;

	if (holding && tag[0] == '.') {
		/* tags starting with '.' are reserved for libzfs */
		(void) fprintf(stderr, gettext("tag may not start with '.'\n"));
		usage(B_FALSE);
	}

	for (i = 0; i < argc; ++i) {
		zfs_handle_t *zhp;
		char parent[ZFS_MAX_DATASET_NAME_LEN];
		const char *delim;
		char *path = argv[i];

		delim = strchr(path, '@');
		if (delim == NULL) {
			(void) fprintf(stderr,
			    gettext("'%s' is not a snapshot\n"), path);
			++errors;
			continue;
		}
		(void) strncpy(parent, path, delim - path);
		parent[delim - path] = '\0';

		zhp = zfs_open(g_zfs, parent,
		    ZFS_TYPE_FILESYSTEM | ZFS_TYPE_VOLUME);
		if (zhp == NULL) {
			++errors;
			continue;
		}
		if (holding) {
			if (zfs_hold(zhp, delim+1, tag, recursive, -1) != 0)
				++errors;
		} else {
			if (zfs_release(zhp, delim+1, tag, recursive) != 0)
				++errors;
		}
		zfs_close(zhp);
	}

	return (errors != 0);
}

/*
 * zfs hold [-r] [-t] <tag> <snap> ...
 *
 *	-r	Recursively hold
 *
 * Apply a user-hold with the given tag to the list of snapshots.
 */
static int
zfs_do_hold(int argc, char **argv)
{
	return (zfs_do_hold_rele_impl(argc, argv, B_TRUE));
}

/*
 * zfs release [-r] <tag> <snap> ...
 *
 *	-r	Recursively release
 *
 * Release a user-hold with the given tag from the list of snapshots.
 */
static int
zfs_do_release(int argc, char **argv)
{
	return (zfs_do_hold_rele_impl(argc, argv, B_FALSE));
}

typedef struct holds_cbdata {
	boolean_t	cb_recursive;
	const char	*cb_snapname;
	nvlist_t	**cb_nvlp;
	size_t		cb_max_namelen;
	size_t		cb_max_taglen;
} holds_cbdata_t;

#define	STRFTIME_FMT_STR "%a %b %e %H:%M %Y"
#define	DATETIME_BUF_LEN (32)
/*
 *
 */
static void
print_holds(boolean_t scripted, int nwidth, int tagwidth, nvlist_t *nvl)
{
	int i;
	nvpair_t *nvp = NULL;
	char *hdr_cols[] = { "NAME", "TAG", "TIMESTAMP" };
	const char *col;

	if (!scripted) {
		for (i = 0; i < 3; i++) {
			col = gettext(hdr_cols[i]);
			if (i < 2)
				(void) printf("%-*s  ", i ? tagwidth : nwidth,
				    col);
			else
				(void) printf("%s\n", col);
		}
	}

	while ((nvp = nvlist_next_nvpair(nvl, nvp)) != NULL) {
		char *zname = nvpair_name(nvp);
		nvlist_t *nvl2;
		nvpair_t *nvp2 = NULL;
		(void) nvpair_value_nvlist(nvp, &nvl2);
		while ((nvp2 = nvlist_next_nvpair(nvl2, nvp2)) != NULL) {
			char tsbuf[DATETIME_BUF_LEN];
			char *tagname = nvpair_name(nvp2);
			uint64_t val = 0;
			time_t time;
			struct tm t;

			(void) nvpair_value_uint64(nvp2, &val);
			time = (time_t)val;
			(void) localtime_r(&time, &t);
			(void) strftime(tsbuf, DATETIME_BUF_LEN,
			    gettext(STRFTIME_FMT_STR), &t);

			if (scripted) {
				(void) printf("%s\t%s\t%s\n", zname,
				    tagname, tsbuf);
			} else {
				(void) printf("%-*s  %-*s  %s\n", nwidth,
				    zname, tagwidth, tagname, tsbuf);
			}
		}
	}
}

/*
 * Generic callback function to list a dataset or snapshot.
 */
static int
holds_callback(zfs_handle_t *zhp, void *data)
{
	holds_cbdata_t *cbp = data;
	nvlist_t *top_nvl = *cbp->cb_nvlp;
	nvlist_t *nvl = NULL;
	nvpair_t *nvp = NULL;
	const char *zname = zfs_get_name(zhp);
	size_t znamelen = strlen(zname);

	if (cbp->cb_recursive) {
		const char *snapname;
		char *delim  = strchr(zname, '@');
		if (delim == NULL)
			return (0);

		snapname = delim + 1;
		if (strcmp(cbp->cb_snapname, snapname))
			return (0);
	}

	if (zfs_get_holds(zhp, &nvl) != 0)
		return (-1);

	if (znamelen > cbp->cb_max_namelen)
		cbp->cb_max_namelen  = znamelen;

	while ((nvp = nvlist_next_nvpair(nvl, nvp)) != NULL) {
		const char *tag = nvpair_name(nvp);
		size_t taglen = strlen(tag);
		if (taglen > cbp->cb_max_taglen)
			cbp->cb_max_taglen  = taglen;
	}

	return (nvlist_add_nvlist(top_nvl, zname, nvl));
}

/*
 * zfs holds [-rH] <snap> ...
 *
 *	-r	Lists holds that are set on the named snapshots recursively.
 *	-H	Scripted mode; elide headers and separate columns by tabs.
 */
static int
zfs_do_holds(int argc, char **argv)
{
	int errors = 0;
	int c;
	int i;
	boolean_t scripted = B_FALSE;
	boolean_t recursive = B_FALSE;
	const char *opts = "rH";
	nvlist_t *nvl;

	int types = ZFS_TYPE_SNAPSHOT;
	holds_cbdata_t cb = { 0 };

	int limit = 0;
	int ret = 0;
	int flags = 0;

	/* check options */
	while ((c = getopt(argc, argv, opts)) != -1) {
		switch (c) {
		case 'r':
			recursive = B_TRUE;
			break;
		case 'H':
			scripted = B_TRUE;
			break;
		case '?':
			(void) fprintf(stderr, gettext("invalid option '%c'\n"),
			    optopt);
			usage(B_FALSE);
		}
	}

	if (recursive) {
		types |= ZFS_TYPE_FILESYSTEM | ZFS_TYPE_VOLUME;
		flags |= ZFS_ITER_RECURSE;
	}

	argc -= optind;
	argv += optind;

	/* check number of arguments */
	if (argc < 1)
		usage(B_FALSE);

	if (nvlist_alloc(&nvl, NV_UNIQUE_NAME, 0) != 0)
		nomem();

	for (i = 0; i < argc; ++i) {
		char *snapshot = argv[i];
		const char *delim;
		const char *snapname;

		delim = strchr(snapshot, '@');
		if (delim == NULL) {
			(void) fprintf(stderr,
			    gettext("'%s' is not a snapshot\n"), snapshot);
			++errors;
			continue;
		}
		snapname = delim + 1;
		if (recursive)
			snapshot[delim - snapshot] = '\0';

		cb.cb_recursive = recursive;
		cb.cb_snapname = snapname;
		cb.cb_nvlp = &nvl;

		/*
		 *  1. collect holds data, set format options
		 */
		ret = zfs_for_each(argc, argv, flags, types, NULL, NULL, limit,
		    holds_callback, &cb);
		if (ret != 0)
			++errors;
	}

	/*
	 *  2. print holds data
	 */
	print_holds(scripted, cb.cb_max_namelen, cb.cb_max_taglen, nvl);

	if (nvlist_empty(nvl))
		(void) fprintf(stderr, gettext("no datasets available\n"));

	nvlist_free(nvl);

	return (0 != errors);
}

#define	CHECK_SPINNER 30
#define	SPINNER_TIME 3		/* seconds */
#define	MOUNT_TIME 1		/* seconds */

typedef struct get_all_state {
	boolean_t	ga_verbose;
	get_all_cb_t	*ga_cbp;
} get_all_state_t;

static int
get_one_dataset(zfs_handle_t *zhp, void *data)
{
	static char *spin[] = { "-", "\\", "|", "/" };
	static int spinval = 0;
	static int spincheck = 0;
	static time_t last_spin_time = (time_t)0;
	get_all_state_t *state = data;
	zfs_type_t type = zfs_get_type(zhp);

	if (state->ga_verbose) {
		if (--spincheck < 0) {
			time_t now = time(NULL);
			if (last_spin_time + SPINNER_TIME < now) {
				update_progress(spin[spinval++ % 4]);
				last_spin_time = now;
			}
			spincheck = CHECK_SPINNER;
		}
	}

	/*
	 * Iterate over any nested datasets.
	 */
	if (zfs_iter_filesystems(zhp, get_one_dataset, data) != 0) {
		zfs_close(zhp);
		return (1);
	}

	/*
	 * Skip any datasets whose type does not match.
	 */
	if ((type & ZFS_TYPE_FILESYSTEM) == 0) {
		zfs_close(zhp);
		return (0);
	}
	libzfs_add_handle(state->ga_cbp, zhp);
	assert(state->ga_cbp->cb_used <= state->ga_cbp->cb_alloc);

	return (0);
}

static void
get_all_datasets(get_all_cb_t *cbp, boolean_t verbose)
{
	get_all_state_t state = {
	    .ga_verbose = verbose,
	    .ga_cbp = cbp
	};

	if (verbose)
		set_progress_header(gettext("Reading ZFS config"));
	(void) zfs_iter_root(g_zfs, get_one_dataset, &state);

	if (verbose)
		finish_progress(gettext("done."));
}

/*
 * Generic callback for sharing or mounting filesystems.  Because the code is so
 * similar, we have a common function with an extra parameter to determine which
 * mode we are using.
 */
typedef enum { OP_SHARE, OP_MOUNT } share_mount_op_t;

typedef struct share_mount_state {
	share_mount_op_t	sm_op;
	boolean_t	sm_verbose;
	boolean_t	sm_generate;
	int	sm_flags;
	char	*sm_options;
	char	*sm_proto; /* only valid for OP_SHARE */
	pthread_mutex_t	sm_lock; /* protects the remaining fields */
	uint_t	sm_total; /* number of filesystems to process */
	uint_t	sm_done; /* number of filesystems processed */
	int	sm_status; /* -1 if any of the share/mount operations failed */
} share_mount_state_t;

/*
 * Share or mount a dataset.
 */
static int
share_mount_one(zfs_handle_t *zhp, int op, int flags, char *protocol,
    boolean_t explicit, boolean_t generate, const char *options)
{
	char mountpoint[ZFS_MAXPROPLEN];
	char shareopts[ZFS_MAXPROPLEN];
	char smbshareopts[ZFS_MAXPROPLEN];
	const char *cmdname = op == OP_SHARE ? "share" : "mount";
	struct mnttab mnt;
	uint64_t zoned, canmount;
	boolean_t shared_nfs, shared_smb;

	assert(zfs_get_type(zhp) & ZFS_TYPE_FILESYSTEM);

	/*
	 * Check to make sure we can mount/share this dataset.  If we
	 * are in the global zone and the filesystem is exported to a
	 * local zone, or if we are in a local zone and the
	 * filesystem is not exported, then it is an error.
	 */
	zoned = zfs_prop_get_int(zhp, ZFS_PROP_ZONED);

	if (zoned && getzoneid() == GLOBAL_ZONEID) {
		if (!explicit)
			return (0);

		(void) fprintf(stderr, gettext("cannot %s '%s': "
		    "dataset is exported to a local zone\n"), cmdname,
		    zfs_get_name(zhp));
		return (1);

	} else if (!zoned && getzoneid() != GLOBAL_ZONEID) {
		if (!explicit)
			return (0);

		(void) fprintf(stderr, gettext("cannot %s '%s': "
		    "permission denied\n"), cmdname,
		    zfs_get_name(zhp));
		return (1);
	}

	/*
	 * Ignore any filesystems which don't apply to us. This
	 * includes those with a legacy mountpoint, or those with
	 * legacy share options.
	 */
	verify(zfs_prop_get(zhp, ZFS_PROP_MOUNTPOINT, mountpoint,
	    sizeof (mountpoint), NULL, NULL, 0, B_FALSE) == 0);
	verify(zfs_prop_get(zhp, ZFS_PROP_SHARENFS, shareopts,
	    sizeof (shareopts), NULL, NULL, 0, B_FALSE) == 0);
	verify(zfs_prop_get(zhp, ZFS_PROP_SHARESMB, smbshareopts,
	    sizeof (smbshareopts), NULL, NULL, 0, B_FALSE) == 0);

	if (op == OP_SHARE && strcmp(shareopts, "off") == 0 &&
	    strcmp(smbshareopts, "off") == 0) {
		if (!explicit)
			return (0);

		(void) fprintf(stderr, gettext("cannot share '%s': "
		    "legacy share\n"), zfs_get_name(zhp));
		(void) fprintf(stderr, gettext("use share(1M) to "
		    "share this filesystem, or set "
		    "sharenfs property on\n"));
		return (1);
	}

	/*
	 * We cannot share or mount legacy filesystems. If the
	 * shareopts is non-legacy but the mountpoint is legacy, we
	 * treat it as a legacy share.
	 */
	if (strcmp(mountpoint, "legacy") == 0) {
		if (!explicit)
			return (0);

		(void) fprintf(stderr, gettext("cannot %s '%s': "
		    "legacy mountpoint\n"), cmdname, zfs_get_name(zhp));
		(void) fprintf(stderr, gettext("use %s(1M) to "
		    "%s this filesystem\n"), cmdname, cmdname);
		return (1);
	}

	if (strcmp(mountpoint, "none") == 0) {
		if (!explicit)
			return (0);

		(void) fprintf(stderr, gettext("cannot %s '%s': no "
		    "mountpoint set\n"), cmdname, zfs_get_name(zhp));
		return (1);
	}

	/*
	 * canmount	explicit	outcome
	 * on		no		pass through
	 * on		yes		pass through
	 * off		no		return 0
	 * off		yes		display error, return 1
	 * noauto	no		return 0
	 * noauto	yes		pass through
	 */
	canmount = zfs_prop_get_int(zhp, ZFS_PROP_CANMOUNT);
	if (canmount == ZFS_CANMOUNT_OFF) {
		if (!explicit)
			return (0);

		(void) fprintf(stderr, gettext("cannot %s '%s': "
		    "'canmount' property is set to 'off'\n"), cmdname,
		    zfs_get_name(zhp));
		return (1);
	} else if (canmount == ZFS_CANMOUNT_NOAUTO) {
		/*
		 * Skip this request when noauto is set and we wanted all
		 * mounts|shares (i.e. -a) or we're not generating exports
		 */
		if (!explicit && !generate)
			return (0);
	}

	/*
	 * When generating shares and the filesystem isn't mounted then skip it
	 */
	if (generate && !zfs_is_mounted(zhp, NULL))
		return (0);

	/*
	 * If this filesystem is encrypted and does not have
	 * a loaded key, we can not mount it.
	 */
	if ((flags & MS_CRYPT) == 0 &&
	    zfs_prop_get_int(zhp, ZFS_PROP_ENCRYPTION) != ZIO_CRYPT_OFF &&
	    zfs_prop_get_int(zhp, ZFS_PROP_KEYSTATUS) ==
	    ZFS_KEYSTATUS_UNAVAILABLE) {
		if (!explicit)
			return (0);

		(void) fprintf(stderr, gettext("cannot %s '%s': "
		    "encryption key not loaded\n"), cmdname, zfs_get_name(zhp));
		return (1);
	}

	/*
	 * If this filesystem is inconsistent and has a receive resume
	 * token, we can not mount it.
	 */
	if (zfs_prop_get_int(zhp, ZFS_PROP_INCONSISTENT) &&
	    zfs_prop_get(zhp, ZFS_PROP_RECEIVE_RESUME_TOKEN,
	    NULL, 0, NULL, NULL, 0, B_TRUE) == 0) {
		if (!explicit)
			return (0);

		(void) fprintf(stderr, gettext("cannot %s '%s': "
		    "Contains partially-completed state from "
		    "\"zfs receive -s\", which can be resumed with "
		    "\"zfs send -t\"\n"),
		    cmdname, zfs_get_name(zhp));
		return (1);
	}

	if (zfs_prop_get_int(zhp, ZFS_PROP_REDACTED) && !(flags & MS_FORCE)) {
		if (!explicit)
			return (0);

		(void) fprintf(stderr, gettext("cannot %s '%s': "
		    "Dataset is not complete, was created by receiving "
		    "a redacted zfs send stream.\n"), cmdname,
		    zfs_get_name(zhp));
		return (1);
	}

	/*
	 * At this point, we have verified that the mountpoint and/or
	 * shareopts are appropriate for auto management. If the
	 * filesystem is already mounted or shared, return (failing
	 * for explicit requests); otherwise mount or share the
	 * filesystem.
	 */
	switch (op) {
	case OP_SHARE:

		/*
		 * Generate a linux-specific exports file. This will create
		 * an NFS only file that can be used by the linux NFS utils
		 * to automatically share out ZFS filesystems.
		 */
		if (generate) {
			return (zfs_share_generate(zhp));
		}

		shared_nfs = zfs_is_shared_nfs(zhp, NULL);
		shared_smb = zfs_is_shared_smb(zhp, NULL);

		if ((shared_nfs && shared_smb) ||
		    (shared_nfs && strcmp(shareopts, "on") == 0 &&
		    strcmp(smbshareopts, "off") == 0) ||
		    (shared_smb && strcmp(smbshareopts, "on") == 0 &&
		    strcmp(shareopts, "off") == 0)) {
			if (!explicit)
				return (0);

			(void) fprintf(stderr, gettext("cannot share "
			    "'%s': filesystem already shared\n"),
			    zfs_get_name(zhp));
			return (1);
		}

		if (!zfs_is_mounted(zhp, NULL) &&
		    zfs_mount(zhp, NULL, flags) != 0)
			return (1);

		if (protocol == NULL) {
			if (zfs_shareall(zhp) != 0)
				return (1);
		} else if (strcmp(protocol, "nfs") == 0) {
			if (zfs_share_nfs(zhp))
				return (1);
		} else if (strcmp(protocol, "smb") == 0) {
			if (zfs_share_smb(zhp))
				return (1);
		} else {
			(void) fprintf(stderr, gettext("cannot share "
			    "'%s': invalid share type '%s' "
			    "specified\n"),
			    zfs_get_name(zhp), protocol);
			return (1);
		}

		break;

	case OP_MOUNT:
		if (options == NULL)
			mnt.mnt_mntopts = "";
		else
			mnt.mnt_mntopts = (char *)options;

		if (!hasmntopt(&mnt, MNTOPT_REMOUNT) &&
		    zfs_is_mounted(zhp, NULL)) {
			if (!explicit)
				return (0);

			(void) fprintf(stderr, gettext("cannot mount "
			    "'%s': filesystem already mounted\n"),
			    zfs_get_name(zhp));
			return (1);
		}

		if (zfs_mount(zhp, options, flags) != 0)
			return (1);
		break;
	}

	return (0);
}

/*
 * Reports progress in the form "(current/total)".  Not thread-safe.
 */
static void
report_mount_progress(int current, int total)
{
	static time_t last_progress_time = 0;
	time_t now = time(NULL);
	char info[32];

	/* report 1..n instead of 0..n-1 */
	++current;

	/* display header if we're here for the first time */
	if (current == 1) {
		set_progress_header(gettext("Mounting ZFS filesystems"));
	} else if (current != total && last_progress_time + MOUNT_TIME >= now) {
		/* too soon to report again */
		return;
	}

	last_progress_time = now;

	(void) sprintf(info, "(%d/%d)", current, total);

	if (current == total)
		finish_progress(info);
	else
		update_progress(info);
}

/*
 * zfs_foreach_mountpoint() callback that mounts or shares one filesystem and
 * updates the progress meter.
 */
static int
share_mount_one_cb(zfs_handle_t *zhp, void *arg)
{
	share_mount_state_t *sms = arg;
	int ret;

	ret = share_mount_one(zhp, sms->sm_op, sms->sm_flags, sms->sm_proto,
	    B_FALSE, sms->sm_generate, sms->sm_options);

	pthread_mutex_lock(&sms->sm_lock);
	if (ret != 0)
		sms->sm_status = ret;
	sms->sm_done++;
	if (sms->sm_verbose)
		report_mount_progress(sms->sm_done, sms->sm_total);
	pthread_mutex_unlock(&sms->sm_lock);
	return (ret);
}

static void
append_options(char *mntopts, char *newopts)
{
	int len = strlen(mntopts);

	/* original length plus new string to append plus 1 for the comma */
	if (len + 1 + strlen(newopts) >= MNT_LINE_MAX) {
		(void) fprintf(stderr, gettext("the opts argument for "
		    "'%s' option is too long (more than %d chars)\n"),
		    "-o", MNT_LINE_MAX);
		usage(B_FALSE);
	}

	if (*mntopts)
		mntopts[len++] = ',';

	(void) strcpy(&mntopts[len], newopts);
}

static int
share_mount(int op, int argc, char **argv)
{
	boolean_t do_all = B_FALSE;
	boolean_t verbose = B_FALSE;
	boolean_t do_generate = B_FALSE;
	int c, ret = 0;
	char *options = NULL;
	int flags = 0;

	/* check options */
	while ((c = getopt(argc, argv, op == OP_MOUNT ? ":alvo:Of" : "agl"))
	    != -1) {
		switch (c) {
		case 'a':
			do_all = B_TRUE;
			break;
		case 'v':
			verbose = B_TRUE;
			break;
		case 'l':
			flags |= MS_CRYPT;
			break;
		case 'o':
			if (*optarg == '\0') {
				(void) fprintf(stderr, gettext("empty mount "
				    "options (-o) specified\n"));
				usage(B_FALSE);
			}

			if (options == NULL)
				options = safe_malloc(MNT_LINE_MAX + 1);

			/* option validation is done later */
			append_options(options, optarg);
			break;
		case 'O':
			flags |= MS_OVERLAY;
			break;
		case 'f':
			flags |= MS_FORCE;
			break;
		case 'g':
			/*
			 * Generating the share information can only be
			 * performed on all shares.
			 */
			do_all = B_TRUE;
			do_generate = B_TRUE;
			break;
		case ':':
			(void) fprintf(stderr, gettext("missing argument for "
			    "'%c' option\n"), optopt);
			usage(B_FALSE);
			break;
		case '?':
			(void) fprintf(stderr, gettext("invalid option '%c'\n"),
			    optopt);
			usage(B_FALSE);
		}
	}

	argc -= optind;
	argv += optind;

	/* check number of arguments */
	if (do_all) {
		char *protocol = NULL;

		if (op == OP_SHARE && argc > 0) {
			if (strcmp(argv[0], "nfs") != 0 &&
			    strcmp(argv[0], "smb") != 0) {
				(void) fprintf(stderr, gettext("share type "
				    "must be 'nfs' or 'smb'\n"));
				usage(B_FALSE);
			}
			if (do_generate && strcmp(argv[0], "smb") == 0) {
				(void) fprintf(stderr, gettext("export file "
				    "generation is not compatible fow smb "
				    "shares\n"));
				usage(B_FALSE);
			}

			protocol = argv[0];
			argc--;
			argv++;
		}

		if (argc != 0) {
			(void) fprintf(stderr, gettext("too many arguments\n"));
			usage(B_FALSE);
		}

		start_progress_timer();
		get_all_cb_t cb = { 0 };
		get_all_datasets(&cb, verbose);

		if (cb.cb_used == 0) {
			if (options != NULL)
				free(options);
			return (0);
		}

		share_mount_state_t share_mount_state = { 0 };
		share_mount_state.sm_op = op;
		share_mount_state.sm_verbose = verbose;
		share_mount_state.sm_generate = do_generate;
		share_mount_state.sm_flags = flags;
		share_mount_state.sm_options = options;
		share_mount_state.sm_proto = protocol;
		share_mount_state.sm_total = cb.cb_used;
		pthread_mutex_init(&share_mount_state.sm_lock, NULL);

		if (do_generate)
			verify(nfs_exports_lock() == 0);

		/*
		 * libshare isn't mt-safe, so only do the operation in parallel
		 * if we're mounting. Additionally, the key-loading option must
		 * be serialized so that we can prompt the user for their keys
		 * in a consistent manner.
		 */
		zfs_foreach_mountpoint(g_zfs, cb.cb_handles, cb.cb_used,
		    share_mount_one_cb, &share_mount_state,
		    op == OP_MOUNT && !(flags & MS_CRYPT));
<<<<<<< HEAD

		if (do_generate)
			verify(nfs_exports_unlock() == 0);
=======
		zfs_commit_all_shares();
>>>>>>> c15d36c6

		ret = share_mount_state.sm_status;

		for (int i = 0; i < cb.cb_used; i++)
			zfs_close(cb.cb_handles[i]);
		free(cb.cb_handles);
	} else if (argc == 0) {
		struct mnttab entry;

		if ((op == OP_SHARE) || (options != NULL)) {
			(void) fprintf(stderr, gettext("missing filesystem "
			    "argument (specify -a for all)\n"));
			usage(B_FALSE);
		}

		/*
		 * When mount is given no arguments, go through
		 * /proc/self/mounts and display any active ZFS mounts.
		 * We hide any snapshots, since they are controlled
		 * automatically.
		 */

		/* Reopen MNTTAB to prevent reading stale data from open file */
		if (freopen(MNTTAB, "r", mnttab_file) == NULL) {
			if (options != NULL)
				free(options);
			return (ENOENT);
		}

		while (getmntent(mnttab_file, &entry) == 0) {
			if (strcmp(entry.mnt_fstype, MNTTYPE_ZFS) != 0 ||
			    strchr(entry.mnt_special, '@') != NULL)
				continue;

			(void) printf("%-30s  %s\n", entry.mnt_special,
			    entry.mnt_mountp);
		}

	} else {
		zfs_handle_t *zhp;

		if (argc > 1) {
			(void) fprintf(stderr,
			    gettext("too many arguments\n"));
			usage(B_FALSE);
		}

		if ((zhp = zfs_open(g_zfs, argv[0],
		    ZFS_TYPE_FILESYSTEM)) == NULL) {
			ret = 1;
		} else {
			ret = share_mount_one(zhp, op, flags, NULL, B_TRUE,
<<<<<<< HEAD
			    B_FALSE, options);
=======
			    options);
			zfs_commit_all_shares();
>>>>>>> c15d36c6
			zfs_close(zhp);
		}
	}

	if (options != NULL)
		free(options);

	return (ret);
}

/*
 * zfs mount -a [nfs]
 * zfs mount -g [nfs]
 * zfs mount filesystem
 *
 * Mount all filesystems, or mount the given filesystem.
 */
static int
zfs_do_mount(int argc, char **argv)
{
	return (share_mount(OP_MOUNT, argc, argv));
}

/*
 * zfs share -a [nfs | smb]
 * zfs share filesystem
 *
 * Share all filesystems, or share the given filesystem.
 */
static int
zfs_do_share(int argc, char **argv)
{
	return (share_mount(OP_SHARE, argc, argv));
}

typedef struct unshare_unmount_node {
	zfs_handle_t	*un_zhp;
	char		*un_mountp;
	uu_avl_node_t	un_avlnode;
} unshare_unmount_node_t;

/* ARGSUSED */
static int
unshare_unmount_compare(const void *larg, const void *rarg, void *unused)
{
	const unshare_unmount_node_t *l = larg;
	const unshare_unmount_node_t *r = rarg;

	return (strcmp(l->un_mountp, r->un_mountp));
}

/*
 * Convenience routine used by zfs_do_umount() and manual_unmount().  Given an
 * absolute path, find the entry /proc/self/mounts, verify that it's a
 * ZFS filesystem, and unmount it appropriately.
 */
static int
unshare_unmount_path(int op, char *path, int flags, boolean_t is_manual)
{
	zfs_handle_t *zhp;
	int ret = 0;
	struct stat64 statbuf;
	struct extmnttab entry;
	const char *cmdname = (op == OP_SHARE) ? "unshare" : "unmount";
	ino_t path_inode;

	/*
	 * Search for the given (major,minor) pair in the mount table.
	 */

	/* Reopen MNTTAB to prevent reading stale data from open file */
	if (freopen(MNTTAB, "r", mnttab_file) == NULL)
		return (ENOENT);

	if (getextmntent(path, &entry, &statbuf) != 0) {
		if (op == OP_SHARE) {
			(void) fprintf(stderr, gettext("cannot %s '%s': not "
			    "currently mounted\n"), cmdname, path);
			return (1);
		}
		(void) fprintf(stderr, gettext("warning: %s not in"
		    "/proc/self/mounts\n"), path);
		if ((ret = umount2(path, flags)) != 0)
			(void) fprintf(stderr, gettext("%s: %s\n"), path,
			    strerror(errno));
		return (ret != 0);
	}
	path_inode = statbuf.st_ino;

	if (strcmp(entry.mnt_fstype, MNTTYPE_ZFS) != 0) {
		(void) fprintf(stderr, gettext("cannot %s '%s': not a ZFS "
		    "filesystem\n"), cmdname, path);
		return (1);
	}

	if ((zhp = zfs_open(g_zfs, entry.mnt_special,
	    ZFS_TYPE_FILESYSTEM)) == NULL)
		return (1);

	ret = 1;
	if (stat64(entry.mnt_mountp, &statbuf) != 0) {
		(void) fprintf(stderr, gettext("cannot %s '%s': %s\n"),
		    cmdname, path, strerror(errno));
		goto out;
	} else if (statbuf.st_ino != path_inode) {
		(void) fprintf(stderr, gettext("cannot "
		    "%s '%s': not a mountpoint\n"), cmdname, path);
		goto out;
	}

	if (op == OP_SHARE) {
		char nfs_mnt_prop[ZFS_MAXPROPLEN];
		char smbshare_prop[ZFS_MAXPROPLEN];

		verify(zfs_prop_get(zhp, ZFS_PROP_SHARENFS, nfs_mnt_prop,
		    sizeof (nfs_mnt_prop), NULL, NULL, 0, B_FALSE) == 0);
		verify(zfs_prop_get(zhp, ZFS_PROP_SHARESMB, smbshare_prop,
		    sizeof (smbshare_prop), NULL, NULL, 0, B_FALSE) == 0);

		if (strcmp(nfs_mnt_prop, "off") == 0 &&
		    strcmp(smbshare_prop, "off") == 0) {
			(void) fprintf(stderr, gettext("cannot unshare "
			    "'%s': legacy share\n"), path);
			(void) fprintf(stderr, gettext("use exportfs(8) "
			    "or smbcontrol(1) to unshare this filesystem\n"));
		} else if (!zfs_is_shared(zhp)) {
			(void) fprintf(stderr, gettext("cannot unshare '%s': "
			    "not currently shared\n"), path);
		} else {
			ret = zfs_unshareall_bypath(zhp, path);
			zfs_commit_all_shares();
		}
	} else {
		char mtpt_prop[ZFS_MAXPROPLEN];

		verify(zfs_prop_get(zhp, ZFS_PROP_MOUNTPOINT, mtpt_prop,
		    sizeof (mtpt_prop), NULL, NULL, 0, B_FALSE) == 0);

		if (is_manual) {
			ret = zfs_unmount(zhp, NULL, flags);
		} else if (strcmp(mtpt_prop, "legacy") == 0) {
			(void) fprintf(stderr, gettext("cannot unmount "
			    "'%s': legacy mountpoint\n"),
			    zfs_get_name(zhp));
			(void) fprintf(stderr, gettext("use umount(8) "
			    "to unmount this filesystem\n"));
		} else {
			ret = zfs_unmountall(zhp, flags);
		}
	}

out:
	zfs_close(zhp);

	return (ret != 0);
}

/*
 * Generic callback for unsharing or unmounting a filesystem.
 */
static int
unshare_unmount(int op, int argc, char **argv)
{
	int do_all = 0;
	int flags = 0;
	int ret = 0;
	int c;
	zfs_handle_t *zhp;
	char nfs_mnt_prop[ZFS_MAXPROPLEN];
	char sharesmb[ZFS_MAXPROPLEN];

	/* check options */
	while ((c = getopt(argc, argv, op == OP_SHARE ? ":a" : "afu")) != -1) {
		switch (c) {
		case 'a':
			do_all = 1;
			break;
		case 'f':
			flags |= MS_FORCE;
			break;
		case 'u':
			flags |= MS_CRYPT;
			break;
		case ':':
			(void) fprintf(stderr, gettext("missing argument for "
			    "'%c' option\n"), optopt);
			usage(B_FALSE);
			break;
		case '?':
			(void) fprintf(stderr, gettext("invalid option '%c'\n"),
			    optopt);
			usage(B_FALSE);
		}
	}

	argc -= optind;
	argv += optind;

	if (do_all) {
		/*
		 * We could make use of zfs_for_each() to walk all datasets in
		 * the system, but this would be very inefficient, especially
		 * since we would have to linearly search /proc/self/mounts for
		 * each one. Instead, do one pass through /proc/self/mounts
		 * looking for zfs entries and call zfs_unmount() for each one.
		 *
		 * Things get a little tricky if the administrator has created
		 * mountpoints beneath other ZFS filesystems.  In this case, we
		 * have to unmount the deepest filesystems first.  To accomplish
		 * this, we place all the mountpoints in an AVL tree sorted by
		 * the special type (dataset name), and walk the result in
		 * reverse to make sure to get any snapshots first.
		 */
		struct mnttab entry;
		uu_avl_pool_t *pool;
		uu_avl_t *tree = NULL;
		unshare_unmount_node_t *node;
		uu_avl_index_t idx;
		uu_avl_walk_t *walk;
		char *protocol = NULL;

		if (op == OP_SHARE && argc > 0) {
			if (strcmp(argv[0], "nfs") != 0 &&
			    strcmp(argv[0], "smb") != 0) {
				(void) fprintf(stderr, gettext("share type "
				    "must be 'nfs' or 'smb'\n"));
				usage(B_FALSE);
			}
			protocol = argv[0];
			argc--;
			argv++;
		}

		if (argc != 0) {
			(void) fprintf(stderr, gettext("too many arguments\n"));
			usage(B_FALSE);
		}

		if (((pool = uu_avl_pool_create("unmount_pool",
		    sizeof (unshare_unmount_node_t),
		    offsetof(unshare_unmount_node_t, un_avlnode),
		    unshare_unmount_compare, UU_DEFAULT)) == NULL) ||
		    ((tree = uu_avl_create(pool, NULL, UU_DEFAULT)) == NULL))
			nomem();

		/* Reopen MNTTAB to prevent reading stale data from open file */
		if (freopen(MNTTAB, "r", mnttab_file) == NULL)
			return (ENOENT);

		while (getmntent(mnttab_file, &entry) == 0) {

			/* ignore non-ZFS entries */
			if (strcmp(entry.mnt_fstype, MNTTYPE_ZFS) != 0)
				continue;

			/* ignore snapshots */
			if (strchr(entry.mnt_special, '@') != NULL)
				continue;

			if ((zhp = zfs_open(g_zfs, entry.mnt_special,
			    ZFS_TYPE_FILESYSTEM)) == NULL) {
				ret = 1;
				continue;
			}

			/*
			 * Ignore datasets that are excluded/restricted by
			 * parent pool name.
			 */
			if (zpool_skip_pool(zfs_get_pool_name(zhp))) {
				zfs_close(zhp);
				continue;
			}

			switch (op) {
			case OP_SHARE:
				verify(zfs_prop_get(zhp, ZFS_PROP_SHARENFS,
				    nfs_mnt_prop,
				    sizeof (nfs_mnt_prop),
				    NULL, NULL, 0, B_FALSE) == 0);
				if (strcmp(nfs_mnt_prop, "off") != 0)
					break;
				verify(zfs_prop_get(zhp, ZFS_PROP_SHARESMB,
				    nfs_mnt_prop,
				    sizeof (nfs_mnt_prop),
				    NULL, NULL, 0, B_FALSE) == 0);
				if (strcmp(nfs_mnt_prop, "off") == 0)
					continue;
				break;
			case OP_MOUNT:
				/* Ignore legacy mounts */
				verify(zfs_prop_get(zhp, ZFS_PROP_MOUNTPOINT,
				    nfs_mnt_prop,
				    sizeof (nfs_mnt_prop),
				    NULL, NULL, 0, B_FALSE) == 0);
				if (strcmp(nfs_mnt_prop, "legacy") == 0)
					continue;
				/* Ignore canmount=noauto mounts */
				if (zfs_prop_get_int(zhp, ZFS_PROP_CANMOUNT) ==
				    ZFS_CANMOUNT_NOAUTO)
					continue;
			default:
				break;
			}

			node = safe_malloc(sizeof (unshare_unmount_node_t));
			node->un_zhp = zhp;
			node->un_mountp = safe_strdup(entry.mnt_mountp);

			uu_avl_node_init(node, &node->un_avlnode, pool);

			if (uu_avl_find(tree, node, NULL, &idx) == NULL) {
				uu_avl_insert(tree, node, idx);
			} else {
				zfs_close(node->un_zhp);
				free(node->un_mountp);
				free(node);
			}
		}

		/*
		 * Walk the AVL tree in reverse, unmounting each filesystem and
		 * removing it from the AVL tree in the process.
		 */
		if ((walk = uu_avl_walk_start(tree,
		    UU_WALK_REVERSE | UU_WALK_ROBUST)) == NULL)
			nomem();

		while ((node = uu_avl_walk_next(walk)) != NULL) {
			const char *mntarg = NULL;

			uu_avl_remove(tree, node);
			switch (op) {
			case OP_SHARE:
				if (zfs_unshareall_bytype(node->un_zhp,
				    node->un_mountp, protocol) != 0)
					ret = 1;
				break;

			case OP_MOUNT:
				if (zfs_unmount(node->un_zhp,
				    mntarg, flags) != 0)
					ret = 1;
				break;
			}

			zfs_close(node->un_zhp);
			free(node->un_mountp);
			free(node);
		}

		if (op == OP_SHARE)
			zfs_commit_shares(protocol);

		uu_avl_walk_end(walk);
		uu_avl_destroy(tree);
		uu_avl_pool_destroy(pool);

	} else {
		if (argc != 1) {
			if (argc == 0)
				(void) fprintf(stderr,
				    gettext("missing filesystem argument\n"));
			else
				(void) fprintf(stderr,
				    gettext("too many arguments\n"));
			usage(B_FALSE);
		}

		/*
		 * We have an argument, but it may be a full path or a ZFS
		 * filesystem.  Pass full paths off to unmount_path() (shared by
		 * manual_unmount), otherwise open the filesystem and pass to
		 * zfs_unmount().
		 */
		if (argv[0][0] == '/')
			return (unshare_unmount_path(op, argv[0],
			    flags, B_FALSE));

		if ((zhp = zfs_open(g_zfs, argv[0],
		    ZFS_TYPE_FILESYSTEM)) == NULL)
			return (1);

		verify(zfs_prop_get(zhp, op == OP_SHARE ?
		    ZFS_PROP_SHARENFS : ZFS_PROP_MOUNTPOINT,
		    nfs_mnt_prop, sizeof (nfs_mnt_prop), NULL,
		    NULL, 0, B_FALSE) == 0);

		switch (op) {
		case OP_SHARE:
			verify(zfs_prop_get(zhp, ZFS_PROP_SHARENFS,
			    nfs_mnt_prop,
			    sizeof (nfs_mnt_prop),
			    NULL, NULL, 0, B_FALSE) == 0);
			verify(zfs_prop_get(zhp, ZFS_PROP_SHARESMB,
			    sharesmb, sizeof (sharesmb), NULL, NULL,
			    0, B_FALSE) == 0);

			if (strcmp(nfs_mnt_prop, "off") == 0 &&
			    strcmp(sharesmb, "off") == 0) {
				(void) fprintf(stderr, gettext("cannot "
				    "unshare '%s': legacy share\n"),
				    zfs_get_name(zhp));
				(void) fprintf(stderr, gettext("use "
				    "unshare(1M) to unshare this "
				    "filesystem\n"));
				ret = 1;
			} else if (!zfs_is_shared(zhp)) {
				(void) fprintf(stderr, gettext("cannot "
				    "unshare '%s': not currently "
				    "shared\n"), zfs_get_name(zhp));
				ret = 1;
			} else if (zfs_unshareall(zhp) != 0) {
				ret = 1;
			}
			break;

		case OP_MOUNT:
			if (strcmp(nfs_mnt_prop, "legacy") == 0) {
				(void) fprintf(stderr, gettext("cannot "
				    "unmount '%s': legacy "
				    "mountpoint\n"), zfs_get_name(zhp));
				(void) fprintf(stderr, gettext("use "
				    "umount(1M) to unmount this "
				    "filesystem\n"));
				ret = 1;
			} else if (!zfs_is_mounted(zhp, NULL)) {
				(void) fprintf(stderr, gettext("cannot "
				    "unmount '%s': not currently "
				    "mounted\n"),
				    zfs_get_name(zhp));
				ret = 1;
			} else if (zfs_unmountall(zhp, flags) != 0) {
				ret = 1;
			}
			break;
		}

		zfs_close(zhp);
	}

	return (ret);
}

/*
 * zfs unmount [-fu] -a
 * zfs unmount [-fu] filesystem
 *
 * Unmount all filesystems, or a specific ZFS filesystem.
 */
static int
zfs_do_unmount(int argc, char **argv)
{
	return (unshare_unmount(OP_MOUNT, argc, argv));
}

/*
 * zfs unshare -a
 * zfs unshare filesystem
 *
 * Unshare all filesystems, or a specific ZFS filesystem.
 */
static int
zfs_do_unshare(int argc, char **argv)
{
	return (unshare_unmount(OP_SHARE, argc, argv));
}

static int
find_command_idx(char *command, int *idx)
{
	int i;

	for (i = 0; i < NCOMMAND; i++) {
		if (command_table[i].name == NULL)
			continue;

		if (strcmp(command, command_table[i].name) == 0) {
			*idx = i;
			return (0);
		}
	}
	return (1);
}

static int
zfs_do_diff(int argc, char **argv)
{
	zfs_handle_t *zhp;
	int flags = 0;
	char *tosnap = NULL;
	char *fromsnap = NULL;
	char *atp, *copy;
	int err = 0;
	int c;
	struct sigaction sa;

	while ((c = getopt(argc, argv, "FHt")) != -1) {
		switch (c) {
		case 'F':
			flags |= ZFS_DIFF_CLASSIFY;
			break;
		case 'H':
			flags |= ZFS_DIFF_PARSEABLE;
			break;
		case 't':
			flags |= ZFS_DIFF_TIMESTAMP;
			break;
		default:
			(void) fprintf(stderr,
			    gettext("invalid option '%c'\n"), optopt);
			usage(B_FALSE);
		}
	}

	argc -= optind;
	argv += optind;

	if (argc < 1) {
		(void) fprintf(stderr,
		    gettext("must provide at least one snapshot name\n"));
		usage(B_FALSE);
	}

	if (argc > 2) {
		(void) fprintf(stderr, gettext("too many arguments\n"));
		usage(B_FALSE);
	}

	fromsnap = argv[0];
	tosnap = (argc == 2) ? argv[1] : NULL;

	copy = NULL;
	if (*fromsnap != '@')
		copy = strdup(fromsnap);
	else if (tosnap)
		copy = strdup(tosnap);
	if (copy == NULL)
		usage(B_FALSE);

	if ((atp = strchr(copy, '@')) != NULL)
		*atp = '\0';

	if ((zhp = zfs_open(g_zfs, copy, ZFS_TYPE_FILESYSTEM)) == NULL) {
		free(copy);
		return (1);
	}
	free(copy);

	/*
	 * Ignore SIGPIPE so that the library can give us
	 * information on any failure
	 */
	if (sigemptyset(&sa.sa_mask) == -1) {
		err = errno;
		goto out;
	}
	sa.sa_flags = 0;
	sa.sa_handler = SIG_IGN;
	if (sigaction(SIGPIPE, &sa, NULL) == -1) {
		err = errno;
		goto out;
	}

	err = zfs_show_diffs(zhp, STDOUT_FILENO, fromsnap, tosnap, flags);
out:
	zfs_close(zhp);

	return (err != 0);
}

/*
 * zfs bookmark <fs@source>|<fs#source> <fs#bookmark>
 *
 * Creates a bookmark with the given name from the source snapshot
 * or creates a copy of an existing source bookmark.
 */
static int
zfs_do_bookmark(int argc, char **argv)
{
	char *source, *bookname;
	char expbuf[ZFS_MAX_DATASET_NAME_LEN];
	int source_type;
	nvlist_t *nvl;
	int ret = 0;
	int c;

	/* check options */
	while ((c = getopt(argc, argv, "")) != -1) {
		switch (c) {
		case '?':
			(void) fprintf(stderr,
			    gettext("invalid option '%c'\n"), optopt);
			goto usage;
		}
	}

	argc -= optind;
	argv += optind;

	/* check number of arguments */
	if (argc < 1) {
		(void) fprintf(stderr, gettext("missing source argument\n"));
		goto usage;
	}
	if (argc < 2) {
		(void) fprintf(stderr, gettext("missing bookmark argument\n"));
		goto usage;
	}

	source = argv[0];
	bookname = argv[1];

	if (strchr(source, '@') == NULL && strchr(source, '#') == NULL) {
		(void) fprintf(stderr,
		    gettext("invalid source name '%s': "
		    "must contain a '@' or '#'\n"), source);
		goto usage;
	}
	if (strchr(bookname, '#') == NULL) {
		(void) fprintf(stderr,
		    gettext("invalid bookmark name '%s': "
		    "must contain a '#'\n"), bookname);
		goto usage;
	}

	/*
	 * expand source or bookname to full path:
	 * one of them may be specified as short name
	 */
	{
		char **expand;
		char *source_short, *bookname_short;
		source_short = strpbrk(source, "@#");
		bookname_short = strpbrk(bookname, "#");
		if (source_short == source &&
		    bookname_short == bookname) {
			(void) fprintf(stderr, gettext(
			    "either source or bookmark must be specified as "
			    "full dataset paths"));
			goto usage;
		} else if (source_short != source &&
		    bookname_short != bookname) {
			expand = NULL;
		} else if (source_short != source) {
			strlcpy(expbuf, source, sizeof (expbuf));
			expand = &bookname;
		} else if (bookname_short != bookname) {
			strlcpy(expbuf, bookname, sizeof (expbuf));
			expand = &source;
		} else {
			abort();
		}
		if (expand != NULL) {
			*strpbrk(expbuf, "@#") = '\0'; /* dataset name in buf */
			(void) strlcat(expbuf, *expand, sizeof (expbuf));
			*expand = expbuf;
		}
	}

	/* determine source type */
	switch (*strpbrk(source, "@#")) {
		case '@': source_type = ZFS_TYPE_SNAPSHOT; break;
		case '#': source_type = ZFS_TYPE_BOOKMARK; break;
		default: abort();
	}

	/* test the source exists */
	zfs_handle_t *zhp;
	zhp = zfs_open(g_zfs, source, source_type);
	if (zhp == NULL)
		goto usage;
	zfs_close(zhp);

	nvl = fnvlist_alloc();
	fnvlist_add_string(nvl, bookname, source);
	ret = lzc_bookmark(nvl, NULL);
	fnvlist_free(nvl);

	if (ret != 0) {
		const char *err_msg = NULL;
		char errbuf[1024];

		(void) snprintf(errbuf, sizeof (errbuf),
		    dgettext(TEXT_DOMAIN,
		    "cannot create bookmark '%s'"), bookname);

		switch (ret) {
		case EXDEV:
			err_msg = "bookmark is in a different pool";
			break;
		case ZFS_ERR_BOOKMARK_SOURCE_NOT_ANCESTOR:
			err_msg = "source is not an ancestor of the "
			    "new bookmark's dataset";
			break;
		case EEXIST:
			err_msg = "bookmark exists";
			break;
		case EINVAL:
			err_msg = "invalid argument";
			break;
		case ENOTSUP:
			err_msg = "bookmark feature not enabled";
			break;
		case ENOSPC:
			err_msg = "out of space";
			break;
		case ENOENT:
			err_msg = "dataset does not exist";
			break;
		default:
			(void) zfs_standard_error(g_zfs, ret, errbuf);
			break;
		}
		if (err_msg != NULL) {
			(void) fprintf(stderr, "%s: %s\n", errbuf,
			    dgettext(TEXT_DOMAIN, err_msg));
		}
	}

	return (ret != 0);

usage:
	usage(B_FALSE);
	return (-1);
}

static int
zfs_do_channel_program(int argc, char **argv)
{
	int ret, fd, c;
	char *progbuf, *filename, *poolname;
	size_t progsize, progread;
	nvlist_t *outnvl = NULL;
	uint64_t instrlimit = ZCP_DEFAULT_INSTRLIMIT;
	uint64_t memlimit = ZCP_DEFAULT_MEMLIMIT;
	boolean_t sync_flag = B_TRUE, json_output = B_FALSE;
	zpool_handle_t *zhp;

	/* check options */
	while ((c = getopt(argc, argv, "nt:m:j")) != -1) {
		switch (c) {
		case 't':
		case 'm': {
			uint64_t arg;
			char *endp;

			errno = 0;
			arg = strtoull(optarg, &endp, 0);
			if (errno != 0 || *endp != '\0') {
				(void) fprintf(stderr, gettext(
				    "invalid argument "
				    "'%s': expected integer\n"), optarg);
				goto usage;
			}

			if (c == 't') {
				instrlimit = arg;
			} else {
				ASSERT3U(c, ==, 'm');
				memlimit = arg;
			}
			break;
		}
		case 'n': {
			sync_flag = B_FALSE;
			break;
		}
		case 'j': {
			json_output = B_TRUE;
			break;
		}
		case '?':
			(void) fprintf(stderr, gettext("invalid option '%c'\n"),
			    optopt);
			goto usage;
		}
	}

	argc -= optind;
	argv += optind;

	if (argc < 2) {
		(void) fprintf(stderr,
		    gettext("invalid number of arguments\n"));
		goto usage;
	}

	poolname = argv[0];
	filename = argv[1];
	if (strcmp(filename, "-") == 0) {
		fd = 0;
		filename = "standard input";
	} else if ((fd = open(filename, O_RDONLY)) < 0) {
		(void) fprintf(stderr, gettext("cannot open '%s': %s\n"),
		    filename, strerror(errno));
		return (1);
	}

	if ((zhp = zpool_open(g_zfs, poolname)) == NULL) {
		(void) fprintf(stderr, gettext("cannot open pool '%s'\n"),
		    poolname);
		if (fd != 0)
			(void) close(fd);
		return (1);
	}
	zpool_close(zhp);

	/*
	 * Read in the channel program, expanding the program buffer as
	 * necessary.
	 */
	progread = 0;
	progsize = 1024;
	progbuf = safe_malloc(progsize);
	do {
		ret = read(fd, progbuf + progread, progsize - progread);
		progread += ret;
		if (progread == progsize && ret > 0) {
			progsize *= 2;
			progbuf = safe_realloc(progbuf, progsize);
		}
	} while (ret > 0);

	if (fd != 0)
		(void) close(fd);
	if (ret < 0) {
		free(progbuf);
		(void) fprintf(stderr,
		    gettext("cannot read '%s': %s\n"),
		    filename, strerror(errno));
		return (1);
	}
	progbuf[progread] = '\0';

	/*
	 * Any remaining arguments are passed as arguments to the lua script as
	 * a string array:
	 * {
	 *	"argv" -> [ "arg 1", ... "arg n" ],
	 * }
	 */
	nvlist_t *argnvl = fnvlist_alloc();
	fnvlist_add_string_array(argnvl, ZCP_ARG_CLIARGV, argv + 2, argc - 2);

	if (sync_flag) {
		ret = lzc_channel_program(poolname, progbuf,
		    instrlimit, memlimit, argnvl, &outnvl);
	} else {
		ret = lzc_channel_program_nosync(poolname, progbuf,
		    instrlimit, memlimit, argnvl, &outnvl);
	}

	if (ret != 0) {
		/*
		 * On error, report the error message handed back by lua if one
		 * exists.  Otherwise, generate an appropriate error message,
		 * falling back on strerror() for an unexpected return code.
		 */
		char *errstring = NULL;
		const char *msg = gettext("Channel program execution failed");
		uint64_t instructions = 0;
		if (outnvl != NULL && nvlist_exists(outnvl, ZCP_RET_ERROR)) {
			(void) nvlist_lookup_string(outnvl,
			    ZCP_RET_ERROR, &errstring);
			if (errstring == NULL)
				errstring = strerror(ret);
			if (ret == ETIME) {
				(void) nvlist_lookup_uint64(outnvl,
				    ZCP_ARG_INSTRLIMIT, &instructions);
			}
		} else {
			switch (ret) {
			case EINVAL:
				errstring =
				    "Invalid instruction or memory limit.";
				break;
			case ENOMEM:
				errstring = "Return value too large.";
				break;
			case ENOSPC:
				errstring = "Memory limit exhausted.";
				break;
			case ETIME:
				errstring = "Timed out.";
				break;
			case EPERM:
				errstring = "Permission denied. Channel "
				    "programs must be run as root.";
				break;
			default:
				(void) zfs_standard_error(g_zfs, ret, msg);
			}
		}
		if (errstring != NULL)
			(void) fprintf(stderr, "%s:\n%s\n", msg, errstring);

		if (ret == ETIME && instructions != 0)
			(void) fprintf(stderr,
			    gettext("%llu Lua instructions\n"),
			    (u_longlong_t)instructions);
	} else {
		if (json_output) {
			(void) nvlist_print_json(stdout, outnvl);
		} else if (nvlist_empty(outnvl)) {
			(void) fprintf(stdout, gettext("Channel program fully "
			    "executed and did not produce output.\n"));
		} else {
			(void) fprintf(stdout, gettext("Channel program fully "
			    "executed and produced output:\n"));
			dump_nvlist(outnvl, 4);
		}
	}

	free(progbuf);
	fnvlist_free(outnvl);
	fnvlist_free(argnvl);
	return (ret != 0);

usage:
	usage(B_FALSE);
	return (-1);
}


typedef struct loadkey_cbdata {
	boolean_t cb_loadkey;
	boolean_t cb_recursive;
	boolean_t cb_noop;
	char *cb_keylocation;
	uint64_t cb_numfailed;
	uint64_t cb_numattempted;
} loadkey_cbdata_t;

static int
load_key_callback(zfs_handle_t *zhp, void *data)
{
	int ret;
	boolean_t is_encroot;
	loadkey_cbdata_t *cb = data;
	uint64_t keystatus = zfs_prop_get_int(zhp, ZFS_PROP_KEYSTATUS);

	/*
	 * If we are working recursively, we want to skip loading / unloading
	 * keys for non-encryption roots and datasets whose keys are already
	 * in the desired end-state.
	 */
	if (cb->cb_recursive) {
		ret = zfs_crypto_get_encryption_root(zhp, &is_encroot, NULL);
		if (ret != 0)
			return (ret);
		if (!is_encroot)
			return (0);

		if ((cb->cb_loadkey && keystatus == ZFS_KEYSTATUS_AVAILABLE) ||
		    (!cb->cb_loadkey && keystatus == ZFS_KEYSTATUS_UNAVAILABLE))
			return (0);
	}

	cb->cb_numattempted++;

	if (cb->cb_loadkey)
		ret = zfs_crypto_load_key(zhp, cb->cb_noop, cb->cb_keylocation);
	else
		ret = zfs_crypto_unload_key(zhp);

	if (ret != 0) {
		cb->cb_numfailed++;
		return (ret);
	}

	return (0);
}

static int
load_unload_keys(int argc, char **argv, boolean_t loadkey)
{
	int c, ret = 0, flags = 0;
	boolean_t do_all = B_FALSE;
	loadkey_cbdata_t cb = { 0 };

	cb.cb_loadkey = loadkey;

	while ((c = getopt(argc, argv, "anrL:")) != -1) {
		/* noop and alternate keylocations only apply to zfs load-key */
		if (loadkey) {
			switch (c) {
			case 'n':
				cb.cb_noop = B_TRUE;
				continue;
			case 'L':
				cb.cb_keylocation = optarg;
				continue;
			default:
				break;
			}
		}

		switch (c) {
		case 'a':
			do_all = B_TRUE;
			cb.cb_recursive = B_TRUE;
			break;
		case 'r':
			flags |= ZFS_ITER_RECURSE;
			cb.cb_recursive = B_TRUE;
			break;
		default:
			(void) fprintf(stderr,
			    gettext("invalid option '%c'\n"), optopt);
			usage(B_FALSE);
		}
	}

	argc -= optind;
	argv += optind;

	if (!do_all && argc == 0) {
		(void) fprintf(stderr,
		    gettext("Missing dataset argument or -a option\n"));
		usage(B_FALSE);
	}

	if (do_all && argc != 0) {
		(void) fprintf(stderr,
		    gettext("Cannot specify dataset with -a option\n"));
		usage(B_FALSE);
	}

	if (cb.cb_recursive && cb.cb_keylocation != NULL &&
	    strcmp(cb.cb_keylocation, "prompt") != 0) {
		(void) fprintf(stderr, gettext("alternate keylocation may only "
		    "be 'prompt' with -r or -a\n"));
		usage(B_FALSE);
	}

	ret = zfs_for_each(argc, argv, flags,
	    ZFS_TYPE_FILESYSTEM | ZFS_TYPE_VOLUME, NULL, NULL, 0,
	    load_key_callback, &cb);

	if (cb.cb_noop || (cb.cb_recursive && cb.cb_numattempted != 0)) {
		(void) printf(gettext("%llu / %llu key(s) successfully %s\n"),
		    (u_longlong_t)(cb.cb_numattempted - cb.cb_numfailed),
		    (u_longlong_t)cb.cb_numattempted,
		    loadkey ? (cb.cb_noop ? "verified" : "loaded") :
		    "unloaded");
	}

	if (cb.cb_numfailed != 0)
		ret = -1;

	return (ret);
}

static int
zfs_do_load_key(int argc, char **argv)
{
	return (load_unload_keys(argc, argv, B_TRUE));
}


static int
zfs_do_unload_key(int argc, char **argv)
{
	return (load_unload_keys(argc, argv, B_FALSE));
}

static int
zfs_do_change_key(int argc, char **argv)
{
	int c, ret;
	uint64_t keystatus;
	boolean_t loadkey = B_FALSE, inheritkey = B_FALSE;
	zfs_handle_t *zhp = NULL;
	nvlist_t *props = fnvlist_alloc();

	while ((c = getopt(argc, argv, "lio:")) != -1) {
		switch (c) {
		case 'l':
			loadkey = B_TRUE;
			break;
		case 'i':
			inheritkey = B_TRUE;
			break;
		case 'o':
			if (!parseprop(props, optarg)) {
				nvlist_free(props);
				return (1);
			}
			break;
		default:
			(void) fprintf(stderr,
			    gettext("invalid option '%c'\n"), optopt);
			usage(B_FALSE);
		}
	}

	if (inheritkey && !nvlist_empty(props)) {
		(void) fprintf(stderr,
		    gettext("Properties not allowed for inheriting\n"));
		usage(B_FALSE);
	}

	argc -= optind;
	argv += optind;

	if (argc < 1) {
		(void) fprintf(stderr, gettext("Missing dataset argument\n"));
		usage(B_FALSE);
	}

	if (argc > 1) {
		(void) fprintf(stderr, gettext("Too many arguments\n"));
		usage(B_FALSE);
	}

	zhp = zfs_open(g_zfs, argv[argc - 1],
	    ZFS_TYPE_FILESYSTEM | ZFS_TYPE_VOLUME);
	if (zhp == NULL)
		usage(B_FALSE);

	if (loadkey) {
		keystatus = zfs_prop_get_int(zhp, ZFS_PROP_KEYSTATUS);
		if (keystatus != ZFS_KEYSTATUS_AVAILABLE) {
			ret = zfs_crypto_load_key(zhp, B_FALSE, NULL);
			if (ret != 0) {
				nvlist_free(props);
				zfs_close(zhp);
				return (-1);
			}
		}

		/* refresh the properties so the new keystatus is visible */
		zfs_refresh_properties(zhp);
	}

	ret = zfs_crypto_rewrap(zhp, props, inheritkey);
	if (ret != 0) {
		nvlist_free(props);
		zfs_close(zhp);
		return (-1);
	}

	nvlist_free(props);
	zfs_close(zhp);
	return (0);
}

/*
 * 1) zfs project [-d|-r] <file|directory ...>
 *    List project ID and inherit flag of file(s) or directories.
 *    -d: List the directory itself, not its children.
 *    -r: List subdirectories recursively.
 *
 * 2) zfs project -C [-k] [-r] <file|directory ...>
 *    Clear project inherit flag and/or ID on the file(s) or directories.
 *    -k: Keep the project ID unchanged. If not specified, the project ID
 *	  will be reset as zero.
 *    -r: Clear on subdirectories recursively.
 *
 * 3) zfs project -c [-0] [-d|-r] [-p id] <file|directory ...>
 *    Check project ID and inherit flag on the file(s) or directories,
 *    report the outliers.
 *    -0: Print file name followed by a NUL instead of newline.
 *    -d: Check the directory itself, not its children.
 *    -p: Specify the referenced ID for comparing with the target file(s)
 *	  or directories' project IDs. If not specified, the target (top)
 *	  directory's project ID will be used as the referenced one.
 *    -r: Check subdirectories recursively.
 *
 * 4) zfs project [-p id] [-r] [-s] <file|directory ...>
 *    Set project ID and/or inherit flag on the file(s) or directories.
 *    -p: Set the project ID as the given id.
 *    -r: Set on subdirectories recursively. If not specify "-p" option,
 *	  it will use top-level directory's project ID as the given id,
 *	  then set both project ID and inherit flag on all descendants
 *	  of the top-level directory.
 *    -s: Set project inherit flag.
 */
static int
zfs_do_project(int argc, char **argv)
{
	zfs_project_control_t zpc = {
		.zpc_expected_projid = ZFS_INVALID_PROJID,
		.zpc_op = ZFS_PROJECT_OP_DEFAULT,
		.zpc_dironly = B_FALSE,
		.zpc_keep_projid = B_FALSE,
		.zpc_newline = B_TRUE,
		.zpc_recursive = B_FALSE,
		.zpc_set_flag = B_FALSE,
	};
	int ret = 0, c;

	if (argc < 2)
		usage(B_FALSE);

	while ((c = getopt(argc, argv, "0Ccdkp:rs")) != -1) {
		switch (c) {
		case '0':
			zpc.zpc_newline = B_FALSE;
			break;
		case 'C':
			if (zpc.zpc_op != ZFS_PROJECT_OP_DEFAULT) {
				(void) fprintf(stderr, gettext("cannot "
				    "specify '-C' '-c' '-s' together\n"));
				usage(B_FALSE);
			}

			zpc.zpc_op = ZFS_PROJECT_OP_CLEAR;
			break;
		case 'c':
			if (zpc.zpc_op != ZFS_PROJECT_OP_DEFAULT) {
				(void) fprintf(stderr, gettext("cannot "
				    "specify '-C' '-c' '-s' together\n"));
				usage(B_FALSE);
			}

			zpc.zpc_op = ZFS_PROJECT_OP_CHECK;
			break;
		case 'd':
			zpc.zpc_dironly = B_TRUE;
			/* overwrite "-r" option */
			zpc.zpc_recursive = B_FALSE;
			break;
		case 'k':
			zpc.zpc_keep_projid = B_TRUE;
			break;
		case 'p': {
			char *endptr;

			errno = 0;
			zpc.zpc_expected_projid = strtoull(optarg, &endptr, 0);
			if (errno != 0 || *endptr != '\0') {
				(void) fprintf(stderr,
				    gettext("project ID must be less than "
				    "%u\n"), UINT32_MAX);
				usage(B_FALSE);
			}
			if (zpc.zpc_expected_projid >= UINT32_MAX) {
				(void) fprintf(stderr,
				    gettext("invalid project ID\n"));
				usage(B_FALSE);
			}
			break;
		}
		case 'r':
			zpc.zpc_recursive = B_TRUE;
			/* overwrite "-d" option */
			zpc.zpc_dironly = B_FALSE;
			break;
		case 's':
			if (zpc.zpc_op != ZFS_PROJECT_OP_DEFAULT) {
				(void) fprintf(stderr, gettext("cannot "
				    "specify '-C' '-c' '-s' together\n"));
				usage(B_FALSE);
			}

			zpc.zpc_set_flag = B_TRUE;
			zpc.zpc_op = ZFS_PROJECT_OP_SET;
			break;
		default:
			(void) fprintf(stderr, gettext("invalid option '%c'\n"),
			    optopt);
			usage(B_FALSE);
		}
	}

	if (zpc.zpc_op == ZFS_PROJECT_OP_DEFAULT) {
		if (zpc.zpc_expected_projid != ZFS_INVALID_PROJID)
			zpc.zpc_op = ZFS_PROJECT_OP_SET;
		else
			zpc.zpc_op = ZFS_PROJECT_OP_LIST;
	}

	switch (zpc.zpc_op) {
	case ZFS_PROJECT_OP_LIST:
		if (zpc.zpc_keep_projid) {
			(void) fprintf(stderr,
			    gettext("'-k' is only valid together with '-C'\n"));
			usage(B_FALSE);
		}
		if (!zpc.zpc_newline) {
			(void) fprintf(stderr,
			    gettext("'-0' is only valid together with '-c'\n"));
			usage(B_FALSE);
		}
		break;
	case ZFS_PROJECT_OP_CHECK:
		if (zpc.zpc_keep_projid) {
			(void) fprintf(stderr,
			    gettext("'-k' is only valid together with '-C'\n"));
			usage(B_FALSE);
		}
		break;
	case ZFS_PROJECT_OP_CLEAR:
		if (zpc.zpc_dironly) {
			(void) fprintf(stderr,
			    gettext("'-d' is useless together with '-C'\n"));
			usage(B_FALSE);
		}
		if (!zpc.zpc_newline) {
			(void) fprintf(stderr,
			    gettext("'-0' is only valid together with '-c'\n"));
			usage(B_FALSE);
		}
		if (zpc.zpc_expected_projid != ZFS_INVALID_PROJID) {
			(void) fprintf(stderr,
			    gettext("'-p' is useless together with '-C'\n"));
			usage(B_FALSE);
		}
		break;
	case ZFS_PROJECT_OP_SET:
		if (zpc.zpc_dironly) {
			(void) fprintf(stderr,
			    gettext("'-d' is useless for set project ID and/or "
			    "inherit flag\n"));
			usage(B_FALSE);
		}
		if (zpc.zpc_keep_projid) {
			(void) fprintf(stderr,
			    gettext("'-k' is only valid together with '-C'\n"));
			usage(B_FALSE);
		}
		if (!zpc.zpc_newline) {
			(void) fprintf(stderr,
			    gettext("'-0' is only valid together with '-c'\n"));
			usage(B_FALSE);
		}
		break;
	default:
		ASSERT(0);
		break;
	}

	argv += optind;
	argc -= optind;
	if (argc == 0) {
		(void) fprintf(stderr,
		    gettext("missing file or directory target(s)\n"));
		usage(B_FALSE);
	}

	for (int i = 0; i < argc; i++) {
		int err;

		err = zfs_project_handle(argv[i], &zpc);
		if (err && !ret)
			ret = err;
	}

	return (ret);
}

static int
zfs_do_wait(int argc, char **argv)
{
	boolean_t enabled[ZFS_WAIT_NUM_ACTIVITIES];
	int error, i;
	char c;

	/* By default, wait for all types of activity. */
	for (i = 0; i < ZFS_WAIT_NUM_ACTIVITIES; i++)
		enabled[i] = B_TRUE;

	while ((c = getopt(argc, argv, "t:")) != -1) {
		switch (c) {
		case 't':
		{
			static char *col_subopts[] = { "deleteq", NULL };
			char *value;

			/* Reset activities array */
			bzero(&enabled, sizeof (enabled));
			while (*optarg != '\0') {
				int activity = getsubopt(&optarg, col_subopts,
				    &value);

				if (activity < 0) {
					(void) fprintf(stderr,
					    gettext("invalid activity '%s'\n"),
					    value);
					usage(B_FALSE);
				}

				enabled[activity] = B_TRUE;
			}
			break;
		}
		case '?':
			(void) fprintf(stderr, gettext("invalid option '%c'\n"),
			    optopt);
			usage(B_FALSE);
		}
	}

	argv += optind;
	argc -= optind;
	if (argc < 1) {
		(void) fprintf(stderr, gettext("missing 'filesystem' "
		    "argument\n"));
		usage(B_FALSE);
	}
	if (argc > 1) {
		(void) fprintf(stderr, gettext("too many arguments\n"));
		usage(B_FALSE);
	}

	zfs_handle_t *zhp = zfs_open(g_zfs, argv[0], ZFS_TYPE_FILESYSTEM);
	if (zhp == NULL)
		return (1);

	for (;;) {
		boolean_t missing = B_FALSE;
		boolean_t any_waited = B_FALSE;

		for (int i = 0; i < ZFS_WAIT_NUM_ACTIVITIES; i++) {
			boolean_t waited;

			if (!enabled[i])
				continue;

			error = zfs_wait_status(zhp, i, &missing, &waited);
			if (error != 0 || missing)
				break;

			any_waited = (any_waited || waited);
		}

		if (error != 0 || missing || !any_waited)
			break;
	}

	zfs_close(zhp);

	return (error);
}

/*
 * Display version message
 */
static int
zfs_do_version(int argc, char **argv)
{
	if (zfs_version_print() == -1)
		return (1);

	return (0);
}

int
main(int argc, char **argv)
{
	int ret = 0;
	int i = 0;
	char *cmdname;
	char **newargv;

	(void) setlocale(LC_ALL, "");
	(void) textdomain(TEXT_DOMAIN);

	opterr = 0;

	/*
	 * Make sure the user has specified some command.
	 */
	if (argc < 2) {
		(void) fprintf(stderr, gettext("missing command\n"));
		usage(B_FALSE);
	}

	cmdname = argv[1];

	/*
	 * The 'umount' command is an alias for 'unmount'
	 */
	if (strcmp(cmdname, "umount") == 0)
		cmdname = "unmount";

	/*
	 * The 'recv' command is an alias for 'receive'
	 */
	if (strcmp(cmdname, "recv") == 0)
		cmdname = "receive";

	/*
	 * The 'snap' command is an alias for 'snapshot'
	 */
	if (strcmp(cmdname, "snap") == 0)
		cmdname = "snapshot";

	/*
	 * Special case '-?'
	 */
	if ((strcmp(cmdname, "-?") == 0) ||
	    (strcmp(cmdname, "--help") == 0))
		usage(B_TRUE);

	/*
	 * Special case '-V|--version'
	 */
	if ((strcmp(cmdname, "-V") == 0) || (strcmp(cmdname, "--version") == 0))
		return (zfs_do_version(argc, argv));

	if ((g_zfs = libzfs_init()) == NULL) {
		(void) fprintf(stderr, "%s\n", libzfs_error_init(errno));
		return (1);
	}

	mnttab_file = g_zfs->libzfs_mnttab;

	zfs_save_arguments(argc, argv, history_str, sizeof (history_str));

	libzfs_print_on_error(g_zfs, B_TRUE);

	/*
	 * Many commands modify input strings for string parsing reasons.
	 * We create a copy to protect the original argv.
	 */
	newargv = malloc((argc + 1) * sizeof (newargv[0]));
	for (i = 0; i < argc; i++)
		newargv[i] = strdup(argv[i]);
	newargv[argc] = NULL;

	/*
	 * Run the appropriate command.
	 */
	libzfs_mnttab_cache(g_zfs, B_TRUE);
	if (find_command_idx(cmdname, &i) == 0) {
		current_command = &command_table[i];
		ret = command_table[i].func(argc - 1, newargv + 1);
	} else if (strchr(cmdname, '=') != NULL) {
		verify(find_command_idx("set", &i) == 0);
		current_command = &command_table[i];
		ret = command_table[i].func(argc, newargv);
	} else {
		(void) fprintf(stderr, gettext("unrecognized "
		    "command '%s'\n"), cmdname);
		usage(B_FALSE);
		ret = 1;
	}

	for (i = 0; i < argc; i++)
		free(newargv[i]);
	free(newargv);

	if (ret == 0 && log_history)
		(void) zpool_log_history(g_zfs, history_str);

	libzfs_fini(g_zfs);

	/*
	 * The 'ZFS_ABORT' environment variable causes us to dump core on exit
	 * for the purposes of running ::findleaks.
	 */
	if (getenv("ZFS_ABORT") != NULL) {
		(void) printf("dumping core by request\n");
		abort();
	}

	return (ret);
}

#ifdef __FreeBSD__
#include <sys/jail.h>
#include <jail.h>
/*
 * Attach/detach the given dataset to/from the given jail
 */
/* ARGSUSED */
static int
zfs_do_jail_impl(int argc, char **argv, boolean_t attach)
{
	zfs_handle_t *zhp;
	int jailid, ret;

	/* check number of arguments */
	if (argc < 3) {
		(void) fprintf(stderr, gettext("missing argument(s)\n"));
		usage(B_FALSE);
	}
	if (argc > 3) {
		(void) fprintf(stderr, gettext("too many arguments\n"));
		usage(B_FALSE);
	}

	jailid = jail_getid(argv[1]);
	if (jailid < 0) {
		(void) fprintf(stderr, gettext("invalid jail id or name\n"));
		usage(B_FALSE);
	}

	zhp = zfs_open(g_zfs, argv[2], ZFS_TYPE_FILESYSTEM);
	if (zhp == NULL)
		return (1);

	ret = (zfs_jail(zhp, jailid, attach) != 0);

	zfs_close(zhp);
	return (ret);
}

/*
 * zfs jail jailid filesystem
 *
 * Attach the given dataset to the given jail
 */
/* ARGSUSED */
static int
zfs_do_jail(int argc, char **argv)
{
	return (zfs_do_jail_impl(argc, argv, B_TRUE));
}

/*
 * zfs unjail jailid filesystem
 *
 * Detach the given dataset from the given jail
 */
/* ARGSUSED */
static int
zfs_do_unjail(int argc, char **argv)
{
	return (zfs_do_jail_impl(argc, argv, B_FALSE));
}
#endif<|MERGE_RESOLUTION|>--- conflicted
+++ resolved
@@ -328,8 +328,7 @@
 		return (gettext("\tset <property=value> ... "
 		    "<filesystem|volume|snapshot> ...\n"));
 	case HELP_SHARE:
-		return (gettext("\tshare [-l] <-a [nfs|smb] | filesystem>\n"
-		    "\tshare <-g [nfs]\n"));
+		return (gettext("\tshare [-l] <-a [nfs|smb] | filesystem>\n"));
 	case HELP_SNAPSHOT:
 		return (gettext("\tsnapshot [-r] [-o property=value] ... "
 		    "<filesystem|volume>@<snap> ...\n"));
@@ -627,19 +626,6 @@
 		(void) fprintf(stderr, gettext("property '%s' "
 		    "specified multiple times\n"), propname);
 		return (B_FALSE);
-	}
-
-	/*
-	 * If we are setting the sharenfs property, lock the sharetab to
-	 * ensure concurrent writers don't update the file simultaneously.
-	 * The sharetab will remain locked until the process exits.
-	 */
-	if (strcmp(propname, zfs_prop_to_name(ZFS_PROP_SHARENFS)) == 0) {
-		if (sharetab_lock() != 0) {
-			(void) fprintf(stderr, gettext("unable to set "
-			    "property: %s\n"), strerror(errno));
-			exit(1);
-		}
 	}
 
 	if (nvlist_add_string(props, propname, propval) != 0)
@@ -6519,7 +6505,6 @@
 typedef struct share_mount_state {
 	share_mount_op_t	sm_op;
 	boolean_t	sm_verbose;
-	boolean_t	sm_generate;
 	int	sm_flags;
 	char	*sm_options;
 	char	*sm_proto; /* only valid for OP_SHARE */
@@ -6534,7 +6519,7 @@
  */
 static int
 share_mount_one(zfs_handle_t *zhp, int op, int flags, char *protocol,
-    boolean_t explicit, boolean_t generate, const char *options)
+    boolean_t explicit, const char *options)
 {
 	char mountpoint[ZFS_MAXPROPLEN];
 	char shareopts[ZFS_MAXPROPLEN];
@@ -6641,20 +6626,9 @@
 		    "'canmount' property is set to 'off'\n"), cmdname,
 		    zfs_get_name(zhp));
 		return (1);
-	} else if (canmount == ZFS_CANMOUNT_NOAUTO) {
-		/*
-		 * Skip this request when noauto is set and we wanted all
-		 * mounts|shares (i.e. -a) or we're not generating exports
-		 */
-		if (!explicit && !generate)
-			return (0);
-	}
-
-	/*
-	 * When generating shares and the filesystem isn't mounted then skip it
-	 */
-	if (generate && !zfs_is_mounted(zhp, NULL))
+	} else if (canmount == ZFS_CANMOUNT_NOAUTO && !explicit) {
 		return (0);
+	}
 
 	/*
 	 * If this filesystem is encrypted and does not have
@@ -6710,15 +6684,6 @@
 	 */
 	switch (op) {
 	case OP_SHARE:
-
-		/*
-		 * Generate a linux-specific exports file. This will create
-		 * an NFS only file that can be used by the linux NFS utils
-		 * to automatically share out ZFS filesystems.
-		 */
-		if (generate) {
-			return (zfs_share_generate(zhp));
-		}
 
 		shared_nfs = zfs_is_shared_nfs(zhp, NULL);
 		shared_smb = zfs_is_shared_smb(zhp, NULL);
@@ -6827,7 +6792,7 @@
 	int ret;
 
 	ret = share_mount_one(zhp, sms->sm_op, sms->sm_flags, sms->sm_proto,
-	    B_FALSE, sms->sm_generate, sms->sm_options);
+	    B_FALSE, sms->sm_options);
 
 	pthread_mutex_lock(&sms->sm_lock);
 	if (ret != 0)
@@ -6863,13 +6828,12 @@
 {
 	boolean_t do_all = B_FALSE;
 	boolean_t verbose = B_FALSE;
-	boolean_t do_generate = B_FALSE;
 	int c, ret = 0;
 	char *options = NULL;
 	int flags = 0;
 
 	/* check options */
-	while ((c = getopt(argc, argv, op == OP_MOUNT ? ":alvo:Of" : "agl"))
+	while ((c = getopt(argc, argv, op == OP_MOUNT ? ":alvo:Of" : "al"))
 	    != -1) {
 		switch (c) {
 		case 'a':
@@ -6899,14 +6863,6 @@
 			break;
 		case 'f':
 			flags |= MS_FORCE;
-			break;
-		case 'g':
-			/*
-			 * Generating the share information can only be
-			 * performed on all shares.
-			 */
-			do_all = B_TRUE;
-			do_generate = B_TRUE;
 			break;
 		case ':':
 			(void) fprintf(stderr, gettext("missing argument for "
@@ -6934,12 +6890,6 @@
 				    "must be 'nfs' or 'smb'\n"));
 				usage(B_FALSE);
 			}
-			if (do_generate && strcmp(argv[0], "smb") == 0) {
-				(void) fprintf(stderr, gettext("export file "
-				    "generation is not compatible fow smb "
-				    "shares\n"));
-				usage(B_FALSE);
-			}
 
 			protocol = argv[0];
 			argc--;
@@ -6964,15 +6914,11 @@
 		share_mount_state_t share_mount_state = { 0 };
 		share_mount_state.sm_op = op;
 		share_mount_state.sm_verbose = verbose;
-		share_mount_state.sm_generate = do_generate;
 		share_mount_state.sm_flags = flags;
 		share_mount_state.sm_options = options;
 		share_mount_state.sm_proto = protocol;
 		share_mount_state.sm_total = cb.cb_used;
 		pthread_mutex_init(&share_mount_state.sm_lock, NULL);
-
-		if (do_generate)
-			verify(nfs_exports_lock() == 0);
 
 		/*
 		 * libshare isn't mt-safe, so only do the operation in parallel
@@ -6983,13 +6929,7 @@
 		zfs_foreach_mountpoint(g_zfs, cb.cb_handles, cb.cb_used,
 		    share_mount_one_cb, &share_mount_state,
 		    op == OP_MOUNT && !(flags & MS_CRYPT));
-<<<<<<< HEAD
-
-		if (do_generate)
-			verify(nfs_exports_unlock() == 0);
-=======
 		zfs_commit_all_shares();
->>>>>>> c15d36c6
 
 		ret = share_mount_state.sm_status;
 
@@ -7042,12 +6982,8 @@
 			ret = 1;
 		} else {
 			ret = share_mount_one(zhp, op, flags, NULL, B_TRUE,
-<<<<<<< HEAD
-			    B_FALSE, options);
-=======
 			    options);
 			zfs_commit_all_shares();
->>>>>>> c15d36c6
 			zfs_close(zhp);
 		}
 	}
@@ -7060,7 +6996,6 @@
 
 /*
  * zfs mount -a [nfs]
- * zfs mount -g [nfs]
  * zfs mount filesystem
  *
  * Mount all filesystems, or mount the given filesystem.
