/*
 * CDDL HEADER START
 *
 * The contents of this file are subject to the terms of the
 * Common Development and Distribution License (the "License").
 * You may not use this file except in compliance with the License.
 *
 * You can obtain a copy of the license at usr/src/OPENSOLARIS.LICENSE
 * or http://www.opensolaris.org/os/licensing.
 * See the License for the specific language governing permissions
 * and limitations under the License.
 *
 * When distributing Covered Code, include this CDDL HEADER in each
 * file and include the License file at usr/src/OPENSOLARIS.LICENSE.
 * If applicable, add the following below this CDDL HEADER, with the
 * fields enclosed by brackets "[]" replaced with your own identifying
 * information: Portions Copyright [yyyy] [name of copyright owner]
 *
 * CDDL HEADER END
 */
/*
 * Copyright (c) 2005, 2010, Oracle and/or its affiliates. All rights reserved.
 * Copyright (c) 2011, 2018 by Delphix. All rights reserved.
 * Copyright 2011 Nexenta Systems, Inc.  All rights reserved.
 * Copyright (c) 2013 Steven Hartland. All rights reserved.
 * Copyright (c) 2014 Integros [integros.com]
 * Copyright 2017 Joyent, Inc.
 * Copyright (c) 2017, Intel Corporation.
 */

/*
 * The objective of this program is to provide a DMU/ZAP/SPA stress test
 * that runs entirely in userland, is easy to use, and easy to extend.
 *
 * The overall design of the ztest program is as follows:
 *
 * (1) For each major functional area (e.g. adding vdevs to a pool,
 *     creating and destroying datasets, reading and writing objects, etc)
 *     we have a simple routine to test that functionality.  These
 *     individual routines do not have to do anything "stressful".
 *
 * (2) We turn these simple functionality tests into a stress test by
 *     running them all in parallel, with as many threads as desired,
 *     and spread across as many datasets, objects, and vdevs as desired.
 *
 * (3) While all this is happening, we inject faults into the pool to
 *     verify that self-healing data really works.
 *
 * (4) Every time we open a dataset, we change its checksum and compression
 *     functions.  Thus even individual objects vary from block to block
 *     in which checksum they use and whether they're compressed.
 *
 * (5) To verify that we never lose on-disk consistency after a crash,
 *     we run the entire test in a child of the main process.
 *     At random times, the child self-immolates with a SIGKILL.
 *     This is the software equivalent of pulling the power cord.
 *     The parent then runs the test again, using the existing
 *     storage pool, as many times as desired. If backwards compatibility
 *     testing is enabled ztest will sometimes run the "older" version
 *     of ztest after a SIGKILL.
 *
 * (6) To verify that we don't have future leaks or temporal incursions,
 *     many of the functional tests record the transaction group number
 *     as part of their data.  When reading old data, they verify that
 *     the transaction group number is less than the current, open txg.
 *     If you add a new test, please do this if applicable.
 *
 * (7) Threads are created with a reduced stack size, for sanity checking.
 *     Therefore, it's important not to allocate huge buffers on the stack.
 *
 * When run with no arguments, ztest runs for about five minutes and
 * produces no output if successful.  To get a little bit of information,
 * specify -V.  To get more information, specify -VV, and so on.
 *
 * To turn this into an overnight stress test, use -T to specify run time.
 *
 * You can ask more vdevs [-v], datasets [-d], or threads [-t]
 * to increase the pool capacity, fanout, and overall stress level.
 *
 * Use the -k option to set the desired frequency of kills.
 *
 * When ztest invokes itself it passes all relevant information through a
 * temporary file which is mmap-ed in the child process. This allows shared
 * memory to survive the exec syscall. The ztest_shared_hdr_t struct is always
 * stored at offset 0 of this file and contains information on the size and
 * number of shared structures in the file. The information stored in this file
 * must remain backwards compatible with older versions of ztest so that
 * ztest can invoke them during backwards compatibility testing (-B).
 */

#include <sys/zfs_context.h>
#include <sys/spa.h>
#include <sys/dmu.h>
#include <sys/txg.h>
#include <sys/dbuf.h>
#include <sys/zap.h>
#include <sys/dmu_objset.h>
#include <sys/poll.h>
#include <sys/stat.h>
#include <sys/time.h>
#include <sys/wait.h>
#include <sys/mman.h>
#include <sys/resource.h>
#include <sys/zio.h>
#include <sys/zil.h>
#include <sys/zil_impl.h>
#include <sys/vdev_draid.h>
#include <sys/vdev_impl.h>
#include <sys/vdev_file.h>
#include <sys/vdev_initialize.h>
#include <sys/vdev_raidz.h>
#include <sys/vdev_trim.h>
#include <sys/spa_impl.h>
#include <sys/metaslab_impl.h>
#include <sys/dsl_prop.h>
#include <sys/dsl_dataset.h>
#include <sys/dsl_destroy.h>
#include <sys/dsl_scan.h>
#include <sys/zio_checksum.h>
#include <sys/zfs_refcount.h>
#include <sys/zfeature.h>
#include <sys/dsl_userhold.h>
#include <sys/abd.h>
#include <stdio.h>
#include <stdlib.h>
#include <unistd.h>
#include <signal.h>
#include <umem.h>
#include <ctype.h>
#include <math.h>
#include <sys/fs/zfs.h>
#include <zfs_fletcher.h>
#include <libnvpair.h>
#include <libzutil.h>
#include <sys/crypto/icp.h>
#ifdef __GLIBC__
#include <execinfo.h> /* for backtrace() */
#endif

static int ztest_fd_data = -1;
static int ztest_fd_rand = -1;

typedef struct ztest_shared_hdr {
	uint64_t	zh_hdr_size;
	uint64_t	zh_opts_size;
	uint64_t	zh_size;
	uint64_t	zh_stats_size;
	uint64_t	zh_stats_count;
	uint64_t	zh_ds_size;
	uint64_t	zh_ds_count;
} ztest_shared_hdr_t;

static ztest_shared_hdr_t *ztest_shared_hdr;

enum ztest_class_state {
	ZTEST_VDEV_CLASS_OFF,
	ZTEST_VDEV_CLASS_ON,
	ZTEST_VDEV_CLASS_RND
};

typedef struct ztest_shared_opts {
	char zo_pool[ZFS_MAX_DATASET_NAME_LEN];
	char zo_dir[ZFS_MAX_DATASET_NAME_LEN];
	char zo_alt_ztest[MAXNAMELEN];
	char zo_alt_libpath[MAXNAMELEN];
	uint64_t zo_vdevs;
	uint64_t zo_vdevtime;
	size_t zo_vdev_size;
	int zo_ashift;
	int zo_mirrors;
	int zo_raid_children;
	int zo_raid_parity;
	char zo_raid_type[8];
	int zo_draid_data;
	int zo_draid_spares;
	int zo_datasets;
	int zo_threads;
	uint64_t zo_passtime;
	uint64_t zo_killrate;
	int zo_verbose;
	int zo_init;
	uint64_t zo_time;
	uint64_t zo_maxloops;
	uint64_t zo_metaslab_force_ganging;
	uint64_t zo_raidz_expand_test;
	int zo_mmp_test;
	int zo_special_vdevs;
	int zo_dump_dbgmsg;
} ztest_shared_opts_t;

static const ztest_shared_opts_t ztest_opts_defaults = {
	.zo_pool = "ztest",
	.zo_dir = "/tmp",
	.zo_alt_ztest = { '\0' },
	.zo_alt_libpath = { '\0' },
	.zo_vdevs = 5,
	.zo_ashift = SPA_MINBLOCKSHIFT,
	.zo_mirrors = 2,
	.zo_raid_children = 4,
	.zo_raid_parity = 1,
	.zo_raid_type = VDEV_TYPE_RAIDZ,
	.zo_vdev_size = SPA_MINDEVSIZE * 4,	/* 256m default size */
	.zo_draid_data = 4,		/* data drives */
	.zo_draid_spares = 1,		/* distributed spares */
	.zo_datasets = 7,
	.zo_threads = 23,
	.zo_passtime = 60,		/* 60 seconds */
	.zo_killrate = 70,		/* 70% kill rate */
	.zo_verbose = 0,
	.zo_mmp_test = 0,
	.zo_init = 1,
	.zo_time = 300,			/* 5 minutes */
	.zo_maxloops = 50,		/* max loops during spa_freeze() */
	.zo_metaslab_force_ganging = 64 << 10,
	.zo_special_vdevs = ZTEST_VDEV_CLASS_RND,
	.zo_raidz_expand_test = 0,
};

extern uint64_t metaslab_force_ganging;
extern uint64_t metaslab_df_alloc_threshold;
extern unsigned long zfs_deadman_synctime_ms;
extern int metaslab_preload_limit;
extern boolean_t zfs_compressed_arc_enabled;
extern int zfs_abd_scatter_enabled;
extern int dmu_object_alloc_chunk_shift;
extern boolean_t zfs_force_some_double_word_sm_entries;
extern unsigned long zio_decompress_fail_fraction;
extern unsigned long zfs_reconstruct_indirect_damage_fraction;


static ztest_shared_opts_t *ztest_shared_opts;
static ztest_shared_opts_t ztest_opts;
static char *ztest_wkeydata = "abcdefghijklmnopqrstuvwxyz012345";

typedef struct ztest_shared_ds {
	uint64_t	zd_seq;
} ztest_shared_ds_t;

static ztest_shared_ds_t *ztest_shared_ds;
#define	ZTEST_GET_SHARED_DS(d) (&ztest_shared_ds[d])

#define	BT_MAGIC	0x123456789abcdefULL
#define	MAXFAULTS(zs) \
	(MAX((zs)->zs_mirrors, 1) * (ztest_opts.zo_raid_parity + 1) - 1)

enum ztest_io_type {
	ZTEST_IO_WRITE_TAG,
	ZTEST_IO_WRITE_PATTERN,
	ZTEST_IO_WRITE_ZEROES,
	ZTEST_IO_TRUNCATE,
	ZTEST_IO_SETATTR,
	ZTEST_IO_REWRITE,
	ZTEST_IO_TYPES
};

typedef struct ztest_block_tag {
	uint64_t	bt_magic;
	uint64_t	bt_objset;
	uint64_t	bt_object;
	uint64_t	bt_dnodesize;
	uint64_t	bt_offset;
	uint64_t	bt_gen;
	uint64_t	bt_txg;
	uint64_t	bt_crtxg;
} ztest_block_tag_t;

typedef struct bufwad {
	uint64_t	bw_index;
	uint64_t	bw_txg;
	uint64_t	bw_data;
} bufwad_t;

/*
 * It would be better to use a rangelock_t per object.  Unfortunately
 * the rangelock_t is not a drop-in replacement for rl_t, because we
 * still need to map from object ID to rangelock_t.
 */
typedef enum {
	ZTRL_READER,
	ZTRL_WRITER,
	ZTRL_APPEND
} rl_type_t;

typedef struct rll {
	void		*rll_writer;
	int		rll_readers;
	kmutex_t	rll_lock;
	kcondvar_t	rll_cv;
} rll_t;

typedef struct rl {
	uint64_t	rl_object;
	uint64_t	rl_offset;
	uint64_t	rl_size;
	rll_t		*rl_lock;
} rl_t;

#define	ZTEST_RANGE_LOCKS	64
#define	ZTEST_OBJECT_LOCKS	64

/*
 * Object descriptor.  Used as a template for object lookup/create/remove.
 */
typedef struct ztest_od {
	uint64_t	od_dir;
	uint64_t	od_object;
	dmu_object_type_t od_type;
	dmu_object_type_t od_crtype;
	uint64_t	od_blocksize;
	uint64_t	od_crblocksize;
	uint64_t	od_crdnodesize;
	uint64_t	od_gen;
	uint64_t	od_crgen;
	char		od_name[ZFS_MAX_DATASET_NAME_LEN];
} ztest_od_t;

/*
 * Per-dataset state.
 */
typedef struct ztest_ds {
	ztest_shared_ds_t *zd_shared;
	objset_t	*zd_os;
	pthread_rwlock_t zd_zilog_lock;
	zilog_t		*zd_zilog;
	ztest_od_t	*zd_od;		/* debugging aid */
	char		zd_name[ZFS_MAX_DATASET_NAME_LEN];
	kmutex_t	zd_dirobj_lock;
	rll_t		zd_object_lock[ZTEST_OBJECT_LOCKS];
	rll_t		zd_range_lock[ZTEST_RANGE_LOCKS];
} ztest_ds_t;

/*
 * Per-iteration state.
 */
typedef void ztest_func_t(ztest_ds_t *zd, uint64_t id);

typedef struct ztest_info {
	ztest_func_t	*zi_func;	/* test function */
	uint64_t	zi_iters;	/* iterations per execution */
	uint64_t	*zi_interval;	/* execute every <interval> seconds */
	const char	*zi_funcname;	/* name of test function */
} ztest_info_t;

typedef struct ztest_shared_callstate {
	uint64_t	zc_count;	/* per-pass count */
	uint64_t	zc_time;	/* per-pass time */
	uint64_t	zc_next;	/* next time to call this function */
} ztest_shared_callstate_t;

static ztest_shared_callstate_t *ztest_shared_callstate;
#define	ZTEST_GET_SHARED_CALLSTATE(c) (&ztest_shared_callstate[c])

ztest_func_t ztest_dmu_read_write;
ztest_func_t ztest_dmu_write_parallel;
ztest_func_t ztest_dmu_object_alloc_free;
ztest_func_t ztest_dmu_object_next_chunk;
ztest_func_t ztest_dmu_commit_callbacks;
ztest_func_t ztest_zap;
ztest_func_t ztest_zap_parallel;
ztest_func_t ztest_zil_commit;
ztest_func_t ztest_zil_remount;
ztest_func_t ztest_dmu_read_write_zcopy;
ztest_func_t ztest_dmu_objset_create_destroy;
ztest_func_t ztest_dmu_prealloc;
ztest_func_t ztest_fzap;
ztest_func_t ztest_dmu_snapshot_create_destroy;
ztest_func_t ztest_dsl_prop_get_set;
ztest_func_t ztest_spa_prop_get_set;
ztest_func_t ztest_spa_create_destroy;
ztest_func_t ztest_fault_inject;
ztest_func_t ztest_dmu_snapshot_hold;
ztest_func_t ztest_mmp_enable_disable;
ztest_func_t ztest_scrub;
ztest_func_t ztest_dsl_dataset_promote_busy;
ztest_func_t ztest_vdev_attach_detach;
ztest_func_t ztest_vdev_LUN_growth;
ztest_func_t ztest_vdev_add_remove;
ztest_func_t ztest_vdev_class_add;
ztest_func_t ztest_vdev_aux_add_remove;
ztest_func_t ztest_split_pool;
ztest_func_t ztest_reguid;
ztest_func_t ztest_spa_upgrade;
ztest_func_t ztest_device_removal;
ztest_func_t ztest_spa_checkpoint_create_discard;
ztest_func_t ztest_initialize;
ztest_func_t ztest_trim;
ztest_func_t ztest_fletcher;
ztest_func_t ztest_fletcher_incr;
ztest_func_t ztest_verify_dnode_bt;

uint64_t zopt_always = 0ULL * NANOSEC;		/* all the time */
uint64_t zopt_incessant = 1ULL * NANOSEC / 10;	/* every 1/10 second */
uint64_t zopt_often = 1ULL * NANOSEC;		/* every second */
uint64_t zopt_sometimes = 10ULL * NANOSEC;	/* every 10 seconds */
uint64_t zopt_rarely = 60ULL * NANOSEC;		/* every 60 seconds */

#define	ZTI_INIT(func, iters, interval) \
	{   .zi_func = (func), \
	    .zi_iters = (iters), \
	    .zi_interval = (interval), \
	    .zi_funcname = # func }

ztest_info_t ztest_info[] = {
	ZTI_INIT(ztest_dmu_read_write, 1, &zopt_always),
	ZTI_INIT(ztest_dmu_write_parallel, 10, &zopt_always),
	ZTI_INIT(ztest_dmu_object_alloc_free, 1, &zopt_always),
	ZTI_INIT(ztest_dmu_object_next_chunk, 1, &zopt_sometimes),
	ZTI_INIT(ztest_dmu_commit_callbacks, 1, &zopt_always),
	ZTI_INIT(ztest_zap, 30, &zopt_always),
	ZTI_INIT(ztest_zap_parallel, 100, &zopt_always),
	ZTI_INIT(ztest_split_pool, 1, &zopt_always),
	ZTI_INIT(ztest_zil_commit, 1, &zopt_incessant),
	ZTI_INIT(ztest_zil_remount, 1, &zopt_sometimes),
	ZTI_INIT(ztest_dmu_read_write_zcopy, 1, &zopt_often),
	ZTI_INIT(ztest_dmu_objset_create_destroy, 1, &zopt_often),
	ZTI_INIT(ztest_dsl_prop_get_set, 1, &zopt_often),
	ZTI_INIT(ztest_spa_prop_get_set, 1, &zopt_sometimes),
#if 0
	ZTI_INIT(ztest_dmu_prealloc, 1, &zopt_sometimes),
#endif
	ZTI_INIT(ztest_fzap, 1, &zopt_sometimes),
	ZTI_INIT(ztest_dmu_snapshot_create_destroy, 1, &zopt_sometimes),
	ZTI_INIT(ztest_spa_create_destroy, 1, &zopt_sometimes),
	ZTI_INIT(ztest_fault_inject, 1, &zopt_sometimes),
	ZTI_INIT(ztest_dmu_snapshot_hold, 1, &zopt_sometimes),
	ZTI_INIT(ztest_mmp_enable_disable, 1, &zopt_sometimes),
	ZTI_INIT(ztest_reguid, 1, &zopt_rarely),
	ZTI_INIT(ztest_scrub, 1, &zopt_rarely),
	ZTI_INIT(ztest_spa_upgrade, 1, &zopt_rarely),
	ZTI_INIT(ztest_dsl_dataset_promote_busy, 1, &zopt_rarely),
	ZTI_INIT(ztest_vdev_attach_detach, 1, &zopt_sometimes),
	ZTI_INIT(ztest_vdev_LUN_growth, 1, &zopt_rarely),
	ZTI_INIT(ztest_vdev_add_remove, 1, &ztest_opts.zo_vdevtime),
	ZTI_INIT(ztest_vdev_class_add, 1, &ztest_opts.zo_vdevtime),
	ZTI_INIT(ztest_vdev_aux_add_remove, 1, &ztest_opts.zo_vdevtime),
	ZTI_INIT(ztest_device_removal, 1, &zopt_sometimes),
	ZTI_INIT(ztest_spa_checkpoint_create_discard, 1, &zopt_rarely),
	ZTI_INIT(ztest_initialize, 1, &zopt_sometimes),
	ZTI_INIT(ztest_trim, 1, &zopt_sometimes),
	ZTI_INIT(ztest_fletcher, 1, &zopt_rarely),
	ZTI_INIT(ztest_fletcher_incr, 1, &zopt_rarely),
	ZTI_INIT(ztest_verify_dnode_bt, 1, &zopt_sometimes),
};

#define	ZTEST_FUNCS	(sizeof (ztest_info) / sizeof (ztest_info_t))

ztest_info_t raidz_expand_info[] = {
/* XXX - does this list of activities need further pruning? */
	ZTI_INIT(ztest_dmu_read_write, 1, &zopt_always),
	ZTI_INIT(ztest_dmu_write_parallel, 10, &zopt_always),
	ZTI_INIT(ztest_dmu_object_alloc_free, 1, &zopt_always),
	ZTI_INIT(ztest_dmu_object_next_chunk, 1, &zopt_sometimes),
	ZTI_INIT(ztest_dmu_commit_callbacks, 1, &zopt_always),
	ZTI_INIT(ztest_zap, 30, &zopt_always),
	ZTI_INIT(ztest_zap_parallel, 100, &zopt_always),
	ZTI_INIT(ztest_split_pool, 1, &zopt_always),
	ZTI_INIT(ztest_zil_commit, 1, &zopt_incessant),
	ZTI_INIT(ztest_zil_remount, 1, &zopt_sometimes),
	ZTI_INIT(ztest_dmu_read_write_zcopy, 1, &zopt_often),
	ZTI_INIT(ztest_dmu_objset_create_destroy, 1, &zopt_often),
	ZTI_INIT(ztest_dsl_prop_get_set, 1, &zopt_often),
	ZTI_INIT(ztest_spa_prop_get_set, 1, &zopt_sometimes),
#if 0
	ZTI_INIT(ztest_dmu_prealloc, 1, &zopt_sometimes),
#endif
	ZTI_INIT(ztest_fzap, 1, &zopt_sometimes),
	ZTI_INIT(ztest_dsl_dataset_promote_busy, 1, &zopt_rarely),
	ZTI_INIT(ztest_initialize, 1, &zopt_sometimes),
	ZTI_INIT(ztest_trim, 1, &zopt_sometimes),
	ZTI_INIT(ztest_verify_dnode_bt, 1, &zopt_sometimes),
};

#define	RAIDZ_EXPAND_FUNCS (sizeof (raidz_expand_info) / sizeof (ztest_info_t))

/*
 * The following struct is used to hold a list of uncalled commit callbacks.
 * The callbacks are ordered by txg number.
 */
typedef struct ztest_cb_list {
	kmutex_t	zcl_callbacks_lock;
	list_t		zcl_callbacks;
} ztest_cb_list_t;

/*
 * Stuff we need to share writably between parent and child.
 */
typedef struct ztest_shared {
	boolean_t	zs_do_init;
	hrtime_t	zs_proc_start;
	hrtime_t	zs_proc_stop;
	hrtime_t	zs_thread_start;
	hrtime_t	zs_thread_stop;
	hrtime_t	zs_thread_kill;
	uint64_t	zs_enospc_count;
	uint64_t	zs_vdev_next_leaf;
	uint64_t	zs_vdev_aux;
	uint64_t	zs_alloc;
	uint64_t	zs_space;
	uint64_t	zs_splits;
	uint64_t	zs_mirrors;
	uint64_t	zs_metaslab_sz;
	uint64_t	zs_metaslab_df_alloc_threshold;
	uint64_t	zs_guid;
} ztest_shared_t;

#define	ID_PARALLEL	-1ULL

static char ztest_dev_template[] = "%s/%s.%llua";
static char ztest_aux_template[] = "%s/%s.%s.%llu";
ztest_shared_t *ztest_shared;

static spa_t *ztest_spa = NULL;
static ztest_ds_t *ztest_ds;

static kmutex_t ztest_vdev_lock;
static boolean_t ztest_device_removal_active = B_FALSE;
static boolean_t ztest_pool_scrubbed = B_FALSE;
static kmutex_t ztest_checkpoint_lock;

/*
 * The ztest_name_lock protects the pool and dataset namespace used by
 * the individual tests. To modify the namespace, consumers must grab
 * this lock as writer. Grabbing the lock as reader will ensure that the
 * namespace does not change while the lock is held.
 */
static pthread_rwlock_t ztest_name_lock;

static boolean_t ztest_dump_core = B_TRUE;
static boolean_t ztest_exiting;

/* Global commit callback list */
static ztest_cb_list_t zcl;
/* Commit cb delay */
static uint64_t zc_min_txg_delay = UINT64_MAX;
static int zc_cb_counter = 0;

/*
 * Minimum number of commit callbacks that need to be registered for us to check
 * whether the minimum txg delay is acceptable.
 */
#define	ZTEST_COMMIT_CB_MIN_REG	100

/*
 * If a number of txgs equal to this threshold have been created after a commit
 * callback has been registered but not called, then we assume there is an
 * implementation bug.
 */
#define	ZTEST_COMMIT_CB_THRESH	(TXG_CONCURRENT_STATES + 1000)

enum ztest_object {
	ZTEST_META_DNODE = 0,
	ZTEST_DIROBJ,
	ZTEST_OBJECTS
};

static void usage(boolean_t) __NORETURN;
static int ztest_scrub_impl(spa_t *spa);

/*
 * These libumem hooks provide a reasonable set of defaults for the allocator's
 * debugging facilities.
 */
const char *
_umem_debug_init(void)
{
	return ("default,verbose"); /* $UMEM_DEBUG setting */
}

const char *
_umem_logging_init(void)
{
	return ("fail,contents"); /* $UMEM_LOGGING setting */
}

static void
dump_debug_buffer(void)
{
	ssize_t ret __attribute__((unused));

	if (!ztest_opts.zo_dump_dbgmsg)
		return;

	/*
	 * We use write() instead of printf() so that this function
	 * is safe to call from a signal handler.
	 */
	ret = write(STDOUT_FILENO, "\n", 1);
	zfs_dbgmsg_print("ztest");
}

#define	BACKTRACE_SZ	100

static void sig_handler(int signo)
{
	struct sigaction action;
#ifdef __GLIBC__ /* backtrace() is a GNU extension */
	int nptrs;
	void *buffer[BACKTRACE_SZ];

	nptrs = backtrace(buffer, BACKTRACE_SZ);
	backtrace_symbols_fd(buffer, nptrs, STDERR_FILENO);
#endif
	dump_debug_buffer();

	/*
	 * Restore default action and re-raise signal so SIGSEGV and
	 * SIGABRT can trigger a core dump.
	 */
	action.sa_handler = SIG_DFL;
	sigemptyset(&action.sa_mask);
	action.sa_flags = 0;
	(void) sigaction(signo, &action, NULL);
	raise(signo);
}

#define	FATAL_MSG_SZ	1024

char *fatal_msg;

static void
fatal(int do_perror, char *message, ...)
{
	va_list args;
	int save_errno = errno;
	char *buf;

	(void) fflush(stdout);
	buf = umem_alloc(FATAL_MSG_SZ, UMEM_NOFAIL);

	va_start(args, message);
	(void) sprintf(buf, "ztest: ");
	/* LINTED */
	(void) vsprintf(buf + strlen(buf), message, args);
	va_end(args);
	if (do_perror) {
		(void) snprintf(buf + strlen(buf), FATAL_MSG_SZ - strlen(buf),
		    ": %s", strerror(save_errno));
	}
	(void) fprintf(stderr, "%s\n", buf);
	fatal_msg = buf;			/* to ease debugging */

	if (ztest_dump_core)
		abort();
	else
		dump_debug_buffer();

	exit(3);
}

static int
str2shift(const char *buf)
{
	const char *ends = "BKMGTPEZ";
	int i;

	if (buf[0] == '\0')
		return (0);
	for (i = 0; i < strlen(ends); i++) {
		if (toupper(buf[0]) == ends[i])
			break;
	}
	if (i == strlen(ends)) {
		(void) fprintf(stderr, "ztest: invalid bytes suffix: %s\n",
		    buf);
		usage(B_FALSE);
	}
	if (buf[1] == '\0' || (toupper(buf[1]) == 'B' && buf[2] == '\0')) {
		return (10*i);
	}
	(void) fprintf(stderr, "ztest: invalid bytes suffix: %s\n", buf);
	usage(B_FALSE);
	/* NOTREACHED */
}

static uint64_t
nicenumtoull(const char *buf)
{
	char *end;
	uint64_t val;

	val = strtoull(buf, &end, 0);
	if (end == buf) {
		(void) fprintf(stderr, "ztest: bad numeric value: %s\n", buf);
		usage(B_FALSE);
	} else if (end[0] == '.') {
		double fval = strtod(buf, &end);
		fval *= pow(2, str2shift(end));
		/*
		 * UINT64_MAX is not exactly representable as a double.
		 * The closest representation is UINT64_MAX + 1, so we
		 * use a >= comparison instead of > for the bounds check.
		 */
		if (fval >= (double)UINT64_MAX) {
			(void) fprintf(stderr, "ztest: value too large: %s\n",
			    buf);
			usage(B_FALSE);
		}
		val = (uint64_t)fval;
	} else {
		int shift = str2shift(end);
		if (shift >= 64 || (val << shift) >> shift != val) {
			(void) fprintf(stderr, "ztest: value too large: %s\n",
			    buf);
			usage(B_FALSE);
		}
		val <<= shift;
	}
	return (val);
}

static void
usage(boolean_t requested)
{
	const ztest_shared_opts_t *zo = &ztest_opts_defaults;

	char nice_vdev_size[NN_NUMBUF_SZ];
	char nice_force_ganging[NN_NUMBUF_SZ];
	FILE *fp = requested ? stdout : stderr;

	nicenum(zo->zo_vdev_size, nice_vdev_size, sizeof (nice_vdev_size));
	nicenum(zo->zo_metaslab_force_ganging, nice_force_ganging,
	    sizeof (nice_force_ganging));

	(void) fprintf(fp, "Usage: %s\n"
	    "\t[-v vdevs (default: %llu)]\n"
	    "\t[-s size_of_each_vdev (default: %s)]\n"
	    "\t[-a alignment_shift (default: %d)] use 0 for random\n"
	    "\t[-m mirror_copies (default: %d)]\n"
	    "\t[-r raidz_disks / draid_disks (default: %d)]\n"
	    "\t[-R raid_parity (default: %d)]\n"
	    "\t[-K raid_kind (default: random)] raidz|draid|random\n"
	    "\t[-D draid_data (default: %d)] in config\n"
	    "\t[-S draid_spares (default: %d)]\n"
	    "\t[-d datasets (default: %d)]\n"
	    "\t[-t threads (default: %d)]\n"
	    "\t[-g gang_block_threshold (default: %s)]\n"
	    "\t[-i init_count (default: %d)] initialize pool i times\n"
	    "\t[-k kill_percentage (default: %llu%%)]\n"
	    "\t[-p pool_name (default: %s)]\n"
	    "\t[-f dir (default: %s)] file directory for vdev files\n"
	    "\t[-M] Multi-host simulate pool imported on remote host\n"
	    "\t[-V] verbose (use multiple times for ever more blather)\n"
	    "\t[-E] use existing pool instead of creating new one\n"
	    "\t[-T time (default: %llu sec)] total run time\n"
	    "\t[-F freezeloops (default: %llu)] max loops in spa_freeze()\n"
	    "\t[-P passtime (default: %llu sec)] time per pass\n"
	    "\t[-B alt_ztest (default: <none>)] alternate ztest path\n"
	    "\t[-C vdev class state (default: random)] special=on|off|random\n"
	    "\t[-o variable=value] ... set global variable to an unsigned\n"
	    "\t    32-bit integer value\n"
	    "\t[-G] dump zfs_dbgmsg buffer before exiting due to an error\n"
	    "\t[-X off] raidz_expand test, killing at off bytes into reflow\n"
	    "\t[-h] (print help)\n"
	    "",
	    zo->zo_pool,
	    (u_longlong_t)zo->zo_vdevs,			/* -v */
	    nice_vdev_size,				/* -s */
	    zo->zo_ashift,				/* -a */
	    zo->zo_mirrors,				/* -m */
	    zo->zo_raid_children,			/* -r */
	    zo->zo_raid_parity,				/* -R */
	    zo->zo_draid_data,				/* -D */
	    zo->zo_draid_spares,			/* -S */
	    zo->zo_datasets,				/* -d */
	    zo->zo_threads,				/* -t */
	    nice_force_ganging,				/* -g */
	    zo->zo_init,				/* -i */
	    (u_longlong_t)zo->zo_killrate,		/* -k */
	    zo->zo_pool,				/* -p */
	    zo->zo_dir,					/* -f */
	    (u_longlong_t)zo->zo_time,			/* -T */
	    (u_longlong_t)zo->zo_maxloops,		/* -F */
	    (u_longlong_t)zo->zo_passtime);
	exit(requested ? 0 : 1);
}

static uint64_t
ztest_random(uint64_t range)
{
	uint64_t r;

	ASSERT3S(ztest_fd_rand, >=, 0);

	if (range == 0)
		return (0);

	if (read(ztest_fd_rand, &r, sizeof (r)) != sizeof (r))
		fatal(1, "short read from /dev/urandom");

	return (r % range);
}

static void
ztest_parse_name_value(const char *input, ztest_shared_opts_t *zo)
{
	char name[32];
	char *value;
	int state = ZTEST_VDEV_CLASS_RND;

	(void) strlcpy(name, input, sizeof (name));

	value = strchr(name, '=');
	if (value == NULL) {
		(void) fprintf(stderr, "missing value in property=value "
		    "'-C' argument (%s)\n", input);
		usage(B_FALSE);
	}
	*(value) = '\0';
	value++;

	if (strcmp(value, "on") == 0) {
		state = ZTEST_VDEV_CLASS_ON;
	} else if (strcmp(value, "off") == 0) {
		state = ZTEST_VDEV_CLASS_OFF;
	} else if (strcmp(value, "random") == 0) {
		state = ZTEST_VDEV_CLASS_RND;
	} else {
		(void) fprintf(stderr, "invalid property value '%s'\n", value);
		usage(B_FALSE);
	}

	if (strcmp(name, "special") == 0) {
		zo->zo_special_vdevs = state;
	} else {
		(void) fprintf(stderr, "invalid property name '%s'\n", name);
		usage(B_FALSE);
	}
	if (zo->zo_verbose >= 3)
		(void) printf("%s vdev state is '%s'\n", name, value);
}

static void
process_options(int argc, char **argv)
{
	char *path;
	ztest_shared_opts_t *zo = &ztest_opts;

	int opt;
	uint64_t value;
	char altdir[MAXNAMELEN] = { 0 };
	char raid_kind[8] = { "random" };

	bcopy(&ztest_opts_defaults, zo, sizeof (*zo));

	while ((opt = getopt(argc, argv,
<<<<<<< HEAD
	    "v:s:a:m:r:R:d:t:g:i:k:p:f:MVX:ET:P:hF:B:C:o:G")) != EOF) {
=======
	    "v:s:a:m:r:R:K:D:S:d:t:g:i:k:p:f:MVET:P:hF:B:C:o:G")) != EOF) {
>>>>>>> b2255edc
		value = 0;
		switch (opt) {
		case 'v':
		case 's':
		case 'a':
		case 'm':
		case 'r':
		case 'R':
		case 'D':
		case 'S':
		case 'd':
		case 't':
		case 'g':
		case 'i':
		case 'k':
		case 'T':
		case 'P':
		case 'F':
		case 'X':
			value = nicenumtoull(optarg);
		}
		switch (opt) {
		case 'v':
			zo->zo_vdevs = value;
			break;
		case 's':
			zo->zo_vdev_size = MAX(SPA_MINDEVSIZE, value);
			break;
		case 'a':
			zo->zo_ashift = value;
			break;
		case 'm':
			zo->zo_mirrors = value;
			break;
		case 'r':
			zo->zo_raid_children = MAX(1, value);
			break;
		case 'R':
			zo->zo_raid_parity = MIN(MAX(value, 1), 3);
			break;
		case 'K':
			(void) strlcpy(raid_kind, optarg, sizeof (raid_kind));
			break;
		case 'D':
			zo->zo_draid_data = MAX(1, value);
			break;
		case 'S':
			zo->zo_draid_spares = MAX(1, value);
			break;
		case 'd':
			zo->zo_datasets = MAX(1, value);
			break;
		case 't':
			zo->zo_threads = MAX(1, value);
			break;
		case 'g':
			zo->zo_metaslab_force_ganging =
			    MAX(SPA_MINBLOCKSIZE << 1, value);
			break;
		case 'i':
			zo->zo_init = value;
			break;
		case 'k':
			zo->zo_killrate = value;
			break;
		case 'p':
			(void) strlcpy(zo->zo_pool, optarg,
			    sizeof (zo->zo_pool));
			break;
		case 'f':
			path = realpath(optarg, NULL);
			if (path == NULL) {
				(void) fprintf(stderr, "error: %s: %s\n",
				    optarg, strerror(errno));
				usage(B_FALSE);
			} else {
				(void) strlcpy(zo->zo_dir, path,
				    sizeof (zo->zo_dir));
				free(path);
			}
			break;
		case 'M':
			zo->zo_mmp_test = 1;
			break;
		case 'V':
			zo->zo_verbose++;
			break;
		case 'X':
			zo->zo_raidz_expand_test = value;
			break;
		case 'E':
			zo->zo_init = 0;
			break;
		case 'T':
			zo->zo_time = value;
			break;
		case 'P':
			zo->zo_passtime = MAX(1, value);
			break;
		case 'F':
			zo->zo_maxloops = MAX(1, value);
			break;
		case 'B':
			(void) strlcpy(altdir, optarg, sizeof (altdir));
			break;
		case 'C':
			ztest_parse_name_value(optarg, zo);
			break;
		case 'o':
			if (set_global_var(optarg) != 0)
				usage(B_FALSE);
			break;
		case 'G':
			zo->zo_dump_dbgmsg = 1;
			break;
		case 'h':
			usage(B_TRUE);
			break;
		case '?':
		default:
			usage(B_FALSE);
			break;
		}
	}

	/* When raid choice is 'random' add a draid pool 50% of the time */
	if (strcmp(raid_kind, "random") == 0) {
		(void) strlcpy(raid_kind, (ztest_random(2) == 0) ?
		    "draid" : "raidz", sizeof (raid_kind));

		if (ztest_opts.zo_verbose >= 3)
			(void) printf("choosing RAID type '%s'\n", raid_kind);
	}

	if (strcmp(raid_kind, "draid") == 0) {
		uint64_t min_devsize;

		/* With fewer disk use 256M, otherwise 128M is OK */
		min_devsize = (ztest_opts.zo_raid_children < 16) ?
		    (256ULL << 20) : (128ULL << 20);

		/* No top-level mirrors with dRAID for now */
		zo->zo_mirrors = 0;

		/* Use more appropriate defaults for dRAID */
		if (zo->zo_vdevs == ztest_opts_defaults.zo_vdevs)
			zo->zo_vdevs = 1;
		if (zo->zo_raid_children ==
		    ztest_opts_defaults.zo_raid_children)
			zo->zo_raid_children = 16;
		if (zo->zo_ashift < 12)
			zo->zo_ashift = 12;
		if (zo->zo_vdev_size < min_devsize)
			zo->zo_vdev_size = min_devsize;

		if (zo->zo_draid_data + zo->zo_raid_parity >
		    zo->zo_raid_children - zo->zo_draid_spares) {
			(void) fprintf(stderr, "error: too few draid "
			    "children (%d) for stripe width (%d)\n",
			    zo->zo_raid_children,
			    zo->zo_draid_data + zo->zo_raid_parity);
			usage(B_FALSE);
		}

		(void) strlcpy(zo->zo_raid_type, VDEV_TYPE_DRAID,
		    sizeof (zo->zo_raid_type));

	} else /* using raidz */ {
		ASSERT0(strcmp(raid_kind, "raidz"));

		zo->zo_raid_parity = MIN(zo->zo_raid_parity,
		    zo->zo_raid_children - 1);
	}

	zo->zo_vdevtime =
	    (zo->zo_vdevs > 0 ? zo->zo_time * NANOSEC / zo->zo_vdevs :
	    UINT64_MAX >> 2);

	if (strlen(altdir) > 0) {
		char *cmd;
		char *realaltdir;
		char *bin;
		char *ztest;
		char *isa;
		int isalen;

		cmd = umem_alloc(MAXPATHLEN, UMEM_NOFAIL);
		realaltdir = umem_alloc(MAXPATHLEN, UMEM_NOFAIL);

		VERIFY(NULL != realpath(getexecname(), cmd));
		if (0 != access(altdir, F_OK)) {
			ztest_dump_core = B_FALSE;
			fatal(B_TRUE, "invalid alternate ztest path: %s",
			    altdir);
		}
		VERIFY(NULL != realpath(altdir, realaltdir));

		/*
		 * 'cmd' should be of the form "<anything>/usr/bin/<isa>/ztest".
		 * We want to extract <isa> to determine if we should use
		 * 32 or 64 bit binaries.
		 */
		bin = strstr(cmd, "/usr/bin/");
		ztest = strstr(bin, "/ztest");
		isa = bin + 9;
		isalen = ztest - isa;
		(void) snprintf(zo->zo_alt_ztest, sizeof (zo->zo_alt_ztest),
		    "%s/usr/bin/%.*s/ztest", realaltdir, isalen, isa);
		(void) snprintf(zo->zo_alt_libpath, sizeof (zo->zo_alt_libpath),
		    "%s/usr/lib/%.*s", realaltdir, isalen, isa);

		if (0 != access(zo->zo_alt_ztest, X_OK)) {
			ztest_dump_core = B_FALSE;
			fatal(B_TRUE, "invalid alternate ztest: %s",
			    zo->zo_alt_ztest);
		} else if (0 != access(zo->zo_alt_libpath, X_OK)) {
			ztest_dump_core = B_FALSE;
			fatal(B_TRUE, "invalid alternate lib directory %s",
			    zo->zo_alt_libpath);
		}

		umem_free(cmd, MAXPATHLEN);
		umem_free(realaltdir, MAXPATHLEN);
	}
}

static void
ztest_kill(ztest_shared_t *zs)
{
	zs->zs_alloc = metaslab_class_get_alloc(spa_normal_class(ztest_spa));
	zs->zs_space = metaslab_class_get_space(spa_normal_class(ztest_spa));

	/*
	 * Before we kill off ztest, make sure that the config is updated.
	 * See comment above spa_write_cachefile().
	 */
	mutex_enter(&spa_namespace_lock);
	spa_write_cachefile(ztest_spa, B_FALSE, B_FALSE);
	mutex_exit(&spa_namespace_lock);

	(void) kill(getpid(), SIGKILL);
}

/* ARGSUSED */
static void
ztest_record_enospc(const char *s)
{
	ztest_shared->zs_enospc_count++;
}

static uint64_t
ztest_get_ashift(void)
{
	if (ztest_opts.zo_ashift == 0)
		return (SPA_MINBLOCKSHIFT + ztest_random(5));
	return (ztest_opts.zo_ashift);
}

static boolean_t
ztest_is_draid_spare(const char *name)
{
	uint64_t spare_id = 0, parity = 0, vdev_id = 0;

	if (sscanf(name, VDEV_TYPE_DRAID "%llu-%llu-%llu",
	    (u_longlong_t *)&parity, (u_longlong_t *)&vdev_id,
	    (u_longlong_t *)&spare_id) == 3) {
		return (B_TRUE);
	}

	return (B_FALSE);
}

static nvlist_t *
make_vdev_file(char *path, char *aux, char *pool, size_t size, uint64_t ashift)
{
	char *pathbuf;
	uint64_t vdev;
	nvlist_t *file;
	boolean_t draid_spare = B_FALSE;

	pathbuf = umem_alloc(MAXPATHLEN, UMEM_NOFAIL);

	if (ashift == 0)
		ashift = ztest_get_ashift();

	if (path == NULL) {
		path = pathbuf;

		if (aux != NULL) {
			vdev = ztest_shared->zs_vdev_aux;
			(void) snprintf(path, MAXPATHLEN,
			    ztest_aux_template, ztest_opts.zo_dir,
			    pool == NULL ? ztest_opts.zo_pool : pool,
			    aux, vdev);
		} else {
			vdev = ztest_shared->zs_vdev_next_leaf++;
			(void) snprintf(path, MAXPATHLEN,
			    ztest_dev_template, ztest_opts.zo_dir,
			    pool == NULL ? ztest_opts.zo_pool : pool, vdev);
		}
	} else {
		draid_spare = ztest_is_draid_spare(path);
	}

	if (size != 0 && !draid_spare) {
		int fd = open(path, O_RDWR | O_CREAT | O_TRUNC, 0666);
		if (fd == -1)
			fatal(1, "can't open %s", path);
		if (ftruncate(fd, size) != 0)
			fatal(1, "can't ftruncate %s", path);
		(void) close(fd);
	}

	VERIFY0(nvlist_alloc(&file, NV_UNIQUE_NAME, 0));
	VERIFY0(nvlist_add_string(file, ZPOOL_CONFIG_TYPE,
	    draid_spare ? VDEV_TYPE_DRAID_SPARE : VDEV_TYPE_FILE));
	VERIFY0(nvlist_add_string(file, ZPOOL_CONFIG_PATH, path));
	VERIFY0(nvlist_add_uint64(file, ZPOOL_CONFIG_ASHIFT, ashift));
	umem_free(pathbuf, MAXPATHLEN);

	return (file);
}

static nvlist_t *
make_vdev_raid(char *path, char *aux, char *pool, size_t size,
    uint64_t ashift, int r)
{
	nvlist_t *raid, **child;
	int c;

	if (r < 2)
		return (make_vdev_file(path, aux, pool, size, ashift));
	child = umem_alloc(r * sizeof (nvlist_t *), UMEM_NOFAIL);

	for (c = 0; c < r; c++)
		child[c] = make_vdev_file(path, aux, pool, size, ashift);

	VERIFY0(nvlist_alloc(&raid, NV_UNIQUE_NAME, 0));
	VERIFY0(nvlist_add_string(raid, ZPOOL_CONFIG_TYPE,
	    ztest_opts.zo_raid_type));
	VERIFY0(nvlist_add_uint64(raid, ZPOOL_CONFIG_NPARITY,
	    ztest_opts.zo_raid_parity));
	VERIFY0(nvlist_add_nvlist_array(raid, ZPOOL_CONFIG_CHILDREN,
	    child, r));

	if (strcmp(ztest_opts.zo_raid_type, VDEV_TYPE_DRAID) == 0) {
		uint64_t ndata = ztest_opts.zo_draid_data;
		uint64_t nparity = ztest_opts.zo_raid_parity;
		uint64_t nspares = ztest_opts.zo_draid_spares;
		uint64_t children = ztest_opts.zo_raid_children;
		uint64_t ngroups = 1;

		/*
		 * Calculate the minimum number of groups required to fill a
		 * slice. This is the LCM of the stripe width (data + parity)
		 * and the number of data drives (children - spares).
		 */
		while (ngroups * (ndata + nparity) % (children - nspares) != 0)
			ngroups++;

		/* Store the basic dRAID configuration. */
		fnvlist_add_uint64(raid, ZPOOL_CONFIG_DRAID_NDATA, ndata);
		fnvlist_add_uint64(raid, ZPOOL_CONFIG_DRAID_NSPARES, nspares);
		fnvlist_add_uint64(raid, ZPOOL_CONFIG_DRAID_NGROUPS, ngroups);
	}

	for (c = 0; c < r; c++)
		nvlist_free(child[c]);

	umem_free(child, r * sizeof (nvlist_t *));

	return (raid);
}

static nvlist_t *
make_vdev_mirror(char *path, char *aux, char *pool, size_t size,
    uint64_t ashift, int r, int m)
{
	nvlist_t *mirror, **child;
	int c;

	if (m < 1)
		return (make_vdev_raid(path, aux, pool, size, ashift, r));

	child = umem_alloc(m * sizeof (nvlist_t *), UMEM_NOFAIL);

	for (c = 0; c < m; c++)
		child[c] = make_vdev_raid(path, aux, pool, size, ashift, r);

	VERIFY(nvlist_alloc(&mirror, NV_UNIQUE_NAME, 0) == 0);
	VERIFY(nvlist_add_string(mirror, ZPOOL_CONFIG_TYPE,
	    VDEV_TYPE_MIRROR) == 0);
	VERIFY(nvlist_add_nvlist_array(mirror, ZPOOL_CONFIG_CHILDREN,
	    child, m) == 0);

	for (c = 0; c < m; c++)
		nvlist_free(child[c]);

	umem_free(child, m * sizeof (nvlist_t *));

	return (mirror);
}

static nvlist_t *
make_vdev_root(char *path, char *aux, char *pool, size_t size, uint64_t ashift,
    const char *class, int r, int m, int t)
{
	nvlist_t *root, **child;
	int c;
	boolean_t log;

	ASSERT(t > 0);

	log = (class != NULL && strcmp(class, "log") == 0);

	child = umem_alloc(t * sizeof (nvlist_t *), UMEM_NOFAIL);

	for (c = 0; c < t; c++) {
		child[c] = make_vdev_mirror(path, aux, pool, size, ashift,
		    r, m);
		VERIFY(nvlist_add_uint64(child[c], ZPOOL_CONFIG_IS_LOG,
		    log) == 0);

		if (class != NULL && class[0] != '\0') {
			ASSERT(m > 1 || log);   /* expecting a mirror */
			VERIFY(nvlist_add_string(child[c],
			    ZPOOL_CONFIG_ALLOCATION_BIAS, class) == 0);
		}
	}

	VERIFY(nvlist_alloc(&root, NV_UNIQUE_NAME, 0) == 0);
	VERIFY(nvlist_add_string(root, ZPOOL_CONFIG_TYPE, VDEV_TYPE_ROOT) == 0);
	VERIFY(nvlist_add_nvlist_array(root, aux ? aux : ZPOOL_CONFIG_CHILDREN,
	    child, t) == 0);

	for (c = 0; c < t; c++)
		nvlist_free(child[c]);

	umem_free(child, t * sizeof (nvlist_t *));

	return (root);
}

/*
 * Find a random spa version. Returns back a random spa version in the
 * range [initial_version, SPA_VERSION_FEATURES].
 */
static uint64_t
ztest_random_spa_version(uint64_t initial_version)
{
	uint64_t version = initial_version;

	if (version <= SPA_VERSION_BEFORE_FEATURES) {
		version = version +
		    ztest_random(SPA_VERSION_BEFORE_FEATURES - version + 1);
	}

	if (version > SPA_VERSION_BEFORE_FEATURES)
		version = SPA_VERSION_FEATURES;

	ASSERT(SPA_VERSION_IS_SUPPORTED(version));
	return (version);
}

static int
ztest_random_blocksize(void)
{
	ASSERT(ztest_spa->spa_max_ashift != 0);

	/*
	 * Choose a block size >= the ashift.
	 * If the SPA supports new MAXBLOCKSIZE, test up to 1MB blocks.
	 */
	int maxbs = SPA_OLD_MAXBLOCKSHIFT;
	if (spa_maxblocksize(ztest_spa) == SPA_MAXBLOCKSIZE)
		maxbs = 20;
	uint64_t block_shift =
	    ztest_random(maxbs - ztest_spa->spa_max_ashift + 1);
	return (1 << (SPA_MINBLOCKSHIFT + block_shift));
}

static int
ztest_random_dnodesize(void)
{
	int slots;
	int max_slots = spa_maxdnodesize(ztest_spa) >> DNODE_SHIFT;

	if (max_slots == DNODE_MIN_SLOTS)
		return (DNODE_MIN_SIZE);

	/*
	 * Weight the random distribution more heavily toward smaller
	 * dnode sizes since that is more likely to reflect real-world
	 * usage.
	 */
	ASSERT3U(max_slots, >, 4);
	switch (ztest_random(10)) {
	case 0:
		slots = 5 + ztest_random(max_slots - 4);
		break;
	case 1 ... 4:
		slots = 2 + ztest_random(3);
		break;
	default:
		slots = 1;
		break;
	}

	return (slots << DNODE_SHIFT);
}

static int
ztest_random_ibshift(void)
{
	return (DN_MIN_INDBLKSHIFT +
	    ztest_random(DN_MAX_INDBLKSHIFT - DN_MIN_INDBLKSHIFT + 1));
}

static uint64_t
ztest_random_vdev_top(spa_t *spa, boolean_t log_ok)
{
	uint64_t top;
	vdev_t *rvd = spa->spa_root_vdev;
	vdev_t *tvd;

	ASSERT(spa_config_held(spa, SCL_ALL, RW_READER) != 0);

	do {
		top = ztest_random(rvd->vdev_children);
		tvd = rvd->vdev_child[top];
	} while (!vdev_is_concrete(tvd) || (tvd->vdev_islog && !log_ok) ||
	    tvd->vdev_mg == NULL || tvd->vdev_mg->mg_class == NULL);

	return (top);
}

static uint64_t
ztest_random_dsl_prop(zfs_prop_t prop)
{
	uint64_t value;

	do {
		value = zfs_prop_random_value(prop, ztest_random(-1ULL));
	} while (prop == ZFS_PROP_CHECKSUM && value == ZIO_CHECKSUM_OFF);

	return (value);
}

static int
ztest_dsl_prop_set_uint64(char *osname, zfs_prop_t prop, uint64_t value,
    boolean_t inherit)
{
	const char *propname = zfs_prop_to_name(prop);
	const char *valname;
	char *setpoint;
	uint64_t curval;
	int error;

	error = dsl_prop_set_int(osname, propname,
	    (inherit ? ZPROP_SRC_NONE : ZPROP_SRC_LOCAL), value);

	if (error == ENOSPC) {
		ztest_record_enospc(FTAG);
		return (error);
	}
	ASSERT0(error);

	setpoint = umem_alloc(MAXPATHLEN, UMEM_NOFAIL);
	VERIFY0(dsl_prop_get_integer(osname, propname, &curval, setpoint));

	if (ztest_opts.zo_verbose >= 6) {
		int err;

		err = zfs_prop_index_to_string(prop, curval, &valname);
		if (err)
			(void) printf("%s %s = %llu at '%s'\n", osname,
			    propname, (unsigned long long)curval, setpoint);
		else
			(void) printf("%s %s = %s at '%s'\n",
			    osname, propname, valname, setpoint);
	}
	umem_free(setpoint, MAXPATHLEN);

	return (error);
}

static int
ztest_spa_prop_set_uint64(zpool_prop_t prop, uint64_t value)
{
	spa_t *spa = ztest_spa;
	nvlist_t *props = NULL;
	int error;

	VERIFY(nvlist_alloc(&props, NV_UNIQUE_NAME, 0) == 0);
	VERIFY(nvlist_add_uint64(props, zpool_prop_to_name(prop), value) == 0);

	error = spa_prop_set(spa, props);

	nvlist_free(props);

	if (error == ENOSPC) {
		ztest_record_enospc(FTAG);
		return (error);
	}
	ASSERT0(error);

	return (error);
}

static int
ztest_dmu_objset_own(const char *name, dmu_objset_type_t type,
    boolean_t readonly, boolean_t decrypt, void *tag, objset_t **osp)
{
	int err;
	char *cp = NULL;
	char ddname[ZFS_MAX_DATASET_NAME_LEN];

	strcpy(ddname, name);
	cp = strchr(ddname, '@');
	if (cp != NULL)
		*cp = '\0';

	err = dmu_objset_own(name, type, readonly, decrypt, tag, osp);
	while (decrypt && err == EACCES) {
		dsl_crypto_params_t *dcp;
		nvlist_t *crypto_args = fnvlist_alloc();

		fnvlist_add_uint8_array(crypto_args, "wkeydata",
		    (uint8_t *)ztest_wkeydata, WRAPPING_KEY_LEN);
		VERIFY0(dsl_crypto_params_create_nvlist(DCP_CMD_NONE, NULL,
		    crypto_args, &dcp));
		err = spa_keystore_load_wkey(ddname, dcp, B_FALSE);
		dsl_crypto_params_free(dcp, B_FALSE);
		fnvlist_free(crypto_args);

		if (err == EINVAL) {
			/*
			 * We couldn't load a key for this dataset so try
			 * the parent. This loop will eventually hit the
			 * encryption root since ztest only makes clones
			 * as children of their origin datasets.
			 */
			cp = strrchr(ddname, '/');
			if (cp == NULL)
				return (err);

			*cp = '\0';
			err = EACCES;
			continue;
		} else if (err != 0) {
			break;
		}

		err = dmu_objset_own(name, type, readonly, decrypt, tag, osp);
		break;
	}

	return (err);
}

static void
ztest_rll_init(rll_t *rll)
{
	rll->rll_writer = NULL;
	rll->rll_readers = 0;
	mutex_init(&rll->rll_lock, NULL, MUTEX_DEFAULT, NULL);
	cv_init(&rll->rll_cv, NULL, CV_DEFAULT, NULL);
}

static void
ztest_rll_destroy(rll_t *rll)
{
	ASSERT(rll->rll_writer == NULL);
	ASSERT(rll->rll_readers == 0);
	mutex_destroy(&rll->rll_lock);
	cv_destroy(&rll->rll_cv);
}

static void
ztest_rll_lock(rll_t *rll, rl_type_t type)
{
	mutex_enter(&rll->rll_lock);

	if (type == ZTRL_READER) {
		while (rll->rll_writer != NULL)
			(void) cv_wait(&rll->rll_cv, &rll->rll_lock);
		rll->rll_readers++;
	} else {
		while (rll->rll_writer != NULL || rll->rll_readers)
			(void) cv_wait(&rll->rll_cv, &rll->rll_lock);
		rll->rll_writer = curthread;
	}

	mutex_exit(&rll->rll_lock);
}

static void
ztest_rll_unlock(rll_t *rll)
{
	mutex_enter(&rll->rll_lock);

	if (rll->rll_writer) {
		ASSERT(rll->rll_readers == 0);
		rll->rll_writer = NULL;
	} else {
		ASSERT(rll->rll_readers != 0);
		ASSERT(rll->rll_writer == NULL);
		rll->rll_readers--;
	}

	if (rll->rll_writer == NULL && rll->rll_readers == 0)
		cv_broadcast(&rll->rll_cv);

	mutex_exit(&rll->rll_lock);
}

static void
ztest_object_lock(ztest_ds_t *zd, uint64_t object, rl_type_t type)
{
	rll_t *rll = &zd->zd_object_lock[object & (ZTEST_OBJECT_LOCKS - 1)];

	ztest_rll_lock(rll, type);
}

static void
ztest_object_unlock(ztest_ds_t *zd, uint64_t object)
{
	rll_t *rll = &zd->zd_object_lock[object & (ZTEST_OBJECT_LOCKS - 1)];

	ztest_rll_unlock(rll);
}

static rl_t *
ztest_range_lock(ztest_ds_t *zd, uint64_t object, uint64_t offset,
    uint64_t size, rl_type_t type)
{
	uint64_t hash = object ^ (offset % (ZTEST_RANGE_LOCKS + 1));
	rll_t *rll = &zd->zd_range_lock[hash & (ZTEST_RANGE_LOCKS - 1)];
	rl_t *rl;

	rl = umem_alloc(sizeof (*rl), UMEM_NOFAIL);
	rl->rl_object = object;
	rl->rl_offset = offset;
	rl->rl_size = size;
	rl->rl_lock = rll;

	ztest_rll_lock(rll, type);

	return (rl);
}

static void
ztest_range_unlock(rl_t *rl)
{
	rll_t *rll = rl->rl_lock;

	ztest_rll_unlock(rll);

	umem_free(rl, sizeof (*rl));
}

static void
ztest_zd_init(ztest_ds_t *zd, ztest_shared_ds_t *szd, objset_t *os)
{
	zd->zd_os = os;
	zd->zd_zilog = dmu_objset_zil(os);
	zd->zd_shared = szd;
	dmu_objset_name(os, zd->zd_name);
	int l;

	if (zd->zd_shared != NULL)
		zd->zd_shared->zd_seq = 0;

	VERIFY0(pthread_rwlock_init(&zd->zd_zilog_lock, NULL));
	mutex_init(&zd->zd_dirobj_lock, NULL, MUTEX_DEFAULT, NULL);

	for (l = 0; l < ZTEST_OBJECT_LOCKS; l++)
		ztest_rll_init(&zd->zd_object_lock[l]);

	for (l = 0; l < ZTEST_RANGE_LOCKS; l++)
		ztest_rll_init(&zd->zd_range_lock[l]);
}

static void
ztest_zd_fini(ztest_ds_t *zd)
{
	int l;

	mutex_destroy(&zd->zd_dirobj_lock);
	(void) pthread_rwlock_destroy(&zd->zd_zilog_lock);

	for (l = 0; l < ZTEST_OBJECT_LOCKS; l++)
		ztest_rll_destroy(&zd->zd_object_lock[l]);

	for (l = 0; l < ZTEST_RANGE_LOCKS; l++)
		ztest_rll_destroy(&zd->zd_range_lock[l]);
}

#define	TXG_MIGHTWAIT	(ztest_random(10) == 0 ? TXG_NOWAIT : TXG_WAIT)

static uint64_t
ztest_tx_assign(dmu_tx_t *tx, uint64_t txg_how, const char *tag)
{
	uint64_t txg;
	int error;

	/*
	 * Attempt to assign tx to some transaction group.
	 */
	error = dmu_tx_assign(tx, txg_how);
	if (error) {
		if (error == ERESTART) {
			ASSERT(txg_how == TXG_NOWAIT);
			dmu_tx_wait(tx);
		} else {
			ASSERT3U(error, ==, ENOSPC);
			ztest_record_enospc(tag);
		}
		dmu_tx_abort(tx);
		return (0);
	}
	txg = dmu_tx_get_txg(tx);
	ASSERT(txg != 0);
	return (txg);
}

static void
ztest_bt_generate(ztest_block_tag_t *bt, objset_t *os, uint64_t object,
    uint64_t dnodesize, uint64_t offset, uint64_t gen, uint64_t txg,
    uint64_t crtxg)
{
	bt->bt_magic = BT_MAGIC;
	bt->bt_objset = dmu_objset_id(os);
	bt->bt_object = object;
	bt->bt_dnodesize = dnodesize;
	bt->bt_offset = offset;
	bt->bt_gen = gen;
	bt->bt_txg = txg;
	bt->bt_crtxg = crtxg;
}

static void
ztest_bt_verify(ztest_block_tag_t *bt, objset_t *os, uint64_t object,
    uint64_t dnodesize, uint64_t offset, uint64_t gen, uint64_t txg,
    uint64_t crtxg)
{
	ASSERT3U(bt->bt_magic, ==, BT_MAGIC);
	ASSERT3U(bt->bt_objset, ==, dmu_objset_id(os));
	ASSERT3U(bt->bt_object, ==, object);
	ASSERT3U(bt->bt_dnodesize, ==, dnodesize);
	ASSERT3U(bt->bt_offset, ==, offset);
	ASSERT3U(bt->bt_gen, <=, gen);
	ASSERT3U(bt->bt_txg, <=, txg);
	ASSERT3U(bt->bt_crtxg, ==, crtxg);
}

static ztest_block_tag_t *
ztest_bt_bonus(dmu_buf_t *db)
{
	dmu_object_info_t doi;
	ztest_block_tag_t *bt;

	dmu_object_info_from_db(db, &doi);
	ASSERT3U(doi.doi_bonus_size, <=, db->db_size);
	ASSERT3U(doi.doi_bonus_size, >=, sizeof (*bt));
	bt = (void *)((char *)db->db_data + doi.doi_bonus_size - sizeof (*bt));

	return (bt);
}

/*
 * Generate a token to fill up unused bonus buffer space.  Try to make
 * it unique to the object, generation, and offset to verify that data
 * is not getting overwritten by data from other dnodes.
 */
#define	ZTEST_BONUS_FILL_TOKEN(obj, ds, gen, offset) \
	(((ds) << 48) | ((gen) << 32) | ((obj) << 8) | (offset))

/*
 * Fill up the unused bonus buffer region before the block tag with a
 * verifiable pattern. Filling the whole bonus area with non-zero data
 * helps ensure that all dnode traversal code properly skips the
 * interior regions of large dnodes.
 */
static void
ztest_fill_unused_bonus(dmu_buf_t *db, void *end, uint64_t obj,
    objset_t *os, uint64_t gen)
{
	uint64_t *bonusp;

	ASSERT(IS_P2ALIGNED((char *)end - (char *)db->db_data, 8));

	for (bonusp = db->db_data; bonusp < (uint64_t *)end; bonusp++) {
		uint64_t token = ZTEST_BONUS_FILL_TOKEN(obj, dmu_objset_id(os),
		    gen, bonusp - (uint64_t *)db->db_data);
		*bonusp = token;
	}
}

/*
 * Verify that the unused area of a bonus buffer is filled with the
 * expected tokens.
 */
static void
ztest_verify_unused_bonus(dmu_buf_t *db, void *end, uint64_t obj,
    objset_t *os, uint64_t gen)
{
	uint64_t *bonusp;

	for (bonusp = db->db_data; bonusp < (uint64_t *)end; bonusp++) {
		uint64_t token = ZTEST_BONUS_FILL_TOKEN(obj, dmu_objset_id(os),
		    gen, bonusp - (uint64_t *)db->db_data);
		VERIFY3U(*bonusp, ==, token);
	}
}

/*
 * ZIL logging ops
 */

#define	lrz_type	lr_mode
#define	lrz_blocksize	lr_uid
#define	lrz_ibshift	lr_gid
#define	lrz_bonustype	lr_rdev
#define	lrz_dnodesize	lr_crtime[1]

static void
ztest_log_create(ztest_ds_t *zd, dmu_tx_t *tx, lr_create_t *lr)
{
	char *name = (void *)(lr + 1);		/* name follows lr */
	size_t namesize = strlen(name) + 1;
	itx_t *itx;

	if (zil_replaying(zd->zd_zilog, tx))
		return;

	itx = zil_itx_create(TX_CREATE, sizeof (*lr) + namesize);
	bcopy(&lr->lr_common + 1, &itx->itx_lr + 1,
	    sizeof (*lr) + namesize - sizeof (lr_t));

	zil_itx_assign(zd->zd_zilog, itx, tx);
}

static void
ztest_log_remove(ztest_ds_t *zd, dmu_tx_t *tx, lr_remove_t *lr, uint64_t object)
{
	char *name = (void *)(lr + 1);		/* name follows lr */
	size_t namesize = strlen(name) + 1;
	itx_t *itx;

	if (zil_replaying(zd->zd_zilog, tx))
		return;

	itx = zil_itx_create(TX_REMOVE, sizeof (*lr) + namesize);
	bcopy(&lr->lr_common + 1, &itx->itx_lr + 1,
	    sizeof (*lr) + namesize - sizeof (lr_t));

	itx->itx_oid = object;
	zil_itx_assign(zd->zd_zilog, itx, tx);
}

static void
ztest_log_write(ztest_ds_t *zd, dmu_tx_t *tx, lr_write_t *lr)
{
	itx_t *itx;
	itx_wr_state_t write_state = ztest_random(WR_NUM_STATES);

	if (zil_replaying(zd->zd_zilog, tx))
		return;

	if (lr->lr_length > zil_max_log_data(zd->zd_zilog))
		write_state = WR_INDIRECT;

	itx = zil_itx_create(TX_WRITE,
	    sizeof (*lr) + (write_state == WR_COPIED ? lr->lr_length : 0));

	if (write_state == WR_COPIED &&
	    dmu_read(zd->zd_os, lr->lr_foid, lr->lr_offset, lr->lr_length,
	    ((lr_write_t *)&itx->itx_lr) + 1, DMU_READ_NO_PREFETCH) != 0) {
		zil_itx_destroy(itx);
		itx = zil_itx_create(TX_WRITE, sizeof (*lr));
		write_state = WR_NEED_COPY;
	}
	itx->itx_private = zd;
	itx->itx_wr_state = write_state;
	itx->itx_sync = (ztest_random(8) == 0);

	bcopy(&lr->lr_common + 1, &itx->itx_lr + 1,
	    sizeof (*lr) - sizeof (lr_t));

	zil_itx_assign(zd->zd_zilog, itx, tx);
}

static void
ztest_log_truncate(ztest_ds_t *zd, dmu_tx_t *tx, lr_truncate_t *lr)
{
	itx_t *itx;

	if (zil_replaying(zd->zd_zilog, tx))
		return;

	itx = zil_itx_create(TX_TRUNCATE, sizeof (*lr));
	bcopy(&lr->lr_common + 1, &itx->itx_lr + 1,
	    sizeof (*lr) - sizeof (lr_t));

	itx->itx_sync = B_FALSE;
	zil_itx_assign(zd->zd_zilog, itx, tx);
}

static void
ztest_log_setattr(ztest_ds_t *zd, dmu_tx_t *tx, lr_setattr_t *lr)
{
	itx_t *itx;

	if (zil_replaying(zd->zd_zilog, tx))
		return;

	itx = zil_itx_create(TX_SETATTR, sizeof (*lr));
	bcopy(&lr->lr_common + 1, &itx->itx_lr + 1,
	    sizeof (*lr) - sizeof (lr_t));

	itx->itx_sync = B_FALSE;
	zil_itx_assign(zd->zd_zilog, itx, tx);
}

/*
 * ZIL replay ops
 */
static int
ztest_replay_create(void *arg1, void *arg2, boolean_t byteswap)
{
	ztest_ds_t *zd = arg1;
	lr_create_t *lr = arg2;
	char *name = (void *)(lr + 1);		/* name follows lr */
	objset_t *os = zd->zd_os;
	ztest_block_tag_t *bbt;
	dmu_buf_t *db;
	dmu_tx_t *tx;
	uint64_t txg;
	int error = 0;
	int bonuslen;

	if (byteswap)
		byteswap_uint64_array(lr, sizeof (*lr));

	ASSERT(lr->lr_doid == ZTEST_DIROBJ);
	ASSERT(name[0] != '\0');

	tx = dmu_tx_create(os);

	dmu_tx_hold_zap(tx, lr->lr_doid, B_TRUE, name);

	if (lr->lrz_type == DMU_OT_ZAP_OTHER) {
		dmu_tx_hold_zap(tx, DMU_NEW_OBJECT, B_TRUE, NULL);
	} else {
		dmu_tx_hold_bonus(tx, DMU_NEW_OBJECT);
	}

	txg = ztest_tx_assign(tx, TXG_WAIT, FTAG);
	if (txg == 0)
		return (ENOSPC);

	ASSERT(dmu_objset_zil(os)->zl_replay == !!lr->lr_foid);
	bonuslen = DN_BONUS_SIZE(lr->lrz_dnodesize);

	if (lr->lrz_type == DMU_OT_ZAP_OTHER) {
		if (lr->lr_foid == 0) {
			lr->lr_foid = zap_create_dnsize(os,
			    lr->lrz_type, lr->lrz_bonustype,
			    bonuslen, lr->lrz_dnodesize, tx);
		} else {
			error = zap_create_claim_dnsize(os, lr->lr_foid,
			    lr->lrz_type, lr->lrz_bonustype,
			    bonuslen, lr->lrz_dnodesize, tx);
		}
	} else {
		if (lr->lr_foid == 0) {
			lr->lr_foid = dmu_object_alloc_dnsize(os,
			    lr->lrz_type, 0, lr->lrz_bonustype,
			    bonuslen, lr->lrz_dnodesize, tx);
		} else {
			error = dmu_object_claim_dnsize(os, lr->lr_foid,
			    lr->lrz_type, 0, lr->lrz_bonustype,
			    bonuslen, lr->lrz_dnodesize, tx);
		}
	}

	if (error) {
		ASSERT3U(error, ==, EEXIST);
		ASSERT(zd->zd_zilog->zl_replay);
		dmu_tx_commit(tx);
		return (error);
	}

	ASSERT(lr->lr_foid != 0);

	if (lr->lrz_type != DMU_OT_ZAP_OTHER)
		VERIFY3U(0, ==, dmu_object_set_blocksize(os, lr->lr_foid,
		    lr->lrz_blocksize, lr->lrz_ibshift, tx));

	VERIFY3U(0, ==, dmu_bonus_hold(os, lr->lr_foid, FTAG, &db));
	bbt = ztest_bt_bonus(db);
	dmu_buf_will_dirty(db, tx);
	ztest_bt_generate(bbt, os, lr->lr_foid, lr->lrz_dnodesize, -1ULL,
	    lr->lr_gen, txg, txg);
	ztest_fill_unused_bonus(db, bbt, lr->lr_foid, os, lr->lr_gen);
	dmu_buf_rele(db, FTAG);

	VERIFY3U(0, ==, zap_add(os, lr->lr_doid, name, sizeof (uint64_t), 1,
	    &lr->lr_foid, tx));

	(void) ztest_log_create(zd, tx, lr);

	dmu_tx_commit(tx);

	return (0);
}

static int
ztest_replay_remove(void *arg1, void *arg2, boolean_t byteswap)
{
	ztest_ds_t *zd = arg1;
	lr_remove_t *lr = arg2;
	char *name = (void *)(lr + 1);		/* name follows lr */
	objset_t *os = zd->zd_os;
	dmu_object_info_t doi;
	dmu_tx_t *tx;
	uint64_t object, txg;

	if (byteswap)
		byteswap_uint64_array(lr, sizeof (*lr));

	ASSERT(lr->lr_doid == ZTEST_DIROBJ);
	ASSERT(name[0] != '\0');

	VERIFY3U(0, ==,
	    zap_lookup(os, lr->lr_doid, name, sizeof (object), 1, &object));
	ASSERT(object != 0);

	ztest_object_lock(zd, object, ZTRL_WRITER);

	VERIFY3U(0, ==, dmu_object_info(os, object, &doi));

	tx = dmu_tx_create(os);

	dmu_tx_hold_zap(tx, lr->lr_doid, B_FALSE, name);
	dmu_tx_hold_free(tx, object, 0, DMU_OBJECT_END);

	txg = ztest_tx_assign(tx, TXG_WAIT, FTAG);
	if (txg == 0) {
		ztest_object_unlock(zd, object);
		return (ENOSPC);
	}

	if (doi.doi_type == DMU_OT_ZAP_OTHER) {
		VERIFY3U(0, ==, zap_destroy(os, object, tx));
	} else {
		VERIFY3U(0, ==, dmu_object_free(os, object, tx));
	}

	VERIFY3U(0, ==, zap_remove(os, lr->lr_doid, name, tx));

	(void) ztest_log_remove(zd, tx, lr, object);

	dmu_tx_commit(tx);

	ztest_object_unlock(zd, object);

	return (0);
}

static int
ztest_replay_write(void *arg1, void *arg2, boolean_t byteswap)
{
	ztest_ds_t *zd = arg1;
	lr_write_t *lr = arg2;
	objset_t *os = zd->zd_os;
	void *data = lr + 1;			/* data follows lr */
	uint64_t offset, length;
	ztest_block_tag_t *bt = data;
	ztest_block_tag_t *bbt;
	uint64_t gen, txg, lrtxg, crtxg;
	dmu_object_info_t doi;
	dmu_tx_t *tx;
	dmu_buf_t *db;
	arc_buf_t *abuf = NULL;
	rl_t *rl;

	if (byteswap)
		byteswap_uint64_array(lr, sizeof (*lr));

	offset = lr->lr_offset;
	length = lr->lr_length;

	/* If it's a dmu_sync() block, write the whole block */
	if (lr->lr_common.lrc_reclen == sizeof (lr_write_t)) {
		uint64_t blocksize = BP_GET_LSIZE(&lr->lr_blkptr);
		if (length < blocksize) {
			offset -= offset % blocksize;
			length = blocksize;
		}
	}

	if (bt->bt_magic == BSWAP_64(BT_MAGIC))
		byteswap_uint64_array(bt, sizeof (*bt));

	if (bt->bt_magic != BT_MAGIC)
		bt = NULL;

	ztest_object_lock(zd, lr->lr_foid, ZTRL_READER);
	rl = ztest_range_lock(zd, lr->lr_foid, offset, length, ZTRL_WRITER);

	VERIFY3U(0, ==, dmu_bonus_hold(os, lr->lr_foid, FTAG, &db));

	dmu_object_info_from_db(db, &doi);

	bbt = ztest_bt_bonus(db);
	ASSERT3U(bbt->bt_magic, ==, BT_MAGIC);
	gen = bbt->bt_gen;
	crtxg = bbt->bt_crtxg;
	lrtxg = lr->lr_common.lrc_txg;

	tx = dmu_tx_create(os);

	dmu_tx_hold_write(tx, lr->lr_foid, offset, length);

	if (ztest_random(8) == 0 && length == doi.doi_data_block_size &&
	    P2PHASE(offset, length) == 0)
		abuf = dmu_request_arcbuf(db, length);

	txg = ztest_tx_assign(tx, TXG_WAIT, FTAG);
	if (txg == 0) {
		if (abuf != NULL)
			dmu_return_arcbuf(abuf);
		dmu_buf_rele(db, FTAG);
		ztest_range_unlock(rl);
		ztest_object_unlock(zd, lr->lr_foid);
		return (ENOSPC);
	}

	if (bt != NULL) {
		/*
		 * Usually, verify the old data before writing new data --
		 * but not always, because we also want to verify correct
		 * behavior when the data was not recently read into cache.
		 */
		ASSERT(offset % doi.doi_data_block_size == 0);
		if (ztest_random(4) != 0) {
			int prefetch = ztest_random(2) ?
			    DMU_READ_PREFETCH : DMU_READ_NO_PREFETCH;
			ztest_block_tag_t rbt;

			VERIFY(dmu_read(os, lr->lr_foid, offset,
			    sizeof (rbt), &rbt, prefetch) == 0);
			if (rbt.bt_magic == BT_MAGIC) {
				ztest_bt_verify(&rbt, os, lr->lr_foid, 0,
				    offset, gen, txg, crtxg);
			}
		}

		/*
		 * Writes can appear to be newer than the bonus buffer because
		 * the ztest_get_data() callback does a dmu_read() of the
		 * open-context data, which may be different than the data
		 * as it was when the write was generated.
		 */
		if (zd->zd_zilog->zl_replay) {
			ztest_bt_verify(bt, os, lr->lr_foid, 0, offset,
			    MAX(gen, bt->bt_gen), MAX(txg, lrtxg),
			    bt->bt_crtxg);
		}

		/*
		 * Set the bt's gen/txg to the bonus buffer's gen/txg
		 * so that all of the usual ASSERTs will work.
		 */
		ztest_bt_generate(bt, os, lr->lr_foid, 0, offset, gen, txg,
		    crtxg);
	}

	if (abuf == NULL) {
		dmu_write(os, lr->lr_foid, offset, length, data, tx);
	} else {
		bcopy(data, abuf->b_data, length);
		dmu_assign_arcbuf_by_dbuf(db, offset, abuf, tx);
	}

	(void) ztest_log_write(zd, tx, lr);

	dmu_buf_rele(db, FTAG);

	dmu_tx_commit(tx);

	ztest_range_unlock(rl);
	ztest_object_unlock(zd, lr->lr_foid);

	return (0);
}

static int
ztest_replay_truncate(void *arg1, void *arg2, boolean_t byteswap)
{
	ztest_ds_t *zd = arg1;
	lr_truncate_t *lr = arg2;
	objset_t *os = zd->zd_os;
	dmu_tx_t *tx;
	uint64_t txg;
	rl_t *rl;

	if (byteswap)
		byteswap_uint64_array(lr, sizeof (*lr));

	ztest_object_lock(zd, lr->lr_foid, ZTRL_READER);
	rl = ztest_range_lock(zd, lr->lr_foid, lr->lr_offset, lr->lr_length,
	    ZTRL_WRITER);

	tx = dmu_tx_create(os);

	dmu_tx_hold_free(tx, lr->lr_foid, lr->lr_offset, lr->lr_length);

	txg = ztest_tx_assign(tx, TXG_WAIT, FTAG);
	if (txg == 0) {
		ztest_range_unlock(rl);
		ztest_object_unlock(zd, lr->lr_foid);
		return (ENOSPC);
	}

	VERIFY(dmu_free_range(os, lr->lr_foid, lr->lr_offset,
	    lr->lr_length, tx) == 0);

	(void) ztest_log_truncate(zd, tx, lr);

	dmu_tx_commit(tx);

	ztest_range_unlock(rl);
	ztest_object_unlock(zd, lr->lr_foid);

	return (0);
}

static int
ztest_replay_setattr(void *arg1, void *arg2, boolean_t byteswap)
{
	ztest_ds_t *zd = arg1;
	lr_setattr_t *lr = arg2;
	objset_t *os = zd->zd_os;
	dmu_tx_t *tx;
	dmu_buf_t *db;
	ztest_block_tag_t *bbt;
	uint64_t txg, lrtxg, crtxg, dnodesize;

	if (byteswap)
		byteswap_uint64_array(lr, sizeof (*lr));

	ztest_object_lock(zd, lr->lr_foid, ZTRL_WRITER);

	VERIFY3U(0, ==, dmu_bonus_hold(os, lr->lr_foid, FTAG, &db));

	tx = dmu_tx_create(os);
	dmu_tx_hold_bonus(tx, lr->lr_foid);

	txg = ztest_tx_assign(tx, TXG_WAIT, FTAG);
	if (txg == 0) {
		dmu_buf_rele(db, FTAG);
		ztest_object_unlock(zd, lr->lr_foid);
		return (ENOSPC);
	}

	bbt = ztest_bt_bonus(db);
	ASSERT3U(bbt->bt_magic, ==, BT_MAGIC);
	crtxg = bbt->bt_crtxg;
	lrtxg = lr->lr_common.lrc_txg;
	dnodesize = bbt->bt_dnodesize;

	if (zd->zd_zilog->zl_replay) {
		ASSERT(lr->lr_size != 0);
		ASSERT(lr->lr_mode != 0);
		ASSERT(lrtxg != 0);
	} else {
		/*
		 * Randomly change the size and increment the generation.
		 */
		lr->lr_size = (ztest_random(db->db_size / sizeof (*bbt)) + 1) *
		    sizeof (*bbt);
		lr->lr_mode = bbt->bt_gen + 1;
		ASSERT(lrtxg == 0);
	}

	/*
	 * Verify that the current bonus buffer is not newer than our txg.
	 */
	ztest_bt_verify(bbt, os, lr->lr_foid, dnodesize, -1ULL, lr->lr_mode,
	    MAX(txg, lrtxg), crtxg);

	dmu_buf_will_dirty(db, tx);

	ASSERT3U(lr->lr_size, >=, sizeof (*bbt));
	ASSERT3U(lr->lr_size, <=, db->db_size);
	VERIFY0(dmu_set_bonus(db, lr->lr_size, tx));
	bbt = ztest_bt_bonus(db);

	ztest_bt_generate(bbt, os, lr->lr_foid, dnodesize, -1ULL, lr->lr_mode,
	    txg, crtxg);
	ztest_fill_unused_bonus(db, bbt, lr->lr_foid, os, bbt->bt_gen);
	dmu_buf_rele(db, FTAG);

	(void) ztest_log_setattr(zd, tx, lr);

	dmu_tx_commit(tx);

	ztest_object_unlock(zd, lr->lr_foid);

	return (0);
}

zil_replay_func_t *ztest_replay_vector[TX_MAX_TYPE] = {
	NULL,			/* 0 no such transaction type */
	ztest_replay_create,	/* TX_CREATE */
	NULL,			/* TX_MKDIR */
	NULL,			/* TX_MKXATTR */
	NULL,			/* TX_SYMLINK */
	ztest_replay_remove,	/* TX_REMOVE */
	NULL,			/* TX_RMDIR */
	NULL,			/* TX_LINK */
	NULL,			/* TX_RENAME */
	ztest_replay_write,	/* TX_WRITE */
	ztest_replay_truncate,	/* TX_TRUNCATE */
	ztest_replay_setattr,	/* TX_SETATTR */
	NULL,			/* TX_ACL */
	NULL,			/* TX_CREATE_ACL */
	NULL,			/* TX_CREATE_ATTR */
	NULL,			/* TX_CREATE_ACL_ATTR */
	NULL,			/* TX_MKDIR_ACL */
	NULL,			/* TX_MKDIR_ATTR */
	NULL,			/* TX_MKDIR_ACL_ATTR */
	NULL,			/* TX_WRITE2 */
};

/*
 * ZIL get_data callbacks
 */

/* ARGSUSED */
static void
ztest_get_done(zgd_t *zgd, int error)
{
	ztest_ds_t *zd = zgd->zgd_private;
	uint64_t object = ((rl_t *)zgd->zgd_lr)->rl_object;

	if (zgd->zgd_db)
		dmu_buf_rele(zgd->zgd_db, zgd);

	ztest_range_unlock((rl_t *)zgd->zgd_lr);
	ztest_object_unlock(zd, object);

	umem_free(zgd, sizeof (*zgd));
}

static int
ztest_get_data(void *arg, lr_write_t *lr, char *buf, struct lwb *lwb,
    zio_t *zio)
{
	ztest_ds_t *zd = arg;
	objset_t *os = zd->zd_os;
	uint64_t object = lr->lr_foid;
	uint64_t offset = lr->lr_offset;
	uint64_t size = lr->lr_length;
	uint64_t txg = lr->lr_common.lrc_txg;
	uint64_t crtxg;
	dmu_object_info_t doi;
	dmu_buf_t *db;
	zgd_t *zgd;
	int error;

	ASSERT3P(lwb, !=, NULL);
	ASSERT3P(zio, !=, NULL);
	ASSERT3U(size, !=, 0);

	ztest_object_lock(zd, object, ZTRL_READER);
	error = dmu_bonus_hold(os, object, FTAG, &db);
	if (error) {
		ztest_object_unlock(zd, object);
		return (error);
	}

	crtxg = ztest_bt_bonus(db)->bt_crtxg;

	if (crtxg == 0 || crtxg > txg) {
		dmu_buf_rele(db, FTAG);
		ztest_object_unlock(zd, object);
		return (ENOENT);
	}

	dmu_object_info_from_db(db, &doi);
	dmu_buf_rele(db, FTAG);
	db = NULL;

	zgd = umem_zalloc(sizeof (*zgd), UMEM_NOFAIL);
	zgd->zgd_lwb = lwb;
	zgd->zgd_private = zd;

	if (buf != NULL) {	/* immediate write */
		zgd->zgd_lr = (struct zfs_locked_range *)ztest_range_lock(zd,
		    object, offset, size, ZTRL_READER);

		error = dmu_read(os, object, offset, size, buf,
		    DMU_READ_NO_PREFETCH);
		ASSERT(error == 0);
	} else {
		size = doi.doi_data_block_size;
		if (ISP2(size)) {
			offset = P2ALIGN(offset, size);
		} else {
			ASSERT(offset < size);
			offset = 0;
		}

		zgd->zgd_lr = (struct zfs_locked_range *)ztest_range_lock(zd,
		    object, offset, size, ZTRL_READER);

		error = dmu_buf_hold(os, object, offset, zgd, &db,
		    DMU_READ_NO_PREFETCH);

		if (error == 0) {
			blkptr_t *bp = &lr->lr_blkptr;

			zgd->zgd_db = db;
			zgd->zgd_bp = bp;

			ASSERT(db->db_offset == offset);
			ASSERT(db->db_size == size);

			error = dmu_sync(zio, lr->lr_common.lrc_txg,
			    ztest_get_done, zgd);

			if (error == 0)
				return (0);
		}
	}

	ztest_get_done(zgd, error);

	return (error);
}

static void *
ztest_lr_alloc(size_t lrsize, char *name)
{
	char *lr;
	size_t namesize = name ? strlen(name) + 1 : 0;

	lr = umem_zalloc(lrsize + namesize, UMEM_NOFAIL);

	if (name)
		bcopy(name, lr + lrsize, namesize);

	return (lr);
}

static void
ztest_lr_free(void *lr, size_t lrsize, char *name)
{
	size_t namesize = name ? strlen(name) + 1 : 0;

	umem_free(lr, lrsize + namesize);
}

/*
 * Lookup a bunch of objects.  Returns the number of objects not found.
 */
static int
ztest_lookup(ztest_ds_t *zd, ztest_od_t *od, int count)
{
	int missing = 0;
	int error;
	int i;

	ASSERT(MUTEX_HELD(&zd->zd_dirobj_lock));

	for (i = 0; i < count; i++, od++) {
		od->od_object = 0;
		error = zap_lookup(zd->zd_os, od->od_dir, od->od_name,
		    sizeof (uint64_t), 1, &od->od_object);
		if (error) {
			ASSERT(error == ENOENT);
			ASSERT(od->od_object == 0);
			missing++;
		} else {
			dmu_buf_t *db;
			ztest_block_tag_t *bbt;
			dmu_object_info_t doi;

			ASSERT(od->od_object != 0);
			ASSERT(missing == 0);	/* there should be no gaps */

			ztest_object_lock(zd, od->od_object, ZTRL_READER);
			VERIFY3U(0, ==, dmu_bonus_hold(zd->zd_os,
			    od->od_object, FTAG, &db));
			dmu_object_info_from_db(db, &doi);
			bbt = ztest_bt_bonus(db);
			ASSERT3U(bbt->bt_magic, ==, BT_MAGIC);
			od->od_type = doi.doi_type;
			od->od_blocksize = doi.doi_data_block_size;
			od->od_gen = bbt->bt_gen;
			dmu_buf_rele(db, FTAG);
			ztest_object_unlock(zd, od->od_object);
		}
	}

	return (missing);
}

static int
ztest_create(ztest_ds_t *zd, ztest_od_t *od, int count)
{
	int missing = 0;
	int i;

	ASSERT(MUTEX_HELD(&zd->zd_dirobj_lock));

	for (i = 0; i < count; i++, od++) {
		if (missing) {
			od->od_object = 0;
			missing++;
			continue;
		}

		lr_create_t *lr = ztest_lr_alloc(sizeof (*lr), od->od_name);

		lr->lr_doid = od->od_dir;
		lr->lr_foid = 0;	/* 0 to allocate, > 0 to claim */
		lr->lrz_type = od->od_crtype;
		lr->lrz_blocksize = od->od_crblocksize;
		lr->lrz_ibshift = ztest_random_ibshift();
		lr->lrz_bonustype = DMU_OT_UINT64_OTHER;
		lr->lrz_dnodesize = od->od_crdnodesize;
		lr->lr_gen = od->od_crgen;
		lr->lr_crtime[0] = time(NULL);

		if (ztest_replay_create(zd, lr, B_FALSE) != 0) {
			ASSERT(missing == 0);
			od->od_object = 0;
			missing++;
		} else {
			od->od_object = lr->lr_foid;
			od->od_type = od->od_crtype;
			od->od_blocksize = od->od_crblocksize;
			od->od_gen = od->od_crgen;
			ASSERT(od->od_object != 0);
		}

		ztest_lr_free(lr, sizeof (*lr), od->od_name);
	}

	return (missing);
}

static int
ztest_remove(ztest_ds_t *zd, ztest_od_t *od, int count)
{
	int missing = 0;
	int error;
	int i;

	ASSERT(MUTEX_HELD(&zd->zd_dirobj_lock));

	od += count - 1;

	for (i = count - 1; i >= 0; i--, od--) {
		if (missing) {
			missing++;
			continue;
		}

		/*
		 * No object was found.
		 */
		if (od->od_object == 0)
			continue;

		lr_remove_t *lr = ztest_lr_alloc(sizeof (*lr), od->od_name);

		lr->lr_doid = od->od_dir;

		if ((error = ztest_replay_remove(zd, lr, B_FALSE)) != 0) {
			ASSERT3U(error, ==, ENOSPC);
			missing++;
		} else {
			od->od_object = 0;
		}
		ztest_lr_free(lr, sizeof (*lr), od->od_name);
	}

	return (missing);
}

static int
ztest_write(ztest_ds_t *zd, uint64_t object, uint64_t offset, uint64_t size,
    void *data)
{
	lr_write_t *lr;
	int error;

	lr = ztest_lr_alloc(sizeof (*lr) + size, NULL);

	lr->lr_foid = object;
	lr->lr_offset = offset;
	lr->lr_length = size;
	lr->lr_blkoff = 0;
	BP_ZERO(&lr->lr_blkptr);

	bcopy(data, lr + 1, size);

	error = ztest_replay_write(zd, lr, B_FALSE);

	ztest_lr_free(lr, sizeof (*lr) + size, NULL);

	return (error);
}

static int
ztest_truncate(ztest_ds_t *zd, uint64_t object, uint64_t offset, uint64_t size)
{
	lr_truncate_t *lr;
	int error;

	lr = ztest_lr_alloc(sizeof (*lr), NULL);

	lr->lr_foid = object;
	lr->lr_offset = offset;
	lr->lr_length = size;

	error = ztest_replay_truncate(zd, lr, B_FALSE);

	ztest_lr_free(lr, sizeof (*lr), NULL);

	return (error);
}

static int
ztest_setattr(ztest_ds_t *zd, uint64_t object)
{
	lr_setattr_t *lr;
	int error;

	lr = ztest_lr_alloc(sizeof (*lr), NULL);

	lr->lr_foid = object;
	lr->lr_size = 0;
	lr->lr_mode = 0;

	error = ztest_replay_setattr(zd, lr, B_FALSE);

	ztest_lr_free(lr, sizeof (*lr), NULL);

	return (error);
}

static void
ztest_prealloc(ztest_ds_t *zd, uint64_t object, uint64_t offset, uint64_t size)
{
	objset_t *os = zd->zd_os;
	dmu_tx_t *tx;
	uint64_t txg;
	rl_t *rl;

	txg_wait_synced(dmu_objset_pool(os), 0);

	ztest_object_lock(zd, object, ZTRL_READER);
	rl = ztest_range_lock(zd, object, offset, size, ZTRL_WRITER);

	tx = dmu_tx_create(os);

	dmu_tx_hold_write(tx, object, offset, size);

	txg = ztest_tx_assign(tx, TXG_WAIT, FTAG);

	if (txg != 0) {
		dmu_prealloc(os, object, offset, size, tx);
		dmu_tx_commit(tx);
		txg_wait_synced(dmu_objset_pool(os), txg);
	} else {
		(void) dmu_free_long_range(os, object, offset, size);
	}

	ztest_range_unlock(rl);
	ztest_object_unlock(zd, object);
}

static void
ztest_io(ztest_ds_t *zd, uint64_t object, uint64_t offset)
{
	int err;
	ztest_block_tag_t wbt;
	dmu_object_info_t doi;
	enum ztest_io_type io_type;
	uint64_t blocksize;
	void *data;

	VERIFY(dmu_object_info(zd->zd_os, object, &doi) == 0);
	blocksize = doi.doi_data_block_size;
	data = umem_alloc(blocksize, UMEM_NOFAIL);

	/*
	 * Pick an i/o type at random, biased toward writing block tags.
	 */
	io_type = ztest_random(ZTEST_IO_TYPES);
	if (ztest_random(2) == 0)
		io_type = ZTEST_IO_WRITE_TAG;

	(void) pthread_rwlock_rdlock(&zd->zd_zilog_lock);

	switch (io_type) {

	case ZTEST_IO_WRITE_TAG:
		ztest_bt_generate(&wbt, zd->zd_os, object, doi.doi_dnodesize,
		    offset, 0, 0, 0);
		(void) ztest_write(zd, object, offset, sizeof (wbt), &wbt);
		break;

	case ZTEST_IO_WRITE_PATTERN:
		(void) memset(data, 'a' + (object + offset) % 5, blocksize);
		if (ztest_random(2) == 0) {
			/*
			 * Induce fletcher2 collisions to ensure that
			 * zio_ddt_collision() detects and resolves them
			 * when using fletcher2-verify for deduplication.
			 */
			((uint64_t *)data)[0] ^= 1ULL << 63;
			((uint64_t *)data)[4] ^= 1ULL << 63;
		}
		(void) ztest_write(zd, object, offset, blocksize, data);
		break;

	case ZTEST_IO_WRITE_ZEROES:
		bzero(data, blocksize);
		(void) ztest_write(zd, object, offset, blocksize, data);
		break;

	case ZTEST_IO_TRUNCATE:
		(void) ztest_truncate(zd, object, offset, blocksize);
		break;

	case ZTEST_IO_SETATTR:
		(void) ztest_setattr(zd, object);
		break;
	default:
		break;

	case ZTEST_IO_REWRITE:
		(void) pthread_rwlock_rdlock(&ztest_name_lock);
		err = ztest_dsl_prop_set_uint64(zd->zd_name,
		    ZFS_PROP_CHECKSUM, spa_dedup_checksum(ztest_spa),
		    B_FALSE);
		VERIFY(err == 0 || err == ENOSPC);
		err = ztest_dsl_prop_set_uint64(zd->zd_name,
		    ZFS_PROP_COMPRESSION,
		    ztest_random_dsl_prop(ZFS_PROP_COMPRESSION),
		    B_FALSE);
		VERIFY(err == 0 || err == ENOSPC);
		(void) pthread_rwlock_unlock(&ztest_name_lock);

		VERIFY0(dmu_read(zd->zd_os, object, offset, blocksize, data,
		    DMU_READ_NO_PREFETCH));

		(void) ztest_write(zd, object, offset, blocksize, data);
		break;
	}

	(void) pthread_rwlock_unlock(&zd->zd_zilog_lock);

	umem_free(data, blocksize);
}

/*
 * Initialize an object description template.
 */
static void
ztest_od_init(ztest_od_t *od, uint64_t id, char *tag, uint64_t index,
    dmu_object_type_t type, uint64_t blocksize, uint64_t dnodesize,
    uint64_t gen)
{
	od->od_dir = ZTEST_DIROBJ;
	od->od_object = 0;

	od->od_crtype = type;
	od->od_crblocksize = blocksize ? blocksize : ztest_random_blocksize();
	od->od_crdnodesize = dnodesize ? dnodesize : ztest_random_dnodesize();
	od->od_crgen = gen;

	od->od_type = DMU_OT_NONE;
	od->od_blocksize = 0;
	od->od_gen = 0;

	(void) snprintf(od->od_name, sizeof (od->od_name), "%s(%lld)[%llu]",
	    tag, (longlong_t)id, (u_longlong_t)index);
}

/*
 * Lookup or create the objects for a test using the od template.
 * If the objects do not all exist, or if 'remove' is specified,
 * remove any existing objects and create new ones.  Otherwise,
 * use the existing objects.
 */
static int
ztest_object_init(ztest_ds_t *zd, ztest_od_t *od, size_t size, boolean_t remove)
{
	int count = size / sizeof (*od);
	int rv = 0;

	mutex_enter(&zd->zd_dirobj_lock);
	if ((ztest_lookup(zd, od, count) != 0 || remove) &&
	    (ztest_remove(zd, od, count) != 0 ||
	    ztest_create(zd, od, count) != 0))
		rv = -1;
	zd->zd_od = od;
	mutex_exit(&zd->zd_dirobj_lock);

	return (rv);
}

/* ARGSUSED */
void
ztest_zil_commit(ztest_ds_t *zd, uint64_t id)
{
	zilog_t *zilog = zd->zd_zilog;

	(void) pthread_rwlock_rdlock(&zd->zd_zilog_lock);

	zil_commit(zilog, ztest_random(ZTEST_OBJECTS));

	/*
	 * Remember the committed values in zd, which is in parent/child
	 * shared memory.  If we die, the next iteration of ztest_run()
	 * will verify that the log really does contain this record.
	 */
	mutex_enter(&zilog->zl_lock);
	ASSERT(zd->zd_shared != NULL);
	ASSERT3U(zd->zd_shared->zd_seq, <=, zilog->zl_commit_lr_seq);
	zd->zd_shared->zd_seq = zilog->zl_commit_lr_seq;
	mutex_exit(&zilog->zl_lock);

	(void) pthread_rwlock_unlock(&zd->zd_zilog_lock);
}

/*
 * This function is designed to simulate the operations that occur during a
 * mount/unmount operation.  We hold the dataset across these operations in an
 * attempt to expose any implicit assumptions about ZIL management.
 */
/* ARGSUSED */
void
ztest_zil_remount(ztest_ds_t *zd, uint64_t id)
{
	objset_t *os = zd->zd_os;

	/*
	 * We hold the ztest_vdev_lock so we don't cause problems with
	 * other threads that wish to remove a log device, such as
	 * ztest_device_removal().
	 */
	mutex_enter(&ztest_vdev_lock);

	/*
	 * We grab the zd_dirobj_lock to ensure that no other thread is
	 * updating the zil (i.e. adding in-memory log records) and the
	 * zd_zilog_lock to block any I/O.
	 */
	mutex_enter(&zd->zd_dirobj_lock);
	(void) pthread_rwlock_wrlock(&zd->zd_zilog_lock);

	/* zfsvfs_teardown() */
	zil_close(zd->zd_zilog);

	/* zfsvfs_setup() */
	VERIFY(zil_open(os, ztest_get_data) == zd->zd_zilog);
	zil_replay(os, zd, ztest_replay_vector);

	(void) pthread_rwlock_unlock(&zd->zd_zilog_lock);
	mutex_exit(&zd->zd_dirobj_lock);
	mutex_exit(&ztest_vdev_lock);
}

/*
 * Verify that we can't destroy an active pool, create an existing pool,
 * or create a pool with a bad vdev spec.
 */
/* ARGSUSED */
void
ztest_spa_create_destroy(ztest_ds_t *zd, uint64_t id)
{
	ztest_shared_opts_t *zo = &ztest_opts;
	spa_t *spa;
	nvlist_t *nvroot;

	if (zo->zo_mmp_test)
		return;

	/*
	 * Attempt to create using a bad file.
	 */
	nvroot = make_vdev_root("/dev/bogus", NULL, NULL, 0, 0, NULL, 0, 0, 1);
	VERIFY3U(ENOENT, ==,
	    spa_create("ztest_bad_file", nvroot, NULL, NULL, NULL));
	nvlist_free(nvroot);

	/*
	 * Attempt to create using a bad mirror.
	 */
	nvroot = make_vdev_root("/dev/bogus", NULL, NULL, 0, 0, NULL, 0, 2, 1);
	VERIFY3U(ENOENT, ==,
	    spa_create("ztest_bad_mirror", nvroot, NULL, NULL, NULL));
	nvlist_free(nvroot);

	/*
	 * Attempt to create an existing pool.  It shouldn't matter
	 * what's in the nvroot; we should fail with EEXIST.
	 */
	(void) pthread_rwlock_rdlock(&ztest_name_lock);
	nvroot = make_vdev_root("/dev/bogus", NULL, NULL, 0, 0, NULL, 0, 0, 1);
	VERIFY3U(EEXIST, ==,
	    spa_create(zo->zo_pool, nvroot, NULL, NULL, NULL));
	nvlist_free(nvroot);

	/*
	 * We open a reference to the spa and then we try to export it
	 * expecting one of the following errors:
	 *
	 * EBUSY
	 *	Because of the reference we just opened.
	 *
	 * ZFS_ERR_EXPORT_IN_PROGRESS
	 *	For the case that there is another ztest thread doing
	 *	an export concurrently.
	 */
	VERIFY3U(0, ==, spa_open(zo->zo_pool, &spa, FTAG));
	int error = spa_destroy(zo->zo_pool);
	if (error != EBUSY && error != ZFS_ERR_EXPORT_IN_PROGRESS) {
		fatal(0, "spa_destroy(%s) returned unexpected value %d",
		    spa->spa_name, error);
	}
	spa_close(spa, FTAG);

	(void) pthread_rwlock_unlock(&ztest_name_lock);
}

/*
 * Start and then stop the MMP threads to ensure the startup and shutdown code
 * works properly.  Actual protection and property-related code tested via ZTS.
 */
/* ARGSUSED */
void
ztest_mmp_enable_disable(ztest_ds_t *zd, uint64_t id)
{
	ztest_shared_opts_t *zo = &ztest_opts;
	spa_t *spa = ztest_spa;

	if (zo->zo_mmp_test)
		return;

	/*
	 * Since enabling MMP involves setting a property, it could not be done
	 * while the pool is suspended.
	 */
	if (spa_suspended(spa))
		return;

	spa_config_enter(spa, SCL_CONFIG, FTAG, RW_READER);
	mutex_enter(&spa->spa_props_lock);

	zfs_multihost_fail_intervals = 0;

	if (!spa_multihost(spa)) {
		spa->spa_multihost = B_TRUE;
		mmp_thread_start(spa);
	}

	mutex_exit(&spa->spa_props_lock);
	spa_config_exit(spa, SCL_CONFIG, FTAG);

	txg_wait_synced(spa_get_dsl(spa), 0);
	mmp_signal_all_threads();
	txg_wait_synced(spa_get_dsl(spa), 0);

	spa_config_enter(spa, SCL_CONFIG, FTAG, RW_READER);
	mutex_enter(&spa->spa_props_lock);

	if (spa_multihost(spa)) {
		mmp_thread_stop(spa);
		spa->spa_multihost = B_FALSE;
	}

	mutex_exit(&spa->spa_props_lock);
	spa_config_exit(spa, SCL_CONFIG, FTAG);
}

/* ARGSUSED */
void
ztest_spa_upgrade(ztest_ds_t *zd, uint64_t id)
{
	spa_t *spa;
	uint64_t initial_version = SPA_VERSION_INITIAL;
	uint64_t version, newversion;
	nvlist_t *nvroot, *props;
	char *name;

	if (ztest_opts.zo_mmp_test)
		return;

	/* dRAID added after feature flags, skip upgrade test. */
	if (strcmp(ztest_opts.zo_raid_type, VDEV_TYPE_DRAID) == 0)
		return;

	mutex_enter(&ztest_vdev_lock);
	name = kmem_asprintf("%s_upgrade", ztest_opts.zo_pool);

	/*
	 * Clean up from previous runs.
	 */
	(void) spa_destroy(name);

	nvroot = make_vdev_root(NULL, NULL, name, ztest_opts.zo_vdev_size, 0,
	    NULL, ztest_opts.zo_raid_children, ztest_opts.zo_mirrors, 1);

	/*
	 * If we're configuring a RAIDZ device then make sure that the
	 * initial version is capable of supporting that feature.
	 */
	switch (ztest_opts.zo_raid_parity) {
	case 0:
	case 1:
		initial_version = SPA_VERSION_INITIAL;
		break;
	case 2:
		initial_version = SPA_VERSION_RAIDZ2;
		break;
	case 3:
		initial_version = SPA_VERSION_RAIDZ3;
		break;
	}

	/*
	 * Create a pool with a spa version that can be upgraded. Pick
	 * a value between initial_version and SPA_VERSION_BEFORE_FEATURES.
	 */
	do {
		version = ztest_random_spa_version(initial_version);
	} while (version > SPA_VERSION_BEFORE_FEATURES);

	props = fnvlist_alloc();
	fnvlist_add_uint64(props,
	    zpool_prop_to_name(ZPOOL_PROP_VERSION), version);
	VERIFY3S(spa_create(name, nvroot, props, NULL, NULL), ==, 0);
	fnvlist_free(nvroot);
	fnvlist_free(props);

	VERIFY3S(spa_open(name, &spa, FTAG), ==, 0);
	VERIFY3U(spa_version(spa), ==, version);
	newversion = ztest_random_spa_version(version + 1);

	if (ztest_opts.zo_verbose >= 4) {
		(void) printf("upgrading spa version from %llu to %llu\n",
		    (u_longlong_t)version, (u_longlong_t)newversion);
	}

	spa_upgrade(spa, newversion);
	VERIFY3U(spa_version(spa), >, version);
	VERIFY3U(spa_version(spa), ==, fnvlist_lookup_uint64(spa->spa_config,
	    zpool_prop_to_name(ZPOOL_PROP_VERSION)));
	spa_close(spa, FTAG);

	kmem_strfree(name);
	mutex_exit(&ztest_vdev_lock);
}

static void
ztest_spa_checkpoint(spa_t *spa)
{
	ASSERT(MUTEX_HELD(&ztest_checkpoint_lock));

	int error = spa_checkpoint(spa->spa_name);

	switch (error) {
	case 0:
	case ZFS_ERR_DEVRM_IN_PROGRESS:
	case ZFS_ERR_DISCARDING_CHECKPOINT:
	case ZFS_ERR_CHECKPOINT_EXISTS:
		break;
	case ENOSPC:
		ztest_record_enospc(FTAG);
		break;
	default:
		fatal(0, "spa_checkpoint(%s) = %d", spa->spa_name, error);
	}
}

static void
ztest_spa_discard_checkpoint(spa_t *spa)
{
	ASSERT(MUTEX_HELD(&ztest_checkpoint_lock));

	int error = spa_checkpoint_discard(spa->spa_name);

	switch (error) {
	case 0:
	case ZFS_ERR_DISCARDING_CHECKPOINT:
	case ZFS_ERR_NO_CHECKPOINT:
		break;
	default:
		fatal(0, "spa_discard_checkpoint(%s) = %d",
		    spa->spa_name, error);
	}

}

/* ARGSUSED */
void
ztest_spa_checkpoint_create_discard(ztest_ds_t *zd, uint64_t id)
{
	spa_t *spa = ztest_spa;

	mutex_enter(&ztest_checkpoint_lock);
	if (ztest_random(2) == 0) {
		ztest_spa_checkpoint(spa);
	} else {
		ztest_spa_discard_checkpoint(spa);
	}
	mutex_exit(&ztest_checkpoint_lock);
}


static vdev_t *
vdev_lookup_by_path(vdev_t *vd, const char *path)
{
	vdev_t *mvd;
	int c;

	if (vd->vdev_path != NULL && strcmp(path, vd->vdev_path) == 0)
		return (vd);

	for (c = 0; c < vd->vdev_children; c++)
		if ((mvd = vdev_lookup_by_path(vd->vdev_child[c], path)) !=
		    NULL)
			return (mvd);

	return (NULL);
}

static int
spa_num_top_vdevs(spa_t *spa)
{
	vdev_t *rvd = spa->spa_root_vdev;
	ASSERT3U(spa_config_held(spa, SCL_VDEV, RW_READER), ==, SCL_VDEV);
	return (rvd->vdev_children);
}

/*
 * Verify that vdev_add() works as expected.
 */
/* ARGSUSED */
void
ztest_vdev_add_remove(ztest_ds_t *zd, uint64_t id)
{
	ztest_shared_t *zs = ztest_shared;
	spa_t *spa = ztest_spa;
	uint64_t leaves;
	uint64_t guid;
	nvlist_t *nvroot;
	int error;

	if (ztest_opts.zo_mmp_test)
		return;

	mutex_enter(&ztest_vdev_lock);
	leaves = MAX(zs->zs_mirrors + zs->zs_splits, 1) *
	    ztest_opts.zo_raid_children;

	spa_config_enter(spa, SCL_VDEV, FTAG, RW_READER);

	ztest_shared->zs_vdev_next_leaf = spa_num_top_vdevs(spa) * leaves;

	/*
	 * If we have slogs then remove them 1/4 of the time.
	 */
	if (spa_has_slogs(spa) && ztest_random(4) == 0) {
		metaslab_group_t *mg;

		/*
		 * find the first real slog in log allocation class
		 */
		mg =  spa_log_class(spa)->mc_rotor;
		while (!mg->mg_vd->vdev_islog)
			mg = mg->mg_next;

		guid = mg->mg_vd->vdev_guid;

		spa_config_exit(spa, SCL_VDEV, FTAG);

		/*
		 * We have to grab the zs_name_lock as writer to
		 * prevent a race between removing a slog (dmu_objset_find)
		 * and destroying a dataset. Removing the slog will
		 * grab a reference on the dataset which may cause
		 * dsl_destroy_head() to fail with EBUSY thus
		 * leaving the dataset in an inconsistent state.
		 */
		pthread_rwlock_wrlock(&ztest_name_lock);
		error = spa_vdev_remove(spa, guid, B_FALSE);
		pthread_rwlock_unlock(&ztest_name_lock);

		switch (error) {
		case 0:
		case EEXIST:	/* Generic zil_reset() error */
		case EBUSY:	/* Replay required */
		case EACCES:	/* Crypto key not loaded */
		case ZFS_ERR_CHECKPOINT_EXISTS:
		case ZFS_ERR_DISCARDING_CHECKPOINT:
			break;
		default:
			fatal(0, "spa_vdev_remove() = %d", error);
		}
	} else {
		spa_config_exit(spa, SCL_VDEV, FTAG);

		/*
		 * Make 1/4 of the devices be log devices
		 */
		nvroot = make_vdev_root(NULL, NULL, NULL,
		    ztest_opts.zo_vdev_size, 0, (ztest_random(4) == 0) ?
		    "log" : NULL, ztest_opts.zo_raid_children, zs->zs_mirrors,
		    1);

		error = spa_vdev_add(spa, nvroot);
		nvlist_free(nvroot);

		switch (error) {
		case 0:
			break;
		case ENOSPC:
			ztest_record_enospc("spa_vdev_add");
			break;
		default:
			fatal(0, "spa_vdev_add() = %d", error);
		}
	}

	mutex_exit(&ztest_vdev_lock);
}

/* ARGSUSED */
void
ztest_vdev_class_add(ztest_ds_t *zd, uint64_t id)
{
	ztest_shared_t *zs = ztest_shared;
	spa_t *spa = ztest_spa;
	uint64_t leaves;
	nvlist_t *nvroot;
	const char *class = (ztest_random(2) == 0) ?
	    VDEV_ALLOC_BIAS_SPECIAL : VDEV_ALLOC_BIAS_DEDUP;
	int error;

	/*
	 * By default add a special vdev 50% of the time
	 */
	if ((ztest_opts.zo_special_vdevs == ZTEST_VDEV_CLASS_OFF) ||
	    (ztest_opts.zo_special_vdevs == ZTEST_VDEV_CLASS_RND &&
	    ztest_random(2) == 0)) {
		return;
	}

	mutex_enter(&ztest_vdev_lock);

	/* Only test with mirrors */
	if (zs->zs_mirrors < 2) {
		mutex_exit(&ztest_vdev_lock);
		return;
	}

	/* requires feature@allocation_classes */
	if (!spa_feature_is_enabled(spa, SPA_FEATURE_ALLOCATION_CLASSES)) {
		mutex_exit(&ztest_vdev_lock);
		return;
	}

	leaves = MAX(zs->zs_mirrors + zs->zs_splits, 1) *
	    ztest_opts.zo_raid_children;

	spa_config_enter(spa, SCL_VDEV, FTAG, RW_READER);
	ztest_shared->zs_vdev_next_leaf = spa_num_top_vdevs(spa) * leaves;
	spa_config_exit(spa, SCL_VDEV, FTAG);

	nvroot = make_vdev_root(NULL, NULL, NULL, ztest_opts.zo_vdev_size, 0,
	    class, ztest_opts.zo_raid_children, zs->zs_mirrors, 1);

	error = spa_vdev_add(spa, nvroot);
	nvlist_free(nvroot);

	if (error == ENOSPC)
		ztest_record_enospc("spa_vdev_add");
	else if (error != 0)
		fatal(0, "spa_vdev_add() = %d", error);

	/*
	 * 50% of the time allow small blocks in the special class
	 */
	if (error == 0 &&
	    spa_special_class(spa)->mc_groups == 1 && ztest_random(2) == 0) {
		if (ztest_opts.zo_verbose >= 3)
			(void) printf("Enabling special VDEV small blocks\n");
		(void) ztest_dsl_prop_set_uint64(zd->zd_name,
		    ZFS_PROP_SPECIAL_SMALL_BLOCKS, 32768, B_FALSE);
	}

	mutex_exit(&ztest_vdev_lock);

	if (ztest_opts.zo_verbose >= 3) {
		metaslab_class_t *mc;

		if (strcmp(class, VDEV_ALLOC_BIAS_SPECIAL) == 0)
			mc = spa_special_class(spa);
		else
			mc = spa_dedup_class(spa);
		(void) printf("Added a %s mirrored vdev (of %d)\n",
		    class, (int)mc->mc_groups);
	}
}

/*
 * Verify that adding/removing aux devices (l2arc, hot spare) works as expected.
 */
/* ARGSUSED */
void
ztest_vdev_aux_add_remove(ztest_ds_t *zd, uint64_t id)
{
	ztest_shared_t *zs = ztest_shared;
	spa_t *spa = ztest_spa;
	vdev_t *rvd = spa->spa_root_vdev;
	spa_aux_vdev_t *sav;
	char *aux;
	char *path;
	uint64_t guid = 0;
	int error, ignore_err = 0;

	if (ztest_opts.zo_mmp_test)
		return;

	path = umem_alloc(MAXPATHLEN, UMEM_NOFAIL);

	if (ztest_random(2) == 0) {
		sav = &spa->spa_spares;
		aux = ZPOOL_CONFIG_SPARES;
	} else {
		sav = &spa->spa_l2cache;
		aux = ZPOOL_CONFIG_L2CACHE;
	}

	mutex_enter(&ztest_vdev_lock);

	spa_config_enter(spa, SCL_VDEV, FTAG, RW_READER);

	if (sav->sav_count != 0 && ztest_random(4) == 0) {
		/*
		 * Pick a random device to remove.
		 */
		vdev_t *svd = sav->sav_vdevs[ztest_random(sav->sav_count)];

		/* dRAID spares cannot be removed; try anyways to see ENOTSUP */
		if (strstr(svd->vdev_path, VDEV_TYPE_DRAID) != NULL)
			ignore_err = ENOTSUP;

		guid = svd->vdev_guid;
	} else {
		/*
		 * Find an unused device we can add.
		 */
		zs->zs_vdev_aux = 0;
		for (;;) {
			int c;
			(void) snprintf(path, MAXPATHLEN, ztest_aux_template,
			    ztest_opts.zo_dir, ztest_opts.zo_pool, aux,
			    zs->zs_vdev_aux);
			for (c = 0; c < sav->sav_count; c++)
				if (strcmp(sav->sav_vdevs[c]->vdev_path,
				    path) == 0)
					break;
			if (c == sav->sav_count &&
			    vdev_lookup_by_path(rvd, path) == NULL)
				break;
			zs->zs_vdev_aux++;
		}
	}

	spa_config_exit(spa, SCL_VDEV, FTAG);

	if (guid == 0) {
		/*
		 * Add a new device.
		 */
		nvlist_t *nvroot = make_vdev_root(NULL, aux, NULL,
		    (ztest_opts.zo_vdev_size * 5) / 4, 0, NULL, 0, 0, 1);
		error = spa_vdev_add(spa, nvroot);

		switch (error) {
		case 0:
			break;
		default:
			fatal(0, "spa_vdev_add(%p) = %d", nvroot, error);
		}
		nvlist_free(nvroot);
	} else {
		/*
		 * Remove an existing device.  Sometimes, dirty its
		 * vdev state first to make sure we handle removal
		 * of devices that have pending state changes.
		 */
		if (ztest_random(2) == 0)
			(void) vdev_online(spa, guid, 0, NULL);

		error = spa_vdev_remove(spa, guid, B_FALSE);

		switch (error) {
		case 0:
		case EBUSY:
		case ZFS_ERR_CHECKPOINT_EXISTS:
		case ZFS_ERR_DISCARDING_CHECKPOINT:
			break;
		default:
			if (error != ignore_err)
				fatal(0, "spa_vdev_remove(%llu) = %d", guid,
				    error);
		}
	}

	mutex_exit(&ztest_vdev_lock);

	umem_free(path, MAXPATHLEN);
}

/*
 * split a pool if it has mirror tlvdevs
 */
/* ARGSUSED */
void
ztest_split_pool(ztest_ds_t *zd, uint64_t id)
{
	ztest_shared_t *zs = ztest_shared;
	spa_t *spa = ztest_spa;
	vdev_t *rvd = spa->spa_root_vdev;
	nvlist_t *tree, **child, *config, *split, **schild;
	uint_t c, children, schildren = 0, lastlogid = 0;
	int error = 0;

	if (ztest_opts.zo_mmp_test)
		return;

	mutex_enter(&ztest_vdev_lock);

	/* ensure we have a usable config; mirrors of raidz aren't supported */
	if (zs->zs_mirrors < 3 || ztest_opts.zo_raid_children > 1) {
		mutex_exit(&ztest_vdev_lock);
		return;
	}

	/* clean up the old pool, if any */
	(void) spa_destroy("splitp");

	spa_config_enter(spa, SCL_VDEV, FTAG, RW_READER);

	/* generate a config from the existing config */
	mutex_enter(&spa->spa_props_lock);
	VERIFY(nvlist_lookup_nvlist(spa->spa_config, ZPOOL_CONFIG_VDEV_TREE,
	    &tree) == 0);
	mutex_exit(&spa->spa_props_lock);

	VERIFY(nvlist_lookup_nvlist_array(tree, ZPOOL_CONFIG_CHILDREN, &child,
	    &children) == 0);

	schild = malloc(rvd->vdev_children * sizeof (nvlist_t *));
	for (c = 0; c < children; c++) {
		vdev_t *tvd = rvd->vdev_child[c];
		nvlist_t **mchild;
		uint_t mchildren;

		if (tvd->vdev_islog || tvd->vdev_ops == &vdev_hole_ops) {
			VERIFY(nvlist_alloc(&schild[schildren], NV_UNIQUE_NAME,
			    0) == 0);
			VERIFY(nvlist_add_string(schild[schildren],
			    ZPOOL_CONFIG_TYPE, VDEV_TYPE_HOLE) == 0);
			VERIFY(nvlist_add_uint64(schild[schildren],
			    ZPOOL_CONFIG_IS_HOLE, 1) == 0);
			if (lastlogid == 0)
				lastlogid = schildren;
			++schildren;
			continue;
		}
		lastlogid = 0;
		VERIFY(nvlist_lookup_nvlist_array(child[c],
		    ZPOOL_CONFIG_CHILDREN, &mchild, &mchildren) == 0);
		VERIFY(nvlist_dup(mchild[0], &schild[schildren++], 0) == 0);
	}

	/* OK, create a config that can be used to split */
	VERIFY(nvlist_alloc(&split, NV_UNIQUE_NAME, 0) == 0);
	VERIFY(nvlist_add_string(split, ZPOOL_CONFIG_TYPE,
	    VDEV_TYPE_ROOT) == 0);
	VERIFY(nvlist_add_nvlist_array(split, ZPOOL_CONFIG_CHILDREN, schild,
	    lastlogid != 0 ? lastlogid : schildren) == 0);

	VERIFY(nvlist_alloc(&config, NV_UNIQUE_NAME, 0) == 0);
	VERIFY(nvlist_add_nvlist(config, ZPOOL_CONFIG_VDEV_TREE, split) == 0);

	for (c = 0; c < schildren; c++)
		nvlist_free(schild[c]);
	free(schild);
	nvlist_free(split);

	spa_config_exit(spa, SCL_VDEV, FTAG);

	(void) pthread_rwlock_wrlock(&ztest_name_lock);
	error = spa_vdev_split_mirror(spa, "splitp", config, NULL, B_FALSE);
	(void) pthread_rwlock_unlock(&ztest_name_lock);

	nvlist_free(config);

	if (error == 0) {
		(void) printf("successful split - results:\n");
		mutex_enter(&spa_namespace_lock);
		show_pool_stats(spa);
		show_pool_stats(spa_lookup("splitp"));
		mutex_exit(&spa_namespace_lock);
		++zs->zs_splits;
		--zs->zs_mirrors;
	}
	mutex_exit(&ztest_vdev_lock);
}

/*
 * Verify that we can attach and detach devices.
 */
/* ARGSUSED */
void
ztest_vdev_attach_detach(ztest_ds_t *zd, uint64_t id)
{
	ztest_shared_t *zs = ztest_shared;
	spa_t *spa = ztest_spa;
	spa_aux_vdev_t *sav = &spa->spa_spares;
	vdev_t *rvd = spa->spa_root_vdev;
	vdev_t *oldvd, *newvd, *pvd;
	nvlist_t *root;
	uint64_t leaves;
	uint64_t leaf, top;
	uint64_t ashift = ztest_get_ashift();
	uint64_t oldguid, pguid;
	uint64_t oldsize, newsize;
	char *oldpath, *newpath;
	int replacing;
	int oldvd_has_siblings = B_FALSE;
	int newvd_is_spare = B_FALSE;
	int newvd_is_dspare = B_FALSE;
	int oldvd_is_log;
	int error, expected_error;

	if (ztest_opts.zo_mmp_test)
		return;

	oldpath = umem_alloc(MAXPATHLEN, UMEM_NOFAIL);
	newpath = umem_alloc(MAXPATHLEN, UMEM_NOFAIL);

	mutex_enter(&ztest_vdev_lock);
	leaves = MAX(zs->zs_mirrors, 1) * ztest_opts.zo_raid_children;

	spa_config_enter(spa, SCL_ALL, FTAG, RW_WRITER);

	/*
	 * If a vdev is in the process of being removed, its removal may
	 * finish while we are in progress, leading to an unexpected error
	 * value.  Don't bother trying to attach while we are in the middle
	 * of removal.
	 */
	if (ztest_device_removal_active) {
		spa_config_exit(spa, SCL_ALL, FTAG);
		mutex_exit(&ztest_vdev_lock);
		return;
	}

	/*
	 * Decide whether to do an attach or a replace.
	 */
	replacing = ztest_random(2);

	/*
	 * Pick a random top-level vdev.
	 */
	top = ztest_random_vdev_top(spa, B_TRUE);

	/*
	 * Pick a random leaf within it.
	 */
	leaf = ztest_random(leaves);

	/*
	 * Locate this vdev.
	 */
	oldvd = rvd->vdev_child[top];

	/* pick a child from the mirror */
	if (zs->zs_mirrors >= 1) {
		ASSERT(oldvd->vdev_ops == &vdev_mirror_ops);
		ASSERT(oldvd->vdev_children >= zs->zs_mirrors);
		oldvd = oldvd->vdev_child[leaf / ztest_opts.zo_raid_children];
	}

	/* pick a child out of the raidz group */
	if (ztest_opts.zo_raid_children > 1) {
		if (strcmp(oldvd->vdev_ops->vdev_op_type, "raidz") == 0)
			ASSERT(oldvd->vdev_ops == &vdev_raidz_ops);
		else
			ASSERT(oldvd->vdev_ops == &vdev_draid_ops);
		ASSERT(oldvd->vdev_children == ztest_opts.zo_raid_children);
		oldvd = oldvd->vdev_child[leaf % ztest_opts.zo_raid_children];
	}

	/*
	 * If we're already doing an attach or replace, oldvd may be a
	 * mirror vdev -- in which case, pick a random child.
	 */
	while (oldvd->vdev_children != 0) {
		oldvd_has_siblings = B_TRUE;
		ASSERT(oldvd->vdev_children >= 2);
		oldvd = oldvd->vdev_child[ztest_random(oldvd->vdev_children)];
	}

	oldguid = oldvd->vdev_guid;
	oldsize = vdev_get_min_asize(oldvd);
	oldvd_is_log = oldvd->vdev_top->vdev_islog;
	(void) strcpy(oldpath, oldvd->vdev_path);
	pvd = oldvd->vdev_parent;
	pguid = pvd->vdev_guid;

	/*
	 * If oldvd has siblings, then half of the time, detach it.  Prior
	 * to the detach the pool is scrubbed in order to prevent creating
	 * unrepairable blocks as a result of the data corruption injection.
	 */
	if (oldvd_has_siblings && ztest_random(2) == 0) {
		spa_config_exit(spa, SCL_ALL, FTAG);

		error = ztest_scrub_impl(spa);
		if (error)
			goto out;

		error = spa_vdev_detach(spa, oldguid, pguid, B_FALSE);
		if (error != 0 && error != ENODEV && error != EBUSY &&
		    error != ENOTSUP && error != ZFS_ERR_CHECKPOINT_EXISTS &&
		    error != ZFS_ERR_DISCARDING_CHECKPOINT)
			fatal(0, "detach (%s) returned %d", oldpath, error);
		goto out;
	}

	/*
	 * For the new vdev, choose with equal probability between the two
	 * standard paths (ending in either 'a' or 'b') or a random hot spare.
	 */
	if (sav->sav_count != 0 && ztest_random(3) == 0) {
		newvd = sav->sav_vdevs[ztest_random(sav->sav_count)];
		newvd_is_spare = B_TRUE;

		if (newvd->vdev_ops == &vdev_draid_spare_ops)
			newvd_is_dspare = B_TRUE;

		(void) strcpy(newpath, newvd->vdev_path);
	} else {
		(void) snprintf(newpath, MAXPATHLEN, ztest_dev_template,
		    ztest_opts.zo_dir, ztest_opts.zo_pool,
		    top * leaves + leaf);
		if (ztest_random(2) == 0)
			newpath[strlen(newpath) - 1] = 'b';
		newvd = vdev_lookup_by_path(rvd, newpath);
	}

	if (newvd) {
		/*
		 * Reopen to ensure the vdev's asize field isn't stale.
		 */
		vdev_reopen(newvd);
		newsize = vdev_get_min_asize(newvd);
	} else {
		/*
		 * Make newsize a little bigger or smaller than oldsize.
		 * If it's smaller, the attach should fail.
		 * If it's larger, and we're doing a replace,
		 * we should get dynamic LUN growth when we're done.
		 */
		newsize = 10 * oldsize / (9 + ztest_random(3));
	}

	/*
	 * If pvd is not a mirror or root, the attach should fail with ENOTSUP,
	 * unless it's a replace; in that case any non-replacing parent is OK.
	 *
	 * If newvd is already part of the pool, it should fail with EBUSY.
	 *
	 * If newvd is too small, it should fail with EOVERFLOW.
	 *
	 * If newvd is a distributed spare and it's being attached to a
	 * dRAID which is not its parent it should fail with EINVAL.
	 */
	if (pvd->vdev_ops != &vdev_mirror_ops &&
	    pvd->vdev_ops != &vdev_root_ops && (!replacing ||
	    pvd->vdev_ops == &vdev_replacing_ops ||
	    pvd->vdev_ops == &vdev_spare_ops))
		expected_error = ENOTSUP;
	else if (newvd_is_spare && (!replacing || oldvd_is_log))
		expected_error = ENOTSUP;
	else if (newvd == oldvd)
		expected_error = replacing ? 0 : EBUSY;
	else if (vdev_lookup_by_path(rvd, newpath) != NULL)
		expected_error = EBUSY;
	else if (!newvd_is_dspare && newsize < oldsize)
		expected_error = EOVERFLOW;
	else if (ashift > oldvd->vdev_top->vdev_ashift)
		expected_error = EDOM;
	else if (newvd_is_dspare && pvd != vdev_draid_spare_get_parent(newvd))
		expected_error = ENOTSUP;
	else
		expected_error = 0;

	spa_config_exit(spa, SCL_ALL, FTAG);

	/*
	 * Build the nvlist describing newpath.
	 */
	root = make_vdev_root(newpath, NULL, NULL, newvd == NULL ? newsize : 0,
	    ashift, NULL, 0, 0, 1);

	/*
	 * When supported select either a healing or sequential resilver.
	 */
	boolean_t rebuilding = B_FALSE;
	if (pvd->vdev_ops == &vdev_mirror_ops ||
	    pvd->vdev_ops ==  &vdev_root_ops) {
		rebuilding = !!ztest_random(2);
	}

	error = spa_vdev_attach(spa, oldguid, root, replacing, rebuilding);

	nvlist_free(root);

	/*
	 * If our parent was the replacing vdev, but the replace completed,
	 * then instead of failing with ENOTSUP we may either succeed,
	 * fail with ENODEV, or fail with EOVERFLOW.
	 */
	if (expected_error == ENOTSUP &&
	    (error == 0 || error == ENODEV || error == EOVERFLOW))
		expected_error = error;

	/*
	 * If someone grew the LUN, the replacement may be too small.
	 */
	if (error == EOVERFLOW || error == EBUSY)
		expected_error = error;

	if (error == ZFS_ERR_CHECKPOINT_EXISTS ||
	    error == ZFS_ERR_DISCARDING_CHECKPOINT ||
	    error == ZFS_ERR_RESILVER_IN_PROGRESS ||
	    error == ZFS_ERR_REBUILD_IN_PROGRESS)
		expected_error = error;

	if (error != expected_error && expected_error != EBUSY) {
		fatal(0, "attach (%s %llu, %s %llu, %d) "
		    "returned %d, expected %d",
		    oldpath, oldsize, newpath,
		    newsize, replacing, error, expected_error);
	}
out:
	mutex_exit(&ztest_vdev_lock);

	umem_free(oldpath, MAXPATHLEN);
	umem_free(newpath, MAXPATHLEN);
}

/* ARGSUSED */
void
ztest_device_removal(ztest_ds_t *zd, uint64_t id)
{
	spa_t *spa = ztest_spa;
	vdev_t *vd;
	uint64_t guid;
	int error;

	mutex_enter(&ztest_vdev_lock);

	if (ztest_device_removal_active) {
		mutex_exit(&ztest_vdev_lock);
		return;
	}

	/*
	 * Remove a random top-level vdev and wait for removal to finish.
	 */
	spa_config_enter(spa, SCL_VDEV, FTAG, RW_READER);
	vd = vdev_lookup_top(spa, ztest_random_vdev_top(spa, B_FALSE));
	guid = vd->vdev_guid;
	spa_config_exit(spa, SCL_VDEV, FTAG);

	error = spa_vdev_remove(spa, guid, B_FALSE);
	if (error == 0) {
		ztest_device_removal_active = B_TRUE;
		mutex_exit(&ztest_vdev_lock);

		/*
		 * spa->spa_vdev_removal is created in a sync task that
		 * is initiated via dsl_sync_task_nowait(). Since the
		 * task may not run before spa_vdev_remove() returns, we
		 * must wait at least 1 txg to ensure that the removal
		 * struct has been created.
		 */
		txg_wait_synced(spa_get_dsl(spa), 0);

		while (spa->spa_removing_phys.sr_state == DSS_SCANNING)
			txg_wait_synced(spa_get_dsl(spa), 0);
	} else {
		mutex_exit(&ztest_vdev_lock);
		return;
	}

	/*
	 * The pool needs to be scrubbed after completing device removal.
	 * Failure to do so may result in checksum errors due to the
	 * strategy employed by ztest_fault_inject() when selecting which
	 * offset are redundant and can be damaged.
	 */
	error = spa_scan(spa, POOL_SCAN_SCRUB);
	if (error == 0) {
		while (dsl_scan_scrubbing(spa_get_dsl(spa)))
			txg_wait_synced(spa_get_dsl(spa), 0);
	}

	mutex_enter(&ztest_vdev_lock);
	ztest_device_removal_active = B_FALSE;
	mutex_exit(&ztest_vdev_lock);
}

/*
 * Callback function which expands the physical size of the vdev.
 */
static vdev_t *
grow_vdev(vdev_t *vd, void *arg)
{
	spa_t *spa __maybe_unused = vd->vdev_spa;
	size_t *newsize = arg;
	size_t fsize;
	int fd;

	ASSERT(spa_config_held(spa, SCL_STATE, RW_READER) == SCL_STATE);
	ASSERT(vd->vdev_ops->vdev_op_leaf);

	if ((fd = open(vd->vdev_path, O_RDWR)) == -1)
		return (vd);

	fsize = lseek(fd, 0, SEEK_END);
	VERIFY(ftruncate(fd, *newsize) == 0);

	if (ztest_opts.zo_verbose >= 6) {
		(void) printf("%s grew from %lu to %lu bytes\n",
		    vd->vdev_path, (ulong_t)fsize, (ulong_t)*newsize);
	}
	(void) close(fd);
	return (NULL);
}

/*
 * Callback function which expands a given vdev by calling vdev_online().
 */
/* ARGSUSED */
static vdev_t *
online_vdev(vdev_t *vd, void *arg)
{
	spa_t *spa = vd->vdev_spa;
	vdev_t *tvd = vd->vdev_top;
	uint64_t guid = vd->vdev_guid;
	uint64_t generation = spa->spa_config_generation + 1;
	vdev_state_t newstate = VDEV_STATE_UNKNOWN;
	int error;

	ASSERT(spa_config_held(spa, SCL_STATE, RW_READER) == SCL_STATE);
	ASSERT(vd->vdev_ops->vdev_op_leaf);

	/* Calling vdev_online will initialize the new metaslabs */
	spa_config_exit(spa, SCL_STATE, spa);
	error = vdev_online(spa, guid, ZFS_ONLINE_EXPAND, &newstate);
	spa_config_enter(spa, SCL_STATE, spa, RW_READER);

	/*
	 * If vdev_online returned an error or the underlying vdev_open
	 * failed then we abort the expand. The only way to know that
	 * vdev_open fails is by checking the returned newstate.
	 */
	if (error || newstate != VDEV_STATE_HEALTHY) {
		if (ztest_opts.zo_verbose >= 5) {
			(void) printf("Unable to expand vdev, state %llu, "
			    "error %d\n", (u_longlong_t)newstate, error);
		}
		return (vd);
	}
	ASSERT3U(newstate, ==, VDEV_STATE_HEALTHY);

	/*
	 * Since we dropped the lock we need to ensure that we're
	 * still talking to the original vdev. It's possible this
	 * vdev may have been detached/replaced while we were
	 * trying to online it.
	 */
	if (generation != spa->spa_config_generation) {
		if (ztest_opts.zo_verbose >= 5) {
			(void) printf("vdev configuration has changed, "
			    "guid %llu, state %llu, expected gen %llu, "
			    "got gen %llu\n",
			    (u_longlong_t)guid,
			    (u_longlong_t)tvd->vdev_state,
			    (u_longlong_t)generation,
			    (u_longlong_t)spa->spa_config_generation);
		}
		return (vd);
	}
	return (NULL);
}

/*
 * Traverse the vdev tree calling the supplied function.
 * We continue to walk the tree until we either have walked all
 * children or we receive a non-NULL return from the callback.
 * If a NULL callback is passed, then we just return back the first
 * leaf vdev we encounter.
 */
static vdev_t *
vdev_walk_tree(vdev_t *vd, vdev_t *(*func)(vdev_t *, void *), void *arg)
{
	uint_t c;

	if (vd->vdev_ops->vdev_op_leaf) {
		if (func == NULL)
			return (vd);
		else
			return (func(vd, arg));
	}

	for (c = 0; c < vd->vdev_children; c++) {
		vdev_t *cvd = vd->vdev_child[c];
		if ((cvd = vdev_walk_tree(cvd, func, arg)) != NULL)
			return (cvd);
	}
	return (NULL);
}

/*
 * Verify that dynamic LUN growth works as expected.
 */
/* ARGSUSED */
void
ztest_vdev_LUN_growth(ztest_ds_t *zd, uint64_t id)
{
	spa_t *spa = ztest_spa;
	vdev_t *vd, *tvd;
	metaslab_class_t *mc;
	metaslab_group_t *mg;
	size_t psize, newsize;
	uint64_t top;
	uint64_t old_class_space, new_class_space, old_ms_count, new_ms_count;

	mutex_enter(&ztest_checkpoint_lock);
	mutex_enter(&ztest_vdev_lock);
	spa_config_enter(spa, SCL_STATE, spa, RW_READER);

	/*
	 * If there is a vdev removal in progress, it could complete while
	 * we are running, in which case we would not be able to verify
	 * that the metaslab_class space increased (because it decreases
	 * when the device removal completes).
	 */
	if (ztest_device_removal_active) {
		spa_config_exit(spa, SCL_STATE, spa);
		mutex_exit(&ztest_vdev_lock);
		mutex_exit(&ztest_checkpoint_lock);
		return;
	}

	top = ztest_random_vdev_top(spa, B_TRUE);

	tvd = spa->spa_root_vdev->vdev_child[top];
	mg = tvd->vdev_mg;
	mc = mg->mg_class;
	old_ms_count = tvd->vdev_ms_count;
	old_class_space = metaslab_class_get_space(mc);

	/*
	 * Determine the size of the first leaf vdev associated with
	 * our top-level device.
	 */
	vd = vdev_walk_tree(tvd, NULL, NULL);
	ASSERT3P(vd, !=, NULL);
	ASSERT(vd->vdev_ops->vdev_op_leaf);

	psize = vd->vdev_psize;

	/*
	 * We only try to expand the vdev if it's healthy, less than 4x its
	 * original size, and it has a valid psize.
	 */
	if (tvd->vdev_state != VDEV_STATE_HEALTHY ||
	    psize == 0 || psize >= 4 * ztest_opts.zo_vdev_size) {
		spa_config_exit(spa, SCL_STATE, spa);
		mutex_exit(&ztest_vdev_lock);
		mutex_exit(&ztest_checkpoint_lock);
		return;
	}
	ASSERT(psize > 0);
	newsize = psize + MAX(psize / 8, SPA_MAXBLOCKSIZE);
	ASSERT3U(newsize, >, psize);

	if (ztest_opts.zo_verbose >= 6) {
		(void) printf("Expanding LUN %s from %lu to %lu\n",
		    vd->vdev_path, (ulong_t)psize, (ulong_t)newsize);
	}

	/*
	 * Growing the vdev is a two step process:
	 *	1). expand the physical size (i.e. relabel)
	 *	2). online the vdev to create the new metaslabs
	 */
	if (vdev_walk_tree(tvd, grow_vdev, &newsize) != NULL ||
	    vdev_walk_tree(tvd, online_vdev, NULL) != NULL ||
	    tvd->vdev_state != VDEV_STATE_HEALTHY) {
		if (ztest_opts.zo_verbose >= 5) {
			(void) printf("Could not expand LUN because "
			    "the vdev configuration changed.\n");
		}
		spa_config_exit(spa, SCL_STATE, spa);
		mutex_exit(&ztest_vdev_lock);
		mutex_exit(&ztest_checkpoint_lock);
		return;
	}

	spa_config_exit(spa, SCL_STATE, spa);

	/*
	 * Expanding the LUN will update the config asynchronously,
	 * thus we must wait for the async thread to complete any
	 * pending tasks before proceeding.
	 */
	for (;;) {
		boolean_t done;
		mutex_enter(&spa->spa_async_lock);
		done = (spa->spa_async_thread == NULL && !spa->spa_async_tasks);
		mutex_exit(&spa->spa_async_lock);
		if (done)
			break;
		txg_wait_synced(spa_get_dsl(spa), 0);
		(void) poll(NULL, 0, 100);
	}

	spa_config_enter(spa, SCL_STATE, spa, RW_READER);

	tvd = spa->spa_root_vdev->vdev_child[top];
	new_ms_count = tvd->vdev_ms_count;
	new_class_space = metaslab_class_get_space(mc);

	if (tvd->vdev_mg != mg || mg->mg_class != mc) {
		if (ztest_opts.zo_verbose >= 5) {
			(void) printf("Could not verify LUN expansion due to "
			    "intervening vdev offline or remove.\n");
		}
		spa_config_exit(spa, SCL_STATE, spa);
		mutex_exit(&ztest_vdev_lock);
		mutex_exit(&ztest_checkpoint_lock);
		return;
	}

	/*
	 * Make sure we were able to grow the vdev.
	 */
	if (new_ms_count <= old_ms_count) {
		fatal(0, "LUN expansion failed: ms_count %llu < %llu\n",
		    old_ms_count, new_ms_count);
	}

	/*
	 * Make sure we were able to grow the pool.
	 */
	if (new_class_space <= old_class_space) {
		fatal(0, "LUN expansion failed: class_space %llu < %llu\n",
		    old_class_space, new_class_space);
	}

	if (ztest_opts.zo_verbose >= 5) {
		char oldnumbuf[NN_NUMBUF_SZ], newnumbuf[NN_NUMBUF_SZ];

		nicenum(old_class_space, oldnumbuf, sizeof (oldnumbuf));
		nicenum(new_class_space, newnumbuf, sizeof (newnumbuf));
		(void) printf("%s grew from %s to %s\n",
		    spa->spa_name, oldnumbuf, newnumbuf);
	}

	spa_config_exit(spa, SCL_STATE, spa);
	mutex_exit(&ztest_vdev_lock);
	mutex_exit(&ztest_checkpoint_lock);
}

/*
 * Verify that dmu_objset_{create,destroy,open,close} work as expected.
 */
/* ARGSUSED */
static void
ztest_objset_create_cb(objset_t *os, void *arg, cred_t *cr, dmu_tx_t *tx)
{
	/*
	 * Create the objects common to all ztest datasets.
	 */
	VERIFY(zap_create_claim(os, ZTEST_DIROBJ,
	    DMU_OT_ZAP_OTHER, DMU_OT_NONE, 0, tx) == 0);
}

static int
ztest_dataset_create(char *dsname)
{
	int err;
	uint64_t rand;
	dsl_crypto_params_t *dcp = NULL;

	/*
	 * 50% of the time, we create encrypted datasets
	 * using a random cipher suite and a hard-coded
	 * wrapping key.
	 */
	rand = ztest_random(2);
	if (rand != 0) {
		nvlist_t *crypto_args = fnvlist_alloc();
		nvlist_t *props = fnvlist_alloc();

		/* slight bias towards the default cipher suite */
		rand = ztest_random(ZIO_CRYPT_FUNCTIONS);
		if (rand < ZIO_CRYPT_AES_128_CCM)
			rand = ZIO_CRYPT_ON;

		fnvlist_add_uint64(props,
		    zfs_prop_to_name(ZFS_PROP_ENCRYPTION), rand);
		fnvlist_add_uint8_array(crypto_args, "wkeydata",
		    (uint8_t *)ztest_wkeydata, WRAPPING_KEY_LEN);

		/*
		 * These parameters aren't really used by the kernel. They
		 * are simply stored so that userspace knows how to load
		 * the wrapping key.
		 */
		fnvlist_add_uint64(props,
		    zfs_prop_to_name(ZFS_PROP_KEYFORMAT), ZFS_KEYFORMAT_RAW);
		fnvlist_add_string(props,
		    zfs_prop_to_name(ZFS_PROP_KEYLOCATION), "prompt");
		fnvlist_add_uint64(props,
		    zfs_prop_to_name(ZFS_PROP_PBKDF2_SALT), 0ULL);
		fnvlist_add_uint64(props,
		    zfs_prop_to_name(ZFS_PROP_PBKDF2_ITERS), 0ULL);

		VERIFY0(dsl_crypto_params_create_nvlist(DCP_CMD_NONE, props,
		    crypto_args, &dcp));

		/*
		 * Cycle through all available encryption implementations
		 * to verify interoperability.
		 */
		VERIFY0(gcm_impl_set("cycle"));
		VERIFY0(aes_impl_set("cycle"));

		fnvlist_free(crypto_args);
		fnvlist_free(props);
	}

	err = dmu_objset_create(dsname, DMU_OST_OTHER, 0, dcp,
	    ztest_objset_create_cb, NULL);
	dsl_crypto_params_free(dcp, !!err);

	rand = ztest_random(100);
	if (err || rand < 80)
		return (err);

	if (ztest_opts.zo_verbose >= 5)
		(void) printf("Setting dataset %s to sync always\n", dsname);
	return (ztest_dsl_prop_set_uint64(dsname, ZFS_PROP_SYNC,
	    ZFS_SYNC_ALWAYS, B_FALSE));
}

/* ARGSUSED */
static int
ztest_objset_destroy_cb(const char *name, void *arg)
{
	objset_t *os;
	dmu_object_info_t doi;
	int error;

	/*
	 * Verify that the dataset contains a directory object.
	 */
	VERIFY0(ztest_dmu_objset_own(name, DMU_OST_OTHER, B_TRUE,
	    B_TRUE, FTAG, &os));
	error = dmu_object_info(os, ZTEST_DIROBJ, &doi);
	if (error != ENOENT) {
		/* We could have crashed in the middle of destroying it */
		ASSERT0(error);
		ASSERT3U(doi.doi_type, ==, DMU_OT_ZAP_OTHER);
		ASSERT3S(doi.doi_physical_blocks_512, >=, 0);
	}
	dmu_objset_disown(os, B_TRUE, FTAG);

	/*
	 * Destroy the dataset.
	 */
	if (strchr(name, '@') != NULL) {
		VERIFY0(dsl_destroy_snapshot(name, B_TRUE));
	} else {
		error = dsl_destroy_head(name);
		if (error == ENOSPC) {
			/* There could be checkpoint or insufficient slop */
			ztest_record_enospc(FTAG);
		} else if (error != EBUSY) {
			/* There could be a hold on this dataset */
			ASSERT0(error);
		}
	}
	return (0);
}

static boolean_t
ztest_snapshot_create(char *osname, uint64_t id)
{
	char snapname[ZFS_MAX_DATASET_NAME_LEN];
	int error;

	(void) snprintf(snapname, sizeof (snapname), "%llu", (u_longlong_t)id);

	error = dmu_objset_snapshot_one(osname, snapname);
	if (error == ENOSPC) {
		ztest_record_enospc(FTAG);
		return (B_FALSE);
	}
	if (error != 0 && error != EEXIST) {
		fatal(0, "ztest_snapshot_create(%s@%s) = %d", osname,
		    snapname, error);
	}
	return (B_TRUE);
}

static boolean_t
ztest_snapshot_destroy(char *osname, uint64_t id)
{
	char snapname[ZFS_MAX_DATASET_NAME_LEN];
	int error;

	(void) snprintf(snapname, sizeof (snapname), "%s@%llu", osname,
	    (u_longlong_t)id);

	error = dsl_destroy_snapshot(snapname, B_FALSE);
	if (error != 0 && error != ENOENT)
		fatal(0, "ztest_snapshot_destroy(%s) = %d", snapname, error);
	return (B_TRUE);
}

/* ARGSUSED */
void
ztest_dmu_objset_create_destroy(ztest_ds_t *zd, uint64_t id)
{
	ztest_ds_t *zdtmp;
	int iters;
	int error;
	objset_t *os, *os2;
	char name[ZFS_MAX_DATASET_NAME_LEN];
	zilog_t *zilog;
	int i;

	zdtmp = umem_alloc(sizeof (ztest_ds_t), UMEM_NOFAIL);

	(void) pthread_rwlock_rdlock(&ztest_name_lock);

	(void) snprintf(name, sizeof (name), "%s/temp_%llu",
	    ztest_opts.zo_pool, (u_longlong_t)id);

	/*
	 * If this dataset exists from a previous run, process its replay log
	 * half of the time.  If we don't replay it, then dsl_destroy_head()
	 * (invoked from ztest_objset_destroy_cb()) should just throw it away.
	 */
	if (ztest_random(2) == 0 &&
	    ztest_dmu_objset_own(name, DMU_OST_OTHER, B_FALSE,
	    B_TRUE, FTAG, &os) == 0) {
		ztest_zd_init(zdtmp, NULL, os);
		zil_replay(os, zdtmp, ztest_replay_vector);
		ztest_zd_fini(zdtmp);
		dmu_objset_disown(os, B_TRUE, FTAG);
	}

	/*
	 * There may be an old instance of the dataset we're about to
	 * create lying around from a previous run.  If so, destroy it
	 * and all of its snapshots.
	 */
	(void) dmu_objset_find(name, ztest_objset_destroy_cb, NULL,
	    DS_FIND_CHILDREN | DS_FIND_SNAPSHOTS);

	/*
	 * Verify that the destroyed dataset is no longer in the namespace.
	 */
	VERIFY3U(ENOENT, ==, ztest_dmu_objset_own(name, DMU_OST_OTHER, B_TRUE,
	    B_TRUE, FTAG, &os));

	/*
	 * Verify that we can create a new dataset.
	 */
	error = ztest_dataset_create(name);
	if (error) {
		if (error == ENOSPC) {
			ztest_record_enospc(FTAG);
			goto out;
		}
		fatal(0, "dmu_objset_create(%s) = %d", name, error);
	}

	VERIFY0(ztest_dmu_objset_own(name, DMU_OST_OTHER, B_FALSE, B_TRUE,
	    FTAG, &os));

	ztest_zd_init(zdtmp, NULL, os);

	/*
	 * Open the intent log for it.
	 */
	zilog = zil_open(os, ztest_get_data);

	/*
	 * Put some objects in there, do a little I/O to them,
	 * and randomly take a couple of snapshots along the way.
	 */
	iters = ztest_random(5);
	for (i = 0; i < iters; i++) {
		ztest_dmu_object_alloc_free(zdtmp, id);
		if (ztest_random(iters) == 0)
			(void) ztest_snapshot_create(name, i);
	}

	/*
	 * Verify that we cannot create an existing dataset.
	 */
	VERIFY3U(EEXIST, ==,
	    dmu_objset_create(name, DMU_OST_OTHER, 0, NULL, NULL, NULL));

	/*
	 * Verify that we can hold an objset that is also owned.
	 */
	VERIFY3U(0, ==, dmu_objset_hold(name, FTAG, &os2));
	dmu_objset_rele(os2, FTAG);

	/*
	 * Verify that we cannot own an objset that is already owned.
	 */
	VERIFY3U(EBUSY, ==, ztest_dmu_objset_own(name, DMU_OST_OTHER,
	    B_FALSE, B_TRUE, FTAG, &os2));

	zil_close(zilog);
	dmu_objset_disown(os, B_TRUE, FTAG);
	ztest_zd_fini(zdtmp);
out:
	(void) pthread_rwlock_unlock(&ztest_name_lock);

	umem_free(zdtmp, sizeof (ztest_ds_t));
}

/*
 * Verify that dmu_snapshot_{create,destroy,open,close} work as expected.
 */
void
ztest_dmu_snapshot_create_destroy(ztest_ds_t *zd, uint64_t id)
{
	(void) pthread_rwlock_rdlock(&ztest_name_lock);
	(void) ztest_snapshot_destroy(zd->zd_name, id);
	(void) ztest_snapshot_create(zd->zd_name, id);
	(void) pthread_rwlock_unlock(&ztest_name_lock);
}

/*
 * Cleanup non-standard snapshots and clones.
 */
static void
ztest_dsl_dataset_cleanup(char *osname, uint64_t id)
{
	char *snap1name;
	char *clone1name;
	char *snap2name;
	char *clone2name;
	char *snap3name;
	int error;

	snap1name  = umem_alloc(ZFS_MAX_DATASET_NAME_LEN, UMEM_NOFAIL);
	clone1name = umem_alloc(ZFS_MAX_DATASET_NAME_LEN, UMEM_NOFAIL);
	snap2name  = umem_alloc(ZFS_MAX_DATASET_NAME_LEN, UMEM_NOFAIL);
	clone2name = umem_alloc(ZFS_MAX_DATASET_NAME_LEN, UMEM_NOFAIL);
	snap3name  = umem_alloc(ZFS_MAX_DATASET_NAME_LEN, UMEM_NOFAIL);

	(void) snprintf(snap1name, ZFS_MAX_DATASET_NAME_LEN,
	    "%s@s1_%llu", osname, (u_longlong_t)id);
	(void) snprintf(clone1name, ZFS_MAX_DATASET_NAME_LEN,
	    "%s/c1_%llu", osname, (u_longlong_t)id);
	(void) snprintf(snap2name, ZFS_MAX_DATASET_NAME_LEN,
	    "%s@s2_%llu", clone1name, (u_longlong_t)id);
	(void) snprintf(clone2name, ZFS_MAX_DATASET_NAME_LEN,
	    "%s/c2_%llu", osname, (u_longlong_t)id);
	(void) snprintf(snap3name, ZFS_MAX_DATASET_NAME_LEN,
	    "%s@s3_%llu", clone1name, (u_longlong_t)id);

	error = dsl_destroy_head(clone2name);
	if (error && error != ENOENT)
		fatal(0, "dsl_destroy_head(%s) = %d", clone2name, error);
	error = dsl_destroy_snapshot(snap3name, B_FALSE);
	if (error && error != ENOENT)
		fatal(0, "dsl_destroy_snapshot(%s) = %d", snap3name, error);
	error = dsl_destroy_snapshot(snap2name, B_FALSE);
	if (error && error != ENOENT)
		fatal(0, "dsl_destroy_snapshot(%s) = %d", snap2name, error);
	error = dsl_destroy_head(clone1name);
	if (error && error != ENOENT)
		fatal(0, "dsl_destroy_head(%s) = %d", clone1name, error);
	error = dsl_destroy_snapshot(snap1name, B_FALSE);
	if (error && error != ENOENT)
		fatal(0, "dsl_destroy_snapshot(%s) = %d", snap1name, error);

	umem_free(snap1name, ZFS_MAX_DATASET_NAME_LEN);
	umem_free(clone1name, ZFS_MAX_DATASET_NAME_LEN);
	umem_free(snap2name, ZFS_MAX_DATASET_NAME_LEN);
	umem_free(clone2name, ZFS_MAX_DATASET_NAME_LEN);
	umem_free(snap3name, ZFS_MAX_DATASET_NAME_LEN);
}

/*
 * Verify dsl_dataset_promote handles EBUSY
 */
void
ztest_dsl_dataset_promote_busy(ztest_ds_t *zd, uint64_t id)
{
	objset_t *os;
	char *snap1name;
	char *clone1name;
	char *snap2name;
	char *clone2name;
	char *snap3name;
	char *osname = zd->zd_name;
	int error;

	snap1name  = umem_alloc(ZFS_MAX_DATASET_NAME_LEN, UMEM_NOFAIL);
	clone1name = umem_alloc(ZFS_MAX_DATASET_NAME_LEN, UMEM_NOFAIL);
	snap2name  = umem_alloc(ZFS_MAX_DATASET_NAME_LEN, UMEM_NOFAIL);
	clone2name = umem_alloc(ZFS_MAX_DATASET_NAME_LEN, UMEM_NOFAIL);
	snap3name  = umem_alloc(ZFS_MAX_DATASET_NAME_LEN, UMEM_NOFAIL);

	(void) pthread_rwlock_rdlock(&ztest_name_lock);

	ztest_dsl_dataset_cleanup(osname, id);

	(void) snprintf(snap1name, ZFS_MAX_DATASET_NAME_LEN,
	    "%s@s1_%llu", osname, (u_longlong_t)id);
	(void) snprintf(clone1name, ZFS_MAX_DATASET_NAME_LEN,
	    "%s/c1_%llu", osname, (u_longlong_t)id);
	(void) snprintf(snap2name, ZFS_MAX_DATASET_NAME_LEN,
	    "%s@s2_%llu", clone1name, (u_longlong_t)id);
	(void) snprintf(clone2name, ZFS_MAX_DATASET_NAME_LEN,
	    "%s/c2_%llu", osname, (u_longlong_t)id);
	(void) snprintf(snap3name, ZFS_MAX_DATASET_NAME_LEN,
	    "%s@s3_%llu", clone1name, (u_longlong_t)id);

	error = dmu_objset_snapshot_one(osname, strchr(snap1name, '@') + 1);
	if (error && error != EEXIST) {
		if (error == ENOSPC) {
			ztest_record_enospc(FTAG);
			goto out;
		}
		fatal(0, "dmu_take_snapshot(%s) = %d", snap1name, error);
	}

	error = dmu_objset_clone(clone1name, snap1name);
	if (error) {
		if (error == ENOSPC) {
			ztest_record_enospc(FTAG);
			goto out;
		}
		fatal(0, "dmu_objset_create(%s) = %d", clone1name, error);
	}

	error = dmu_objset_snapshot_one(clone1name, strchr(snap2name, '@') + 1);
	if (error && error != EEXIST) {
		if (error == ENOSPC) {
			ztest_record_enospc(FTAG);
			goto out;
		}
		fatal(0, "dmu_open_snapshot(%s) = %d", snap2name, error);
	}

	error = dmu_objset_snapshot_one(clone1name, strchr(snap3name, '@') + 1);
	if (error && error != EEXIST) {
		if (error == ENOSPC) {
			ztest_record_enospc(FTAG);
			goto out;
		}
		fatal(0, "dmu_open_snapshot(%s) = %d", snap3name, error);
	}

	error = dmu_objset_clone(clone2name, snap3name);
	if (error) {
		if (error == ENOSPC) {
			ztest_record_enospc(FTAG);
			goto out;
		}
		fatal(0, "dmu_objset_create(%s) = %d", clone2name, error);
	}

	error = ztest_dmu_objset_own(snap2name, DMU_OST_ANY, B_TRUE, B_TRUE,
	    FTAG, &os);
	if (error)
		fatal(0, "dmu_objset_own(%s) = %d", snap2name, error);
	error = dsl_dataset_promote(clone2name, NULL);
	if (error == ENOSPC) {
		dmu_objset_disown(os, B_TRUE, FTAG);
		ztest_record_enospc(FTAG);
		goto out;
	}
	if (error != EBUSY)
		fatal(0, "dsl_dataset_promote(%s), %d, not EBUSY", clone2name,
		    error);
	dmu_objset_disown(os, B_TRUE, FTAG);

out:
	ztest_dsl_dataset_cleanup(osname, id);

	(void) pthread_rwlock_unlock(&ztest_name_lock);

	umem_free(snap1name, ZFS_MAX_DATASET_NAME_LEN);
	umem_free(clone1name, ZFS_MAX_DATASET_NAME_LEN);
	umem_free(snap2name, ZFS_MAX_DATASET_NAME_LEN);
	umem_free(clone2name, ZFS_MAX_DATASET_NAME_LEN);
	umem_free(snap3name, ZFS_MAX_DATASET_NAME_LEN);
}

#undef OD_ARRAY_SIZE
#define	OD_ARRAY_SIZE	4

/*
 * Verify that dmu_object_{alloc,free} work as expected.
 */
void
ztest_dmu_object_alloc_free(ztest_ds_t *zd, uint64_t id)
{
	ztest_od_t *od;
	int batchsize;
	int size;
	int b;

	size = sizeof (ztest_od_t) * OD_ARRAY_SIZE;
	od = umem_alloc(size, UMEM_NOFAIL);
	batchsize = OD_ARRAY_SIZE;

	for (b = 0; b < batchsize; b++)
		ztest_od_init(od + b, id, FTAG, b, DMU_OT_UINT64_OTHER,
		    0, 0, 0);

	/*
	 * Destroy the previous batch of objects, create a new batch,
	 * and do some I/O on the new objects.
	 */
	if (ztest_object_init(zd, od, size, B_TRUE) != 0)
		return;

	while (ztest_random(4 * batchsize) != 0)
		ztest_io(zd, od[ztest_random(batchsize)].od_object,
		    ztest_random(ZTEST_RANGE_LOCKS) << SPA_MAXBLOCKSHIFT);

	umem_free(od, size);
}

/*
 * Rewind the global allocator to verify object allocation backfilling.
 */
void
ztest_dmu_object_next_chunk(ztest_ds_t *zd, uint64_t id)
{
	objset_t *os = zd->zd_os;
	int dnodes_per_chunk = 1 << dmu_object_alloc_chunk_shift;
	uint64_t object;

	/*
	 * Rewind the global allocator randomly back to a lower object number
	 * to force backfilling and reclamation of recently freed dnodes.
	 */
	mutex_enter(&os->os_obj_lock);
	object = ztest_random(os->os_obj_next_chunk);
	os->os_obj_next_chunk = P2ALIGN(object, dnodes_per_chunk);
	mutex_exit(&os->os_obj_lock);
}

#undef OD_ARRAY_SIZE
#define	OD_ARRAY_SIZE	2

/*
 * Verify that dmu_{read,write} work as expected.
 */
void
ztest_dmu_read_write(ztest_ds_t *zd, uint64_t id)
{
	int size;
	ztest_od_t *od;

	objset_t *os = zd->zd_os;
	size = sizeof (ztest_od_t) * OD_ARRAY_SIZE;
	od = umem_alloc(size, UMEM_NOFAIL);
	dmu_tx_t *tx;
	int i, freeit, error;
	uint64_t n, s, txg;
	bufwad_t *packbuf, *bigbuf, *pack, *bigH, *bigT;
	uint64_t packobj, packoff, packsize, bigobj, bigoff, bigsize;
	uint64_t chunksize = (1000 + ztest_random(1000)) * sizeof (uint64_t);
	uint64_t regions = 997;
	uint64_t stride = 123456789ULL;
	uint64_t width = 40;
	int free_percent = 5;

	/*
	 * This test uses two objects, packobj and bigobj, that are always
	 * updated together (i.e. in the same tx) so that their contents are
	 * in sync and can be compared.  Their contents relate to each other
	 * in a simple way: packobj is a dense array of 'bufwad' structures,
	 * while bigobj is a sparse array of the same bufwads.  Specifically,
	 * for any index n, there are three bufwads that should be identical:
	 *
	 *	packobj, at offset n * sizeof (bufwad_t)
	 *	bigobj, at the head of the nth chunk
	 *	bigobj, at the tail of the nth chunk
	 *
	 * The chunk size is arbitrary. It doesn't have to be a power of two,
	 * and it doesn't have any relation to the object blocksize.
	 * The only requirement is that it can hold at least two bufwads.
	 *
	 * Normally, we write the bufwad to each of these locations.
	 * However, free_percent of the time we instead write zeroes to
	 * packobj and perform a dmu_free_range() on bigobj.  By comparing
	 * bigobj to packobj, we can verify that the DMU is correctly
	 * tracking which parts of an object are allocated and free,
	 * and that the contents of the allocated blocks are correct.
	 */

	/*
	 * Read the directory info.  If it's the first time, set things up.
	 */
	ztest_od_init(od, id, FTAG, 0, DMU_OT_UINT64_OTHER, 0, 0, chunksize);
	ztest_od_init(od + 1, id, FTAG, 1, DMU_OT_UINT64_OTHER, 0, 0,
	    chunksize);

	if (ztest_object_init(zd, od, size, B_FALSE) != 0) {
		umem_free(od, size);
		return;
	}

	bigobj = od[0].od_object;
	packobj = od[1].od_object;
	chunksize = od[0].od_gen;
	ASSERT(chunksize == od[1].od_gen);

	/*
	 * Prefetch a random chunk of the big object.
	 * Our aim here is to get some async reads in flight
	 * for blocks that we may free below; the DMU should
	 * handle this race correctly.
	 */
	n = ztest_random(regions) * stride + ztest_random(width);
	s = 1 + ztest_random(2 * width - 1);
	dmu_prefetch(os, bigobj, 0, n * chunksize, s * chunksize,
	    ZIO_PRIORITY_SYNC_READ);

	/*
	 * Pick a random index and compute the offsets into packobj and bigobj.
	 */
	n = ztest_random(regions) * stride + ztest_random(width);
	s = 1 + ztest_random(width - 1);

	packoff = n * sizeof (bufwad_t);
	packsize = s * sizeof (bufwad_t);

	bigoff = n * chunksize;
	bigsize = s * chunksize;

	packbuf = umem_alloc(packsize, UMEM_NOFAIL);
	bigbuf = umem_alloc(bigsize, UMEM_NOFAIL);

	/*
	 * free_percent of the time, free a range of bigobj rather than
	 * overwriting it.
	 */
	freeit = (ztest_random(100) < free_percent);

	/*
	 * Read the current contents of our objects.
	 */
	error = dmu_read(os, packobj, packoff, packsize, packbuf,
	    DMU_READ_PREFETCH);
	ASSERT0(error);
	error = dmu_read(os, bigobj, bigoff, bigsize, bigbuf,
	    DMU_READ_PREFETCH);
	ASSERT0(error);

	/*
	 * Get a tx for the mods to both packobj and bigobj.
	 */
	tx = dmu_tx_create(os);

	dmu_tx_hold_write(tx, packobj, packoff, packsize);

	if (freeit)
		dmu_tx_hold_free(tx, bigobj, bigoff, bigsize);
	else
		dmu_tx_hold_write(tx, bigobj, bigoff, bigsize);

	/* This accounts for setting the checksum/compression. */
	dmu_tx_hold_bonus(tx, bigobj);

	txg = ztest_tx_assign(tx, TXG_MIGHTWAIT, FTAG);
	if (txg == 0) {
		umem_free(packbuf, packsize);
		umem_free(bigbuf, bigsize);
		umem_free(od, size);
		return;
	}

	enum zio_checksum cksum;
	do {
		cksum = (enum zio_checksum)
		    ztest_random_dsl_prop(ZFS_PROP_CHECKSUM);
	} while (cksum >= ZIO_CHECKSUM_LEGACY_FUNCTIONS);
	dmu_object_set_checksum(os, bigobj, cksum, tx);

	enum zio_compress comp;
	do {
		comp = (enum zio_compress)
		    ztest_random_dsl_prop(ZFS_PROP_COMPRESSION);
	} while (comp >= ZIO_COMPRESS_LEGACY_FUNCTIONS);
	dmu_object_set_compress(os, bigobj, comp, tx);

	/*
	 * For each index from n to n + s, verify that the existing bufwad
	 * in packobj matches the bufwads at the head and tail of the
	 * corresponding chunk in bigobj.  Then update all three bufwads
	 * with the new values we want to write out.
	 */
	for (i = 0; i < s; i++) {
		/* LINTED */
		pack = (bufwad_t *)((char *)packbuf + i * sizeof (bufwad_t));
		/* LINTED */
		bigH = (bufwad_t *)((char *)bigbuf + i * chunksize);
		/* LINTED */
		bigT = (bufwad_t *)((char *)bigH + chunksize) - 1;

		ASSERT((uintptr_t)bigH - (uintptr_t)bigbuf < bigsize);
		ASSERT((uintptr_t)bigT - (uintptr_t)bigbuf < bigsize);

		if (pack->bw_txg > txg)
			fatal(0, "future leak: got %llx, open txg is %llx",
			    pack->bw_txg, txg);

		if (pack->bw_data != 0 && pack->bw_index != n + i)
			fatal(0, "wrong index: got %llx, wanted %llx+%llx",
			    pack->bw_index, n, i);

		if (bcmp(pack, bigH, sizeof (bufwad_t)) != 0)
			fatal(0, "pack/bigH mismatch in %p/%p", pack, bigH);

		if (bcmp(pack, bigT, sizeof (bufwad_t)) != 0)
			fatal(0, "pack/bigT mismatch in %p/%p", pack, bigT);

		if (freeit) {
			bzero(pack, sizeof (bufwad_t));
		} else {
			pack->bw_index = n + i;
			pack->bw_txg = txg;
			pack->bw_data = 1 + ztest_random(-2ULL);
		}
		*bigH = *pack;
		*bigT = *pack;
	}

	/*
	 * We've verified all the old bufwads, and made new ones.
	 * Now write them out.
	 */
	dmu_write(os, packobj, packoff, packsize, packbuf, tx);

	if (freeit) {
		if (ztest_opts.zo_verbose >= 7) {
			(void) printf("freeing offset %llx size %llx"
			    " txg %llx\n",
			    (u_longlong_t)bigoff,
			    (u_longlong_t)bigsize,
			    (u_longlong_t)txg);
		}
		VERIFY(0 == dmu_free_range(os, bigobj, bigoff, bigsize, tx));
	} else {
		if (ztest_opts.zo_verbose >= 7) {
			(void) printf("writing offset %llx size %llx"
			    " txg %llx\n",
			    (u_longlong_t)bigoff,
			    (u_longlong_t)bigsize,
			    (u_longlong_t)txg);
		}
		dmu_write(os, bigobj, bigoff, bigsize, bigbuf, tx);
	}

	dmu_tx_commit(tx);

	/*
	 * Sanity check the stuff we just wrote.
	 */
	{
		void *packcheck = umem_alloc(packsize, UMEM_NOFAIL);
		void *bigcheck = umem_alloc(bigsize, UMEM_NOFAIL);

		VERIFY(0 == dmu_read(os, packobj, packoff,
		    packsize, packcheck, DMU_READ_PREFETCH));
		VERIFY(0 == dmu_read(os, bigobj, bigoff,
		    bigsize, bigcheck, DMU_READ_PREFETCH));

		ASSERT(bcmp(packbuf, packcheck, packsize) == 0);
		ASSERT(bcmp(bigbuf, bigcheck, bigsize) == 0);

		umem_free(packcheck, packsize);
		umem_free(bigcheck, bigsize);
	}

	umem_free(packbuf, packsize);
	umem_free(bigbuf, bigsize);
	umem_free(od, size);
}

static void
compare_and_update_pbbufs(uint64_t s, bufwad_t *packbuf, bufwad_t *bigbuf,
    uint64_t bigsize, uint64_t n, uint64_t chunksize, uint64_t txg)
{
	uint64_t i;
	bufwad_t *pack;
	bufwad_t *bigH;
	bufwad_t *bigT;

	/*
	 * For each index from n to n + s, verify that the existing bufwad
	 * in packobj matches the bufwads at the head and tail of the
	 * corresponding chunk in bigobj.  Then update all three bufwads
	 * with the new values we want to write out.
	 */
	for (i = 0; i < s; i++) {
		/* LINTED */
		pack = (bufwad_t *)((char *)packbuf + i * sizeof (bufwad_t));
		/* LINTED */
		bigH = (bufwad_t *)((char *)bigbuf + i * chunksize);
		/* LINTED */
		bigT = (bufwad_t *)((char *)bigH + chunksize) - 1;

		ASSERT((uintptr_t)bigH - (uintptr_t)bigbuf < bigsize);
		ASSERT((uintptr_t)bigT - (uintptr_t)bigbuf < bigsize);

		if (pack->bw_txg > txg)
			fatal(0, "future leak: got %llx, open txg is %llx",
			    pack->bw_txg, txg);

		if (pack->bw_data != 0 && pack->bw_index != n + i)
			fatal(0, "wrong index: got %llx, wanted %llx+%llx",
			    pack->bw_index, n, i);

		if (bcmp(pack, bigH, sizeof (bufwad_t)) != 0)
			fatal(0, "pack/bigH mismatch in %p/%p", pack, bigH);

		if (bcmp(pack, bigT, sizeof (bufwad_t)) != 0)
			fatal(0, "pack/bigT mismatch in %p/%p", pack, bigT);

		pack->bw_index = n + i;
		pack->bw_txg = txg;
		pack->bw_data = 1 + ztest_random(-2ULL);

		*bigH = *pack;
		*bigT = *pack;
	}
}

#undef OD_ARRAY_SIZE
#define	OD_ARRAY_SIZE	2

void
ztest_dmu_read_write_zcopy(ztest_ds_t *zd, uint64_t id)
{
	objset_t *os = zd->zd_os;
	ztest_od_t *od;
	dmu_tx_t *tx;
	uint64_t i;
	int error;
	int size;
	uint64_t n, s, txg;
	bufwad_t *packbuf, *bigbuf;
	uint64_t packobj, packoff, packsize, bigobj, bigoff, bigsize;
	uint64_t blocksize = ztest_random_blocksize();
	uint64_t chunksize = blocksize;
	uint64_t regions = 997;
	uint64_t stride = 123456789ULL;
	uint64_t width = 9;
	dmu_buf_t *bonus_db;
	arc_buf_t **bigbuf_arcbufs;
	dmu_object_info_t doi;

	size = sizeof (ztest_od_t) * OD_ARRAY_SIZE;
	od = umem_alloc(size, UMEM_NOFAIL);

	/*
	 * This test uses two objects, packobj and bigobj, that are always
	 * updated together (i.e. in the same tx) so that their contents are
	 * in sync and can be compared.  Their contents relate to each other
	 * in a simple way: packobj is a dense array of 'bufwad' structures,
	 * while bigobj is a sparse array of the same bufwads.  Specifically,
	 * for any index n, there are three bufwads that should be identical:
	 *
	 *	packobj, at offset n * sizeof (bufwad_t)
	 *	bigobj, at the head of the nth chunk
	 *	bigobj, at the tail of the nth chunk
	 *
	 * The chunk size is set equal to bigobj block size so that
	 * dmu_assign_arcbuf_by_dbuf() can be tested for object updates.
	 */

	/*
	 * Read the directory info.  If it's the first time, set things up.
	 */
	ztest_od_init(od, id, FTAG, 0, DMU_OT_UINT64_OTHER, blocksize, 0, 0);
	ztest_od_init(od + 1, id, FTAG, 1, DMU_OT_UINT64_OTHER, 0, 0,
	    chunksize);


	if (ztest_object_init(zd, od, size, B_FALSE) != 0) {
		umem_free(od, size);
		return;
	}

	bigobj = od[0].od_object;
	packobj = od[1].od_object;
	blocksize = od[0].od_blocksize;
	chunksize = blocksize;
	ASSERT(chunksize == od[1].od_gen);

	VERIFY(dmu_object_info(os, bigobj, &doi) == 0);
	VERIFY(ISP2(doi.doi_data_block_size));
	VERIFY(chunksize == doi.doi_data_block_size);
	VERIFY(chunksize >= 2 * sizeof (bufwad_t));

	/*
	 * Pick a random index and compute the offsets into packobj and bigobj.
	 */
	n = ztest_random(regions) * stride + ztest_random(width);
	s = 1 + ztest_random(width - 1);

	packoff = n * sizeof (bufwad_t);
	packsize = s * sizeof (bufwad_t);

	bigoff = n * chunksize;
	bigsize = s * chunksize;

	packbuf = umem_zalloc(packsize, UMEM_NOFAIL);
	bigbuf = umem_zalloc(bigsize, UMEM_NOFAIL);

	VERIFY3U(0, ==, dmu_bonus_hold(os, bigobj, FTAG, &bonus_db));

	bigbuf_arcbufs = umem_zalloc(2 * s * sizeof (arc_buf_t *), UMEM_NOFAIL);

	/*
	 * Iteration 0 test zcopy for DB_UNCACHED dbufs.
	 * Iteration 1 test zcopy to already referenced dbufs.
	 * Iteration 2 test zcopy to dirty dbuf in the same txg.
	 * Iteration 3 test zcopy to dbuf dirty in previous txg.
	 * Iteration 4 test zcopy when dbuf is no longer dirty.
	 * Iteration 5 test zcopy when it can't be done.
	 * Iteration 6 one more zcopy write.
	 */
	for (i = 0; i < 7; i++) {
		uint64_t j;
		uint64_t off;

		/*
		 * In iteration 5 (i == 5) use arcbufs
		 * that don't match bigobj blksz to test
		 * dmu_assign_arcbuf_by_dbuf() when it can't directly
		 * assign an arcbuf to a dbuf.
		 */
		for (j = 0; j < s; j++) {
			if (i != 5 || chunksize < (SPA_MINBLOCKSIZE * 2)) {
				bigbuf_arcbufs[j] =
				    dmu_request_arcbuf(bonus_db, chunksize);
			} else {
				bigbuf_arcbufs[2 * j] =
				    dmu_request_arcbuf(bonus_db, chunksize / 2);
				bigbuf_arcbufs[2 * j + 1] =
				    dmu_request_arcbuf(bonus_db, chunksize / 2);
			}
		}

		/*
		 * Get a tx for the mods to both packobj and bigobj.
		 */
		tx = dmu_tx_create(os);

		dmu_tx_hold_write(tx, packobj, packoff, packsize);
		dmu_tx_hold_write(tx, bigobj, bigoff, bigsize);

		txg = ztest_tx_assign(tx, TXG_MIGHTWAIT, FTAG);
		if (txg == 0) {
			umem_free(packbuf, packsize);
			umem_free(bigbuf, bigsize);
			for (j = 0; j < s; j++) {
				if (i != 5 ||
				    chunksize < (SPA_MINBLOCKSIZE * 2)) {
					dmu_return_arcbuf(bigbuf_arcbufs[j]);
				} else {
					dmu_return_arcbuf(
					    bigbuf_arcbufs[2 * j]);
					dmu_return_arcbuf(
					    bigbuf_arcbufs[2 * j + 1]);
				}
			}
			umem_free(bigbuf_arcbufs, 2 * s * sizeof (arc_buf_t *));
			umem_free(od, size);
			dmu_buf_rele(bonus_db, FTAG);
			return;
		}

		/*
		 * 50% of the time don't read objects in the 1st iteration to
		 * test dmu_assign_arcbuf_by_dbuf() for the case when there are
		 * no existing dbufs for the specified offsets.
		 */
		if (i != 0 || ztest_random(2) != 0) {
			error = dmu_read(os, packobj, packoff,
			    packsize, packbuf, DMU_READ_PREFETCH);
			ASSERT0(error);
			error = dmu_read(os, bigobj, bigoff, bigsize,
			    bigbuf, DMU_READ_PREFETCH);
			ASSERT0(error);
		}
		compare_and_update_pbbufs(s, packbuf, bigbuf, bigsize,
		    n, chunksize, txg);

		/*
		 * We've verified all the old bufwads, and made new ones.
		 * Now write them out.
		 */
		dmu_write(os, packobj, packoff, packsize, packbuf, tx);
		if (ztest_opts.zo_verbose >= 7) {
			(void) printf("writing offset %llx size %llx"
			    " txg %llx\n",
			    (u_longlong_t)bigoff,
			    (u_longlong_t)bigsize,
			    (u_longlong_t)txg);
		}
		for (off = bigoff, j = 0; j < s; j++, off += chunksize) {
			dmu_buf_t *dbt;
			if (i != 5 || chunksize < (SPA_MINBLOCKSIZE * 2)) {
				bcopy((caddr_t)bigbuf + (off - bigoff),
				    bigbuf_arcbufs[j]->b_data, chunksize);
			} else {
				bcopy((caddr_t)bigbuf + (off - bigoff),
				    bigbuf_arcbufs[2 * j]->b_data,
				    chunksize / 2);
				bcopy((caddr_t)bigbuf + (off - bigoff) +
				    chunksize / 2,
				    bigbuf_arcbufs[2 * j + 1]->b_data,
				    chunksize / 2);
			}

			if (i == 1) {
				VERIFY(dmu_buf_hold(os, bigobj, off,
				    FTAG, &dbt, DMU_READ_NO_PREFETCH) == 0);
			}
			if (i != 5 || chunksize < (SPA_MINBLOCKSIZE * 2)) {
				VERIFY0(dmu_assign_arcbuf_by_dbuf(bonus_db,
				    off, bigbuf_arcbufs[j], tx));
			} else {
				VERIFY0(dmu_assign_arcbuf_by_dbuf(bonus_db,
				    off, bigbuf_arcbufs[2 * j], tx));
				VERIFY0(dmu_assign_arcbuf_by_dbuf(bonus_db,
				    off + chunksize / 2,
				    bigbuf_arcbufs[2 * j + 1], tx));
			}
			if (i == 1) {
				dmu_buf_rele(dbt, FTAG);
			}
		}
		dmu_tx_commit(tx);

		/*
		 * Sanity check the stuff we just wrote.
		 */
		{
			void *packcheck = umem_alloc(packsize, UMEM_NOFAIL);
			void *bigcheck = umem_alloc(bigsize, UMEM_NOFAIL);

			VERIFY0(dmu_read(os, packobj, packoff,
			    packsize, packcheck, DMU_READ_PREFETCH));
			VERIFY0(dmu_read(os, bigobj, bigoff,
			    bigsize, bigcheck, DMU_READ_PREFETCH));

			ASSERT0(bcmp(packbuf, packcheck, packsize));
			ASSERT0(bcmp(bigbuf, bigcheck, bigsize));

			umem_free(packcheck, packsize);
			umem_free(bigcheck, bigsize);
		}
		if (i == 2) {
			txg_wait_open(dmu_objset_pool(os), 0, B_TRUE);
		} else if (i == 3) {
			txg_wait_synced(dmu_objset_pool(os), 0);
		}
	}

	dmu_buf_rele(bonus_db, FTAG);
	umem_free(packbuf, packsize);
	umem_free(bigbuf, bigsize);
	umem_free(bigbuf_arcbufs, 2 * s * sizeof (arc_buf_t *));
	umem_free(od, size);
}

/* ARGSUSED */
void
ztest_dmu_write_parallel(ztest_ds_t *zd, uint64_t id)
{
	ztest_od_t *od;

	od = umem_alloc(sizeof (ztest_od_t), UMEM_NOFAIL);
	uint64_t offset = (1ULL << (ztest_random(20) + 43)) +
	    (ztest_random(ZTEST_RANGE_LOCKS) << SPA_MAXBLOCKSHIFT);

	/*
	 * Have multiple threads write to large offsets in an object
	 * to verify that parallel writes to an object -- even to the
	 * same blocks within the object -- doesn't cause any trouble.
	 */
	ztest_od_init(od, ID_PARALLEL, FTAG, 0, DMU_OT_UINT64_OTHER, 0, 0, 0);

	if (ztest_object_init(zd, od, sizeof (ztest_od_t), B_FALSE) != 0)
		return;

	while (ztest_random(10) != 0)
		ztest_io(zd, od->od_object, offset);

	umem_free(od, sizeof (ztest_od_t));
}

void
ztest_dmu_prealloc(ztest_ds_t *zd, uint64_t id)
{
	ztest_od_t *od;
	uint64_t offset = (1ULL << (ztest_random(4) + SPA_MAXBLOCKSHIFT)) +
	    (ztest_random(ZTEST_RANGE_LOCKS) << SPA_MAXBLOCKSHIFT);
	uint64_t count = ztest_random(20) + 1;
	uint64_t blocksize = ztest_random_blocksize();
	void *data;

	od = umem_alloc(sizeof (ztest_od_t), UMEM_NOFAIL);

	ztest_od_init(od, id, FTAG, 0, DMU_OT_UINT64_OTHER, blocksize, 0, 0);

	if (ztest_object_init(zd, od, sizeof (ztest_od_t),
	    !ztest_random(2)) != 0) {
		umem_free(od, sizeof (ztest_od_t));
		return;
	}

	if (ztest_truncate(zd, od->od_object, offset, count * blocksize) != 0) {
		umem_free(od, sizeof (ztest_od_t));
		return;
	}

	ztest_prealloc(zd, od->od_object, offset, count * blocksize);

	data = umem_zalloc(blocksize, UMEM_NOFAIL);

	while (ztest_random(count) != 0) {
		uint64_t randoff = offset + (ztest_random(count) * blocksize);
		if (ztest_write(zd, od->od_object, randoff, blocksize,
		    data) != 0)
			break;
		while (ztest_random(4) != 0)
			ztest_io(zd, od->od_object, randoff);
	}

	umem_free(data, blocksize);
	umem_free(od, sizeof (ztest_od_t));
}

/*
 * Verify that zap_{create,destroy,add,remove,update} work as expected.
 */
#define	ZTEST_ZAP_MIN_INTS	1
#define	ZTEST_ZAP_MAX_INTS	4
#define	ZTEST_ZAP_MAX_PROPS	1000

void
ztest_zap(ztest_ds_t *zd, uint64_t id)
{
	objset_t *os = zd->zd_os;
	ztest_od_t *od;
	uint64_t object;
	uint64_t txg, last_txg;
	uint64_t value[ZTEST_ZAP_MAX_INTS];
	uint64_t zl_ints, zl_intsize, prop;
	int i, ints;
	dmu_tx_t *tx;
	char propname[100], txgname[100];
	int error;
	char *hc[2] = { "s.acl.h", ".s.open.h.hyLZlg" };

	od = umem_alloc(sizeof (ztest_od_t), UMEM_NOFAIL);
	ztest_od_init(od, id, FTAG, 0, DMU_OT_ZAP_OTHER, 0, 0, 0);

	if (ztest_object_init(zd, od, sizeof (ztest_od_t),
	    !ztest_random(2)) != 0)
		goto out;

	object = od->od_object;

	/*
	 * Generate a known hash collision, and verify that
	 * we can lookup and remove both entries.
	 */
	tx = dmu_tx_create(os);
	dmu_tx_hold_zap(tx, object, B_TRUE, NULL);
	txg = ztest_tx_assign(tx, TXG_MIGHTWAIT, FTAG);
	if (txg == 0)
		goto out;
	for (i = 0; i < 2; i++) {
		value[i] = i;
		VERIFY3U(0, ==, zap_add(os, object, hc[i], sizeof (uint64_t),
		    1, &value[i], tx));
	}
	for (i = 0; i < 2; i++) {
		VERIFY3U(EEXIST, ==, zap_add(os, object, hc[i],
		    sizeof (uint64_t), 1, &value[i], tx));
		VERIFY3U(0, ==,
		    zap_length(os, object, hc[i], &zl_intsize, &zl_ints));
		ASSERT3U(zl_intsize, ==, sizeof (uint64_t));
		ASSERT3U(zl_ints, ==, 1);
	}
	for (i = 0; i < 2; i++) {
		VERIFY3U(0, ==, zap_remove(os, object, hc[i], tx));
	}
	dmu_tx_commit(tx);

	/*
	 * Generate a bunch of random entries.
	 */
	ints = MAX(ZTEST_ZAP_MIN_INTS, object % ZTEST_ZAP_MAX_INTS);

	prop = ztest_random(ZTEST_ZAP_MAX_PROPS);
	(void) sprintf(propname, "prop_%llu", (u_longlong_t)prop);
	(void) sprintf(txgname, "txg_%llu", (u_longlong_t)prop);
	bzero(value, sizeof (value));
	last_txg = 0;

	/*
	 * If these zap entries already exist, validate their contents.
	 */
	error = zap_length(os, object, txgname, &zl_intsize, &zl_ints);
	if (error == 0) {
		ASSERT3U(zl_intsize, ==, sizeof (uint64_t));
		ASSERT3U(zl_ints, ==, 1);

		VERIFY(zap_lookup(os, object, txgname, zl_intsize,
		    zl_ints, &last_txg) == 0);

		VERIFY(zap_length(os, object, propname, &zl_intsize,
		    &zl_ints) == 0);

		ASSERT3U(zl_intsize, ==, sizeof (uint64_t));
		ASSERT3U(zl_ints, ==, ints);

		VERIFY(zap_lookup(os, object, propname, zl_intsize,
		    zl_ints, value) == 0);

		for (i = 0; i < ints; i++) {
			ASSERT3U(value[i], ==, last_txg + object + i);
		}
	} else {
		ASSERT3U(error, ==, ENOENT);
	}

	/*
	 * Atomically update two entries in our zap object.
	 * The first is named txg_%llu, and contains the txg
	 * in which the property was last updated.  The second
	 * is named prop_%llu, and the nth element of its value
	 * should be txg + object + n.
	 */
	tx = dmu_tx_create(os);
	dmu_tx_hold_zap(tx, object, B_TRUE, NULL);
	txg = ztest_tx_assign(tx, TXG_MIGHTWAIT, FTAG);
	if (txg == 0)
		goto out;

	if (last_txg > txg)
		fatal(0, "zap future leak: old %llu new %llu", last_txg, txg);

	for (i = 0; i < ints; i++)
		value[i] = txg + object + i;

	VERIFY3U(0, ==, zap_update(os, object, txgname, sizeof (uint64_t),
	    1, &txg, tx));
	VERIFY3U(0, ==, zap_update(os, object, propname, sizeof (uint64_t),
	    ints, value, tx));

	dmu_tx_commit(tx);

	/*
	 * Remove a random pair of entries.
	 */
	prop = ztest_random(ZTEST_ZAP_MAX_PROPS);
	(void) sprintf(propname, "prop_%llu", (u_longlong_t)prop);
	(void) sprintf(txgname, "txg_%llu", (u_longlong_t)prop);

	error = zap_length(os, object, txgname, &zl_intsize, &zl_ints);

	if (error == ENOENT)
		goto out;

	ASSERT0(error);

	tx = dmu_tx_create(os);
	dmu_tx_hold_zap(tx, object, B_TRUE, NULL);
	txg = ztest_tx_assign(tx, TXG_MIGHTWAIT, FTAG);
	if (txg == 0)
		goto out;
	VERIFY3U(0, ==, zap_remove(os, object, txgname, tx));
	VERIFY3U(0, ==, zap_remove(os, object, propname, tx));
	dmu_tx_commit(tx);
out:
	umem_free(od, sizeof (ztest_od_t));
}

/*
 * Test case to test the upgrading of a microzap to fatzap.
 */
void
ztest_fzap(ztest_ds_t *zd, uint64_t id)
{
	objset_t *os = zd->zd_os;
	ztest_od_t *od;
	uint64_t object, txg;
	int i;

	od = umem_alloc(sizeof (ztest_od_t), UMEM_NOFAIL);
	ztest_od_init(od, id, FTAG, 0, DMU_OT_ZAP_OTHER, 0, 0, 0);

	if (ztest_object_init(zd, od, sizeof (ztest_od_t),
	    !ztest_random(2)) != 0)
		goto out;
	object = od->od_object;

	/*
	 * Add entries to this ZAP and make sure it spills over
	 * and gets upgraded to a fatzap. Also, since we are adding
	 * 2050 entries we should see ptrtbl growth and leaf-block split.
	 */
	for (i = 0; i < 2050; i++) {
		char name[ZFS_MAX_DATASET_NAME_LEN];
		uint64_t value = i;
		dmu_tx_t *tx;
		int error;

		(void) snprintf(name, sizeof (name), "fzap-%llu-%llu",
		    (u_longlong_t)id, (u_longlong_t)value);

		tx = dmu_tx_create(os);
		dmu_tx_hold_zap(tx, object, B_TRUE, name);
		txg = ztest_tx_assign(tx, TXG_MIGHTWAIT, FTAG);
		if (txg == 0)
			goto out;
		error = zap_add(os, object, name, sizeof (uint64_t), 1,
		    &value, tx);
		ASSERT(error == 0 || error == EEXIST);
		dmu_tx_commit(tx);
	}
out:
	umem_free(od, sizeof (ztest_od_t));
}

/* ARGSUSED */
void
ztest_zap_parallel(ztest_ds_t *zd, uint64_t id)
{
	objset_t *os = zd->zd_os;
	ztest_od_t *od;
	uint64_t txg, object, count, wsize, wc, zl_wsize, zl_wc;
	dmu_tx_t *tx;
	int i, namelen, error;
	int micro = ztest_random(2);
	char name[20], string_value[20];
	void *data;

	od = umem_alloc(sizeof (ztest_od_t), UMEM_NOFAIL);
	ztest_od_init(od, ID_PARALLEL, FTAG, micro, DMU_OT_ZAP_OTHER, 0, 0, 0);

	if (ztest_object_init(zd, od, sizeof (ztest_od_t), B_FALSE) != 0) {
		umem_free(od, sizeof (ztest_od_t));
		return;
	}

	object = od->od_object;

	/*
	 * Generate a random name of the form 'xxx.....' where each
	 * x is a random printable character and the dots are dots.
	 * There are 94 such characters, and the name length goes from
	 * 6 to 20, so there are 94^3 * 15 = 12,458,760 possible names.
	 */
	namelen = ztest_random(sizeof (name) - 5) + 5 + 1;

	for (i = 0; i < 3; i++)
		name[i] = '!' + ztest_random('~' - '!' + 1);
	for (; i < namelen - 1; i++)
		name[i] = '.';
	name[i] = '\0';

	if ((namelen & 1) || micro) {
		wsize = sizeof (txg);
		wc = 1;
		data = &txg;
	} else {
		wsize = 1;
		wc = namelen;
		data = string_value;
	}

	count = -1ULL;
	VERIFY0(zap_count(os, object, &count));
	ASSERT(count != -1ULL);

	/*
	 * Select an operation: length, lookup, add, update, remove.
	 */
	i = ztest_random(5);

	if (i >= 2) {
		tx = dmu_tx_create(os);
		dmu_tx_hold_zap(tx, object, B_TRUE, NULL);
		txg = ztest_tx_assign(tx, TXG_MIGHTWAIT, FTAG);
		if (txg == 0) {
			umem_free(od, sizeof (ztest_od_t));
			return;
		}
		bcopy(name, string_value, namelen);
	} else {
		tx = NULL;
		txg = 0;
		bzero(string_value, namelen);
	}

	switch (i) {

	case 0:
		error = zap_length(os, object, name, &zl_wsize, &zl_wc);
		if (error == 0) {
			ASSERT3U(wsize, ==, zl_wsize);
			ASSERT3U(wc, ==, zl_wc);
		} else {
			ASSERT3U(error, ==, ENOENT);
		}
		break;

	case 1:
		error = zap_lookup(os, object, name, wsize, wc, data);
		if (error == 0) {
			if (data == string_value &&
			    bcmp(name, data, namelen) != 0)
				fatal(0, "name '%s' != val '%s' len %d",
				    name, data, namelen);
		} else {
			ASSERT3U(error, ==, ENOENT);
		}
		break;

	case 2:
		error = zap_add(os, object, name, wsize, wc, data, tx);
		ASSERT(error == 0 || error == EEXIST);
		break;

	case 3:
		VERIFY(zap_update(os, object, name, wsize, wc, data, tx) == 0);
		break;

	case 4:
		error = zap_remove(os, object, name, tx);
		ASSERT(error == 0 || error == ENOENT);
		break;
	}

	if (tx != NULL)
		dmu_tx_commit(tx);

	umem_free(od, sizeof (ztest_od_t));
}

/*
 * Commit callback data.
 */
typedef struct ztest_cb_data {
	list_node_t		zcd_node;
	uint64_t		zcd_txg;
	int			zcd_expected_err;
	boolean_t		zcd_added;
	boolean_t		zcd_called;
	spa_t			*zcd_spa;
} ztest_cb_data_t;

/* This is the actual commit callback function */
static void
ztest_commit_callback(void *arg, int error)
{
	ztest_cb_data_t *data = arg;
	uint64_t synced_txg;

	VERIFY(data != NULL);
	VERIFY3S(data->zcd_expected_err, ==, error);
	VERIFY(!data->zcd_called);

	synced_txg = spa_last_synced_txg(data->zcd_spa);
	if (data->zcd_txg > synced_txg)
		fatal(0, "commit callback of txg %" PRIu64 " called prematurely"
		    ", last synced txg = %" PRIu64 "\n", data->zcd_txg,
		    synced_txg);

	data->zcd_called = B_TRUE;

	if (error == ECANCELED) {
		ASSERT0(data->zcd_txg);
		ASSERT(!data->zcd_added);

		/*
		 * The private callback data should be destroyed here, but
		 * since we are going to check the zcd_called field after
		 * dmu_tx_abort(), we will destroy it there.
		 */
		return;
	}

	ASSERT(data->zcd_added);
	ASSERT3U(data->zcd_txg, !=, 0);

	(void) mutex_enter(&zcl.zcl_callbacks_lock);

	/* See if this cb was called more quickly */
	if ((synced_txg - data->zcd_txg) < zc_min_txg_delay)
		zc_min_txg_delay = synced_txg - data->zcd_txg;

	/* Remove our callback from the list */
	list_remove(&zcl.zcl_callbacks, data);

	(void) mutex_exit(&zcl.zcl_callbacks_lock);

	umem_free(data, sizeof (ztest_cb_data_t));
}

/* Allocate and initialize callback data structure */
static ztest_cb_data_t *
ztest_create_cb_data(objset_t *os, uint64_t txg)
{
	ztest_cb_data_t *cb_data;

	cb_data = umem_zalloc(sizeof (ztest_cb_data_t), UMEM_NOFAIL);

	cb_data->zcd_txg = txg;
	cb_data->zcd_spa = dmu_objset_spa(os);
	list_link_init(&cb_data->zcd_node);

	return (cb_data);
}

/*
 * Commit callback test.
 */
void
ztest_dmu_commit_callbacks(ztest_ds_t *zd, uint64_t id)
{
	objset_t *os = zd->zd_os;
	ztest_od_t *od;
	dmu_tx_t *tx;
	ztest_cb_data_t *cb_data[3], *tmp_cb;
	uint64_t old_txg, txg;
	int i, error = 0;

	od = umem_alloc(sizeof (ztest_od_t), UMEM_NOFAIL);
	ztest_od_init(od, id, FTAG, 0, DMU_OT_UINT64_OTHER, 0, 0, 0);

	if (ztest_object_init(zd, od, sizeof (ztest_od_t), B_FALSE) != 0) {
		umem_free(od, sizeof (ztest_od_t));
		return;
	}

	tx = dmu_tx_create(os);

	cb_data[0] = ztest_create_cb_data(os, 0);
	dmu_tx_callback_register(tx, ztest_commit_callback, cb_data[0]);

	dmu_tx_hold_write(tx, od->od_object, 0, sizeof (uint64_t));

	/* Every once in a while, abort the transaction on purpose */
	if (ztest_random(100) == 0)
		error = -1;

	if (!error)
		error = dmu_tx_assign(tx, TXG_NOWAIT);

	txg = error ? 0 : dmu_tx_get_txg(tx);

	cb_data[0]->zcd_txg = txg;
	cb_data[1] = ztest_create_cb_data(os, txg);
	dmu_tx_callback_register(tx, ztest_commit_callback, cb_data[1]);

	if (error) {
		/*
		 * It's not a strict requirement to call the registered
		 * callbacks from inside dmu_tx_abort(), but that's what
		 * it's supposed to happen in the current implementation
		 * so we will check for that.
		 */
		for (i = 0; i < 2; i++) {
			cb_data[i]->zcd_expected_err = ECANCELED;
			VERIFY(!cb_data[i]->zcd_called);
		}

		dmu_tx_abort(tx);

		for (i = 0; i < 2; i++) {
			VERIFY(cb_data[i]->zcd_called);
			umem_free(cb_data[i], sizeof (ztest_cb_data_t));
		}

		umem_free(od, sizeof (ztest_od_t));
		return;
	}

	cb_data[2] = ztest_create_cb_data(os, txg);
	dmu_tx_callback_register(tx, ztest_commit_callback, cb_data[2]);

	/*
	 * Read existing data to make sure there isn't a future leak.
	 */
	VERIFY(0 == dmu_read(os, od->od_object, 0, sizeof (uint64_t),
	    &old_txg, DMU_READ_PREFETCH));

	if (old_txg > txg)
		fatal(0, "future leak: got %" PRIu64 ", open txg is %" PRIu64,
		    old_txg, txg);

	dmu_write(os, od->od_object, 0, sizeof (uint64_t), &txg, tx);

	(void) mutex_enter(&zcl.zcl_callbacks_lock);

	/*
	 * Since commit callbacks don't have any ordering requirement and since
	 * it is theoretically possible for a commit callback to be called
	 * after an arbitrary amount of time has elapsed since its txg has been
	 * synced, it is difficult to reliably determine whether a commit
	 * callback hasn't been called due to high load or due to a flawed
	 * implementation.
	 *
	 * In practice, we will assume that if after a certain number of txgs a
	 * commit callback hasn't been called, then most likely there's an
	 * implementation bug..
	 */
	tmp_cb = list_head(&zcl.zcl_callbacks);
	if (tmp_cb != NULL &&
	    tmp_cb->zcd_txg + ZTEST_COMMIT_CB_THRESH < txg) {
		fatal(0, "Commit callback threshold exceeded, oldest txg: %"
		    PRIu64 ", open txg: %" PRIu64 "\n", tmp_cb->zcd_txg, txg);
	}

	/*
	 * Let's find the place to insert our callbacks.
	 *
	 * Even though the list is ordered by txg, it is possible for the
	 * insertion point to not be the end because our txg may already be
	 * quiescing at this point and other callbacks in the open txg
	 * (from other objsets) may have sneaked in.
	 */
	tmp_cb = list_tail(&zcl.zcl_callbacks);
	while (tmp_cb != NULL && tmp_cb->zcd_txg > txg)
		tmp_cb = list_prev(&zcl.zcl_callbacks, tmp_cb);

	/* Add the 3 callbacks to the list */
	for (i = 0; i < 3; i++) {
		if (tmp_cb == NULL)
			list_insert_head(&zcl.zcl_callbacks, cb_data[i]);
		else
			list_insert_after(&zcl.zcl_callbacks, tmp_cb,
			    cb_data[i]);

		cb_data[i]->zcd_added = B_TRUE;
		VERIFY(!cb_data[i]->zcd_called);

		tmp_cb = cb_data[i];
	}

	zc_cb_counter += 3;

	(void) mutex_exit(&zcl.zcl_callbacks_lock);

	dmu_tx_commit(tx);

	umem_free(od, sizeof (ztest_od_t));
}

/*
 * Visit each object in the dataset. Verify that its properties
 * are consistent what was stored in the block tag when it was created,
 * and that its unused bonus buffer space has not been overwritten.
 */
/* ARGSUSED */
void
ztest_verify_dnode_bt(ztest_ds_t *zd, uint64_t id)
{
	objset_t *os = zd->zd_os;
	uint64_t obj;
	int err = 0;

	for (obj = 0; err == 0; err = dmu_object_next(os, &obj, FALSE, 0)) {
		ztest_block_tag_t *bt = NULL;
		dmu_object_info_t doi;
		dmu_buf_t *db;

		ztest_object_lock(zd, obj, RL_READER);
		if (dmu_bonus_hold(os, obj, FTAG, &db) != 0) {
			ztest_object_unlock(zd, obj);
			continue;
		}

		dmu_object_info_from_db(db, &doi);
		if (doi.doi_bonus_size >= sizeof (*bt))
			bt = ztest_bt_bonus(db);

		if (bt && bt->bt_magic == BT_MAGIC) {
			ztest_bt_verify(bt, os, obj, doi.doi_dnodesize,
			    bt->bt_offset, bt->bt_gen, bt->bt_txg,
			    bt->bt_crtxg);
			ztest_verify_unused_bonus(db, bt, obj, os, bt->bt_gen);
		}

		dmu_buf_rele(db, FTAG);
		ztest_object_unlock(zd, obj);
	}
}

/* ARGSUSED */
void
ztest_dsl_prop_get_set(ztest_ds_t *zd, uint64_t id)
{
	zfs_prop_t proplist[] = {
		ZFS_PROP_CHECKSUM,
		ZFS_PROP_COMPRESSION,
		ZFS_PROP_COPIES,
		ZFS_PROP_DEDUP
	};
	int p;

	(void) pthread_rwlock_rdlock(&ztest_name_lock);

	for (p = 0; p < sizeof (proplist) / sizeof (proplist[0]); p++)
		(void) ztest_dsl_prop_set_uint64(zd->zd_name, proplist[p],
		    ztest_random_dsl_prop(proplist[p]), (int)ztest_random(2));

	VERIFY0(ztest_dsl_prop_set_uint64(zd->zd_name, ZFS_PROP_RECORDSIZE,
	    ztest_random_blocksize(), (int)ztest_random(2)));

	(void) pthread_rwlock_unlock(&ztest_name_lock);
}

/* ARGSUSED */
void
ztest_spa_prop_get_set(ztest_ds_t *zd, uint64_t id)
{
	nvlist_t *props = NULL;

	(void) pthread_rwlock_rdlock(&ztest_name_lock);

	(void) ztest_spa_prop_set_uint64(ZPOOL_PROP_AUTOTRIM, ztest_random(2));

	VERIFY0(spa_prop_get(ztest_spa, &props));

	if (ztest_opts.zo_verbose >= 6)
		dump_nvlist(props, 4);

	nvlist_free(props);

	(void) pthread_rwlock_unlock(&ztest_name_lock);
}

static int
user_release_one(const char *snapname, const char *holdname)
{
	nvlist_t *snaps, *holds;
	int error;

	snaps = fnvlist_alloc();
	holds = fnvlist_alloc();
	fnvlist_add_boolean(holds, holdname);
	fnvlist_add_nvlist(snaps, snapname, holds);
	fnvlist_free(holds);
	error = dsl_dataset_user_release(snaps, NULL);
	fnvlist_free(snaps);
	return (error);
}

/*
 * Test snapshot hold/release and deferred destroy.
 */
void
ztest_dmu_snapshot_hold(ztest_ds_t *zd, uint64_t id)
{
	int error;
	objset_t *os = zd->zd_os;
	objset_t *origin;
	char snapname[100];
	char fullname[100];
	char clonename[100];
	char tag[100];
	char osname[ZFS_MAX_DATASET_NAME_LEN];
	nvlist_t *holds;

	(void) pthread_rwlock_rdlock(&ztest_name_lock);

	dmu_objset_name(os, osname);

	(void) snprintf(snapname, sizeof (snapname), "sh1_%llu",
	    (u_longlong_t)id);
	(void) snprintf(fullname, sizeof (fullname), "%s@%s", osname, snapname);
	(void) snprintf(clonename, sizeof (clonename),
	    "%s/ch1_%llu", osname, (u_longlong_t)id);
	(void) snprintf(tag, sizeof (tag), "tag_%llu", (u_longlong_t)id);

	/*
	 * Clean up from any previous run.
	 */
	error = dsl_destroy_head(clonename);
	if (error != ENOENT)
		ASSERT0(error);
	error = user_release_one(fullname, tag);
	if (error != ESRCH && error != ENOENT)
		ASSERT0(error);
	error = dsl_destroy_snapshot(fullname, B_FALSE);
	if (error != ENOENT)
		ASSERT0(error);

	/*
	 * Create snapshot, clone it, mark snap for deferred destroy,
	 * destroy clone, verify snap was also destroyed.
	 */
	error = dmu_objset_snapshot_one(osname, snapname);
	if (error) {
		if (error == ENOSPC) {
			ztest_record_enospc("dmu_objset_snapshot");
			goto out;
		}
		fatal(0, "dmu_objset_snapshot(%s) = %d", fullname, error);
	}

	error = dmu_objset_clone(clonename, fullname);
	if (error) {
		if (error == ENOSPC) {
			ztest_record_enospc("dmu_objset_clone");
			goto out;
		}
		fatal(0, "dmu_objset_clone(%s) = %d", clonename, error);
	}

	error = dsl_destroy_snapshot(fullname, B_TRUE);
	if (error) {
		fatal(0, "dsl_destroy_snapshot(%s, B_TRUE) = %d",
		    fullname, error);
	}

	error = dsl_destroy_head(clonename);
	if (error)
		fatal(0, "dsl_destroy_head(%s) = %d", clonename, error);

	error = dmu_objset_hold(fullname, FTAG, &origin);
	if (error != ENOENT)
		fatal(0, "dmu_objset_hold(%s) = %d", fullname, error);

	/*
	 * Create snapshot, add temporary hold, verify that we can't
	 * destroy a held snapshot, mark for deferred destroy,
	 * release hold, verify snapshot was destroyed.
	 */
	error = dmu_objset_snapshot_one(osname, snapname);
	if (error) {
		if (error == ENOSPC) {
			ztest_record_enospc("dmu_objset_snapshot");
			goto out;
		}
		fatal(0, "dmu_objset_snapshot(%s) = %d", fullname, error);
	}

	holds = fnvlist_alloc();
	fnvlist_add_string(holds, fullname, tag);
	error = dsl_dataset_user_hold(holds, 0, NULL);
	fnvlist_free(holds);

	if (error == ENOSPC) {
		ztest_record_enospc("dsl_dataset_user_hold");
		goto out;
	} else if (error) {
		fatal(0, "dsl_dataset_user_hold(%s, %s) = %u",
		    fullname, tag, error);
	}

	error = dsl_destroy_snapshot(fullname, B_FALSE);
	if (error != EBUSY) {
		fatal(0, "dsl_destroy_snapshot(%s, B_FALSE) = %d",
		    fullname, error);
	}

	error = dsl_destroy_snapshot(fullname, B_TRUE);
	if (error) {
		fatal(0, "dsl_destroy_snapshot(%s, B_TRUE) = %d",
		    fullname, error);
	}

	error = user_release_one(fullname, tag);
	if (error)
		fatal(0, "user_release_one(%s, %s) = %d", fullname, tag, error);

	VERIFY3U(dmu_objset_hold(fullname, FTAG, &origin), ==, ENOENT);

out:
	(void) pthread_rwlock_unlock(&ztest_name_lock);
}

/*
 * Inject random faults into the on-disk data.
 */
/* ARGSUSED */
void
ztest_fault_inject(ztest_ds_t *zd, uint64_t id)
{
	ztest_shared_t *zs = ztest_shared;
	spa_t *spa = ztest_spa;
	int fd;
	uint64_t offset;
	uint64_t leaves;
	uint64_t bad = 0x1990c0ffeedecadeull;
	uint64_t top, leaf;
	char *path0;
	char *pathrand;
	size_t fsize;
	int bshift = SPA_MAXBLOCKSHIFT + 2;
	int iters = 1000;
	int maxfaults;
	int mirror_save;
	vdev_t *vd0 = NULL;
	uint64_t guid0 = 0;
	boolean_t islog = B_FALSE;

	path0 = umem_alloc(MAXPATHLEN, UMEM_NOFAIL);
	pathrand = umem_alloc(MAXPATHLEN, UMEM_NOFAIL);

	mutex_enter(&ztest_vdev_lock);

	/*
	 * Device removal is in progress, fault injection must be disabled
	 * until it completes and the pool is scrubbed.  The fault injection
	 * strategy for damaging blocks does not take in to account evacuated
	 * blocks which may have already been damaged.
	 */
	if (ztest_device_removal_active) {
		mutex_exit(&ztest_vdev_lock);
		goto out;
	}

	maxfaults = MAXFAULTS(zs);
	leaves = MAX(zs->zs_mirrors, 1) * ztest_opts.zo_raid_children;
	mirror_save = zs->zs_mirrors;
	mutex_exit(&ztest_vdev_lock);

	ASSERT(leaves >= 1);

	/*
	 * While ztest is running the number of leaves will not change.  This
	 * is critical for the fault injection logic as it determines where
	 * errors can be safely injected such that they are always repairable.
	 *
	 * When restarting ztest a different number of leaves may be requested
	 * which will shift the regions to be damaged.  This is fine as long
	 * as the pool has been scrubbed prior to using the new mapping.
	 * Failure to do can result in non-repairable damage being injected.
	 */
	if (ztest_pool_scrubbed == B_FALSE)
		goto out;

	/*
	 * Grab the name lock as reader. There are some operations
	 * which don't like to have their vdevs changed while
	 * they are in progress (i.e. spa_change_guid). Those
	 * operations will have grabbed the name lock as writer.
	 */
	(void) pthread_rwlock_rdlock(&ztest_name_lock);

	/*
	 * We need SCL_STATE here because we're going to look at vd0->vdev_tsd.
	 */
	spa_config_enter(spa, SCL_STATE, FTAG, RW_READER);

	if (ztest_random(2) == 0) {
		/*
		 * Inject errors on a normal data device or slog device.
		 */
		top = ztest_random_vdev_top(spa, B_TRUE);
		leaf = ztest_random(leaves) + zs->zs_splits;

		/*
		 * Generate paths to the first leaf in this top-level vdev,
		 * and to the random leaf we selected.  We'll induce transient
		 * write failures and random online/offline activity on leaf 0,
		 * and we'll write random garbage to the randomly chosen leaf.
		 */
		(void) snprintf(path0, MAXPATHLEN, ztest_dev_template,
		    ztest_opts.zo_dir, ztest_opts.zo_pool,
		    top * leaves + zs->zs_splits);
		(void) snprintf(pathrand, MAXPATHLEN, ztest_dev_template,
		    ztest_opts.zo_dir, ztest_opts.zo_pool,
		    top * leaves + leaf);

		vd0 = vdev_lookup_by_path(spa->spa_root_vdev, path0);
		if (vd0 != NULL && vd0->vdev_top->vdev_islog)
			islog = B_TRUE;

		/*
		 * If the top-level vdev needs to be resilvered
		 * then we only allow faults on the device that is
		 * resilvering.
		 */
		if (vd0 != NULL && maxfaults != 1 &&
		    (!vdev_resilver_needed(vd0->vdev_top, NULL, NULL) ||
		    vd0->vdev_resilver_txg != 0)) {
			/*
			 * Make vd0 explicitly claim to be unreadable,
			 * or unwriteable, or reach behind its back
			 * and close the underlying fd.  We can do this if
			 * maxfaults == 0 because we'll fail and reexecute,
			 * and we can do it if maxfaults >= 2 because we'll
			 * have enough redundancy.  If maxfaults == 1, the
			 * combination of this with injection of random data
			 * corruption below exceeds the pool's fault tolerance.
			 */
			vdev_file_t *vf = vd0->vdev_tsd;

			zfs_dbgmsg("injecting fault to vdev %llu; maxfaults=%d",
			    (long long)vd0->vdev_id, (int)maxfaults);

			if (vf != NULL && ztest_random(3) == 0) {
				(void) close(vf->vf_file->f_fd);
				vf->vf_file->f_fd = -1;
			} else if (ztest_random(2) == 0) {
				vd0->vdev_cant_read = B_TRUE;
			} else {
				vd0->vdev_cant_write = B_TRUE;
			}
			guid0 = vd0->vdev_guid;
		}
	} else {
		/*
		 * Inject errors on an l2cache device.
		 */
		spa_aux_vdev_t *sav = &spa->spa_l2cache;

		if (sav->sav_count == 0) {
			spa_config_exit(spa, SCL_STATE, FTAG);
			(void) pthread_rwlock_unlock(&ztest_name_lock);
			goto out;
		}
		vd0 = sav->sav_vdevs[ztest_random(sav->sav_count)];
		guid0 = vd0->vdev_guid;
		(void) strcpy(path0, vd0->vdev_path);
		(void) strcpy(pathrand, vd0->vdev_path);

		leaf = 0;
		leaves = 1;
		maxfaults = INT_MAX;	/* no limit on cache devices */
	}

	spa_config_exit(spa, SCL_STATE, FTAG);
	(void) pthread_rwlock_unlock(&ztest_name_lock);

	/*
	 * If we can tolerate two or more faults, or we're dealing
	 * with a slog, randomly online/offline vd0.
	 */
	if ((maxfaults >= 2 || islog) && guid0 != 0) {
		if (ztest_random(10) < 6) {
			int flags = (ztest_random(2) == 0 ?
			    ZFS_OFFLINE_TEMPORARY : 0);

			/*
			 * We have to grab the zs_name_lock as writer to
			 * prevent a race between offlining a slog and
			 * destroying a dataset. Offlining the slog will
			 * grab a reference on the dataset which may cause
			 * dsl_destroy_head() to fail with EBUSY thus
			 * leaving the dataset in an inconsistent state.
			 */
			if (islog)
				(void) pthread_rwlock_wrlock(&ztest_name_lock);

			VERIFY(vdev_offline(spa, guid0, flags) != EBUSY);

			if (islog)
				(void) pthread_rwlock_unlock(&ztest_name_lock);
		} else {
			/*
			 * Ideally we would like to be able to randomly
			 * call vdev_[on|off]line without holding locks
			 * to force unpredictable failures but the side
			 * effects of vdev_[on|off]line prevent us from
			 * doing so. We grab the ztest_vdev_lock here to
			 * prevent a race between injection testing and
			 * aux_vdev removal.
			 */
			mutex_enter(&ztest_vdev_lock);
			(void) vdev_online(spa, guid0, 0, NULL);
			mutex_exit(&ztest_vdev_lock);
		}
	}

	if (maxfaults == 0)
		goto out;

	/*
	 * We have at least single-fault tolerance, so inject data corruption.
	 */
	fd = open(pathrand, O_RDWR);

	if (fd == -1) /* we hit a gap in the device namespace */
		goto out;

	fsize = lseek(fd, 0, SEEK_END);

	while (--iters != 0) {
		/*
		 * The offset must be chosen carefully to ensure that
		 * we do not inject a given logical block with errors
		 * on two different leaf devices, because ZFS can not
		 * tolerate that (if maxfaults==1).
		 *
		 * To achieve this we divide each leaf device into
		 * chunks of size (# leaves * SPA_MAXBLOCKSIZE * 4).
		 * Each chunk is further divided into error-injection
		 * ranges (can accept errors) and clear ranges (we do
		 * not inject errors in those). Each error-injection
		 * range can accept errors only for a single leaf vdev.
		 * Error-injection ranges are separated by clear ranges.
		 *
		 * For example, with 3 leaves, each chunk looks like:
		 *    0 to  32M: injection range for leaf 0
		 *  32M to  64M: clear range - no injection allowed
		 *  64M to  96M: injection range for leaf 1
		 *  96M to 128M: clear range - no injection allowed
		 * 128M to 160M: injection range for leaf 2
		 * 160M to 192M: clear range - no injection allowed
		 *
		 * Each clear range must be large enough such that a
		 * single block cannot straddle it. This way a block
		 * can't be a target in two different injection ranges
		 * (on different leaf vdevs).
		 */
		offset = ztest_random(fsize / (leaves << bshift)) *
		    (leaves << bshift) + (leaf << bshift) +
		    (ztest_random(1ULL << (bshift - 1)) & -8ULL);

		/*
		 * Only allow damage to the labels at one end of the vdev.
		 *
		 * If all labels are damaged, the device will be totally
		 * inaccessible, which will result in loss of data,
		 * because we also damage (parts of) the other side of
		 * the mirror/raidz.
		 *
		 * Additionally, we will always have both an even and an
		 * odd label, so that we can handle crashes in the
		 * middle of vdev_config_sync().
		 */
		if ((leaf & 1) == 0 && offset < VDEV_LABEL_START_SIZE)
			continue;

		/*
		 * The two end labels are stored at the "end" of the disk, but
		 * the end of the disk (vdev_psize) is aligned to
		 * sizeof (vdev_label_t).
		 */
		uint64_t psize = P2ALIGN(fsize, sizeof (vdev_label_t));
		if ((leaf & 1) == 1 &&
		    offset + sizeof (bad) > psize - VDEV_LABEL_END_SIZE)
			continue;

		mutex_enter(&ztest_vdev_lock);
		if (mirror_save != zs->zs_mirrors) {
			mutex_exit(&ztest_vdev_lock);
			(void) close(fd);
			goto out;
		}

		if (pwrite(fd, &bad, sizeof (bad), offset) != sizeof (bad))
			fatal(1, "can't inject bad word at 0x%llx in %s",
			    offset, pathrand);

		mutex_exit(&ztest_vdev_lock);

		if (ztest_opts.zo_verbose >= 7)
			(void) printf("injected bad word into %s,"
			    " offset 0x%llx\n", pathrand, (u_longlong_t)offset);
	}

	(void) close(fd);
out:
	umem_free(path0, MAXPATHLEN);
	umem_free(pathrand, MAXPATHLEN);
}

/*
 * By design ztest will never inject uncorrectable damage in to the pool.
 * Issue a scrub, wait for it to complete, and verify there is never any
 * persistent damage.
 *
 * Only after a full scrub has been completed is it safe to start injecting
 * data corruption.  See the comment in zfs_fault_inject().
 */
static int
ztest_scrub_impl(spa_t *spa)
{
	int error = spa_scan(spa, POOL_SCAN_SCRUB);
	if (error)
		return (error);

	while (dsl_scan_scrubbing(spa_get_dsl(spa)))
		txg_wait_synced(spa_get_dsl(spa), 0);

	if (spa_get_errlog_size(spa) > 0)
		return (ECKSUM);

	ztest_pool_scrubbed = B_TRUE;

	return (0);
}

/*
 * Scrub the pool.
 */
/* ARGSUSED */
void
ztest_scrub(ztest_ds_t *zd, uint64_t id)
{
	spa_t *spa = ztest_spa;
	int error;

	/*
	 * Scrub in progress by device removal.
	 */
	if (ztest_device_removal_active)
		return;

	/*
	 * Start a scrub, wait a moment, then force a restart.
	 */
	(void) spa_scan(spa, POOL_SCAN_SCRUB);
	(void) poll(NULL, 0, 100);

	error = ztest_scrub_impl(spa);
	if (error == EBUSY)
		error = 0;
	ASSERT0(error);
}

/*
 * Change the guid for the pool.
 */
/* ARGSUSED */
void
ztest_reguid(ztest_ds_t *zd, uint64_t id)
{
	spa_t *spa = ztest_spa;
	uint64_t orig, load;
	int error;

	if (ztest_opts.zo_mmp_test)
		return;

	orig = spa_guid(spa);
	load = spa_load_guid(spa);

	(void) pthread_rwlock_wrlock(&ztest_name_lock);
	error = spa_change_guid(spa);
	(void) pthread_rwlock_unlock(&ztest_name_lock);

	if (error != 0)
		return;

	if (ztest_opts.zo_verbose >= 4) {
		(void) printf("Changed guid old %llu -> %llu\n",
		    (u_longlong_t)orig, (u_longlong_t)spa_guid(spa));
	}

	VERIFY3U(orig, !=, spa_guid(spa));
	VERIFY3U(load, ==, spa_load_guid(spa));
}

void
ztest_fletcher(ztest_ds_t *zd, uint64_t id)
{
	hrtime_t end = gethrtime() + NANOSEC;

	while (gethrtime() <= end) {
		int run_count = 100;
		void *buf;
		struct abd *abd_data, *abd_meta;
		uint32_t size;
		int *ptr;
		int i;
		zio_cksum_t zc_ref;
		zio_cksum_t zc_ref_byteswap;

		size = ztest_random_blocksize();

		buf = umem_alloc(size, UMEM_NOFAIL);
		abd_data = abd_alloc(size, B_FALSE);
		abd_meta = abd_alloc(size, B_TRUE);

		for (i = 0, ptr = buf; i < size / sizeof (*ptr); i++, ptr++)
			*ptr = ztest_random(UINT_MAX);

		abd_copy_from_buf_off(abd_data, buf, 0, size);
		abd_copy_from_buf_off(abd_meta, buf, 0, size);

		VERIFY0(fletcher_4_impl_set("scalar"));
		fletcher_4_native(buf, size, NULL, &zc_ref);
		fletcher_4_byteswap(buf, size, NULL, &zc_ref_byteswap);

		VERIFY0(fletcher_4_impl_set("cycle"));
		while (run_count-- > 0) {
			zio_cksum_t zc;
			zio_cksum_t zc_byteswap;

			fletcher_4_byteswap(buf, size, NULL, &zc_byteswap);
			fletcher_4_native(buf, size, NULL, &zc);

			VERIFY0(bcmp(&zc, &zc_ref, sizeof (zc)));
			VERIFY0(bcmp(&zc_byteswap, &zc_ref_byteswap,
			    sizeof (zc_byteswap)));

			/* Test ABD - data */
			abd_fletcher_4_byteswap(abd_data, size, NULL,
			    &zc_byteswap);
			abd_fletcher_4_native(abd_data, size, NULL, &zc);

			VERIFY0(bcmp(&zc, &zc_ref, sizeof (zc)));
			VERIFY0(bcmp(&zc_byteswap, &zc_ref_byteswap,
			    sizeof (zc_byteswap)));

			/* Test ABD - metadata */
			abd_fletcher_4_byteswap(abd_meta, size, NULL,
			    &zc_byteswap);
			abd_fletcher_4_native(abd_meta, size, NULL, &zc);

			VERIFY0(bcmp(&zc, &zc_ref, sizeof (zc)));
			VERIFY0(bcmp(&zc_byteswap, &zc_ref_byteswap,
			    sizeof (zc_byteswap)));

		}

		umem_free(buf, size);
		abd_free(abd_data);
		abd_free(abd_meta);
	}
}

void
ztest_fletcher_incr(ztest_ds_t *zd, uint64_t id)
{
	void *buf;
	size_t size;
	int *ptr;
	int i;
	zio_cksum_t zc_ref;
	zio_cksum_t zc_ref_bswap;

	hrtime_t end = gethrtime() + NANOSEC;

	while (gethrtime() <= end) {
		int run_count = 100;

		size = ztest_random_blocksize();
		buf = umem_alloc(size, UMEM_NOFAIL);

		for (i = 0, ptr = buf; i < size / sizeof (*ptr); i++, ptr++)
			*ptr = ztest_random(UINT_MAX);

		VERIFY0(fletcher_4_impl_set("scalar"));
		fletcher_4_native(buf, size, NULL, &zc_ref);
		fletcher_4_byteswap(buf, size, NULL, &zc_ref_bswap);

		VERIFY0(fletcher_4_impl_set("cycle"));

		while (run_count-- > 0) {
			zio_cksum_t zc;
			zio_cksum_t zc_bswap;
			size_t pos = 0;

			ZIO_SET_CHECKSUM(&zc, 0, 0, 0, 0);
			ZIO_SET_CHECKSUM(&zc_bswap, 0, 0, 0, 0);

			while (pos < size) {
				size_t inc = 64 * ztest_random(size / 67);
				/* sometimes add few bytes to test non-simd */
				if (ztest_random(100) < 10)
					inc += P2ALIGN(ztest_random(64),
					    sizeof (uint32_t));

				if (inc > (size - pos))
					inc = size - pos;

				fletcher_4_incremental_native(buf + pos, inc,
				    &zc);
				fletcher_4_incremental_byteswap(buf + pos, inc,
				    &zc_bswap);

				pos += inc;
			}

			VERIFY3U(pos, ==, size);

			VERIFY(ZIO_CHECKSUM_EQUAL(zc, zc_ref));
			VERIFY(ZIO_CHECKSUM_EQUAL(zc_bswap, zc_ref_bswap));

			/*
			 * verify if incremental on the whole buffer is
			 * equivalent to non-incremental version
			 */
			ZIO_SET_CHECKSUM(&zc, 0, 0, 0, 0);
			ZIO_SET_CHECKSUM(&zc_bswap, 0, 0, 0, 0);

			fletcher_4_incremental_native(buf, size, &zc);
			fletcher_4_incremental_byteswap(buf, size, &zc_bswap);

			VERIFY(ZIO_CHECKSUM_EQUAL(zc, zc_ref));
			VERIFY(ZIO_CHECKSUM_EQUAL(zc_bswap, zc_ref_bswap));
		}

		umem_free(buf, size);
	}
}

static int
ztest_check_path(char *path)
{
	struct stat s;
	/* return true on success */
	return (!stat(path, &s));
}

static void
ztest_get_zdb_bin(char *bin, int len)
{
	char *zdb_path;
	/*
	 * Try to use ZDB_PATH and in-tree zdb path. If not successful, just
	 * let popen to search through PATH.
	 */
	if ((zdb_path = getenv("ZDB_PATH"))) {
		strlcpy(bin, zdb_path, len); /* In env */
		if (!ztest_check_path(bin)) {
			ztest_dump_core = 0;
			fatal(1, "invalid ZDB_PATH '%s'", bin);
		}
		return;
	}

	VERIFY(realpath(getexecname(), bin) != NULL);
	if (strstr(bin, "/ztest/")) {
		strstr(bin, "/ztest/")[0] = '\0'; /* In-tree */
		strcat(bin, "/zdb/zdb");
		if (ztest_check_path(bin))
			return;
	}
	strcpy(bin, "zdb");
}

static vdev_t *
ztest_random_concrete_vdev_leaf(vdev_t *vd)
{
	if (vd == NULL)
		return (NULL);

	if (vd->vdev_children == 0)
		return (vd);

	vdev_t *eligible[vd->vdev_children];
	int eligible_idx = 0, i;
	for (i = 0; i < vd->vdev_children; i++) {
		vdev_t *cvd = vd->vdev_child[i];
		if (cvd->vdev_top->vdev_removing)
			continue;
		if (cvd->vdev_children > 0 ||
		    (vdev_is_concrete(cvd) && !cvd->vdev_detached)) {
			eligible[eligible_idx++] = cvd;
		}
	}
	VERIFY(eligible_idx > 0);

	uint64_t child_no = ztest_random(eligible_idx);
	return (ztest_random_concrete_vdev_leaf(eligible[child_no]));
}

/* ARGSUSED */
void
ztest_initialize(ztest_ds_t *zd, uint64_t id)
{
	spa_t *spa = ztest_spa;
	int error = 0;

	mutex_enter(&ztest_vdev_lock);

	spa_config_enter(spa, SCL_VDEV, FTAG, RW_READER);

	/* Random leaf vdev */
	vdev_t *rand_vd = ztest_random_concrete_vdev_leaf(spa->spa_root_vdev);
	if (rand_vd == NULL) {
		spa_config_exit(spa, SCL_VDEV, FTAG);
		mutex_exit(&ztest_vdev_lock);
		return;
	}

	/*
	 * The random vdev we've selected may change as soon as we
	 * drop the spa_config_lock. We create local copies of things
	 * we're interested in.
	 */
	uint64_t guid = rand_vd->vdev_guid;
	char *path = strdup(rand_vd->vdev_path);
	boolean_t active = rand_vd->vdev_initialize_thread != NULL;

	zfs_dbgmsg("vd %px, guid %llu", rand_vd, guid);
	spa_config_exit(spa, SCL_VDEV, FTAG);

	uint64_t cmd = ztest_random(POOL_INITIALIZE_FUNCS);

	nvlist_t *vdev_guids = fnvlist_alloc();
	nvlist_t *vdev_errlist = fnvlist_alloc();
	fnvlist_add_uint64(vdev_guids, path, guid);
	error = spa_vdev_initialize(spa, vdev_guids, cmd, vdev_errlist);
	fnvlist_free(vdev_guids);
	fnvlist_free(vdev_errlist);

	switch (cmd) {
	case POOL_INITIALIZE_CANCEL:
		if (ztest_opts.zo_verbose >= 4) {
			(void) printf("Cancel initialize %s", path);
			if (!active)
				(void) printf(" failed (no initialize active)");
			(void) printf("\n");
		}
		break;
	case POOL_INITIALIZE_START:
		if (ztest_opts.zo_verbose >= 4) {
			(void) printf("Start initialize %s", path);
			if (active && error == 0)
				(void) printf(" failed (already active)");
			else if (error != 0)
				(void) printf(" failed (error %d)", error);
			(void) printf("\n");
		}
		break;
	case POOL_INITIALIZE_SUSPEND:
		if (ztest_opts.zo_verbose >= 4) {
			(void) printf("Suspend initialize %s", path);
			if (!active)
				(void) printf(" failed (no initialize active)");
			(void) printf("\n");
		}
		break;
	}
	free(path);
	mutex_exit(&ztest_vdev_lock);
}

/* ARGSUSED */
void
ztest_trim(ztest_ds_t *zd, uint64_t id)
{
	spa_t *spa = ztest_spa;
	int error = 0;

	mutex_enter(&ztest_vdev_lock);

	spa_config_enter(spa, SCL_VDEV, FTAG, RW_READER);

	/* Random leaf vdev */
	vdev_t *rand_vd = ztest_random_concrete_vdev_leaf(spa->spa_root_vdev);
	if (rand_vd == NULL) {
		spa_config_exit(spa, SCL_VDEV, FTAG);
		mutex_exit(&ztest_vdev_lock);
		return;
	}

	/*
	 * The random vdev we've selected may change as soon as we
	 * drop the spa_config_lock. We create local copies of things
	 * we're interested in.
	 */
	uint64_t guid = rand_vd->vdev_guid;
	char *path = strdup(rand_vd->vdev_path);
	boolean_t active = rand_vd->vdev_trim_thread != NULL;

	zfs_dbgmsg("vd %p, guid %llu", rand_vd, guid);
	spa_config_exit(spa, SCL_VDEV, FTAG);

	uint64_t cmd = ztest_random(POOL_TRIM_FUNCS);
	uint64_t rate = 1 << ztest_random(30);
	boolean_t partial = (ztest_random(5) > 0);
	boolean_t secure = (ztest_random(5) > 0);

	nvlist_t *vdev_guids = fnvlist_alloc();
	nvlist_t *vdev_errlist = fnvlist_alloc();
	fnvlist_add_uint64(vdev_guids, path, guid);
	error = spa_vdev_trim(spa, vdev_guids, cmd, rate, partial,
	    secure, vdev_errlist);
	fnvlist_free(vdev_guids);
	fnvlist_free(vdev_errlist);

	switch (cmd) {
	case POOL_TRIM_CANCEL:
		if (ztest_opts.zo_verbose >= 4) {
			(void) printf("Cancel TRIM %s", path);
			if (!active)
				(void) printf(" failed (no TRIM active)");
			(void) printf("\n");
		}
		break;
	case POOL_TRIM_START:
		if (ztest_opts.zo_verbose >= 4) {
			(void) printf("Start TRIM %s", path);
			if (active && error == 0)
				(void) printf(" failed (already active)");
			else if (error != 0)
				(void) printf(" failed (error %d)", error);
			(void) printf("\n");
		}
		break;
	case POOL_TRIM_SUSPEND:
		if (ztest_opts.zo_verbose >= 4) {
			(void) printf("Suspend TRIM %s", path);
			if (!active)
				(void) printf(" failed (no TRIM active)");
			(void) printf("\n");
		}
		break;
	}
	free(path);
	mutex_exit(&ztest_vdev_lock);
}

/*
 * Verify pool integrity by running zdb.
 */
static void
ztest_run_zdb(char *pool)
{
	int status;
	char *bin;
	char *zdb;
	char *zbuf;
	const int len = MAXPATHLEN + MAXNAMELEN + 20;
	FILE *fp;

	bin = umem_alloc(len, UMEM_NOFAIL);
	zdb = umem_alloc(len, UMEM_NOFAIL);
	zbuf = umem_alloc(1024, UMEM_NOFAIL);

	ztest_get_zdb_bin(bin, len);

	(void) sprintf(zdb,
	    "%s -bcc%s%s -G -d -Y -e -y -p %s %s",
	    bin,
	    ztest_opts.zo_verbose >= 3 ? "s" : "",
	    ztest_opts.zo_verbose >= 4 ? "v" : "",
	    ztest_opts.zo_dir,
	    pool);

	if (ztest_opts.zo_verbose >= 5)
		(void) printf("Executing %s\n", strstr(zdb, "zdb "));

	fp = popen(zdb, "r");

	while (fgets(zbuf, 1024, fp) != NULL)
		if (ztest_opts.zo_verbose >= 3)
			(void) printf("%s", zbuf);

	status = pclose(fp);

	if (status == 0)
		goto out;

	ztest_dump_core = 0;
	if (WIFEXITED(status))
		fatal(0, "'%s' exit code %d", zdb, WEXITSTATUS(status));
	else
		fatal(0, "'%s' died with signal %d", zdb, WTERMSIG(status));
out:
	umem_free(bin, len);
	umem_free(zdb, len);
	umem_free(zbuf, 1024);
}

static void
ztest_walk_pool_directory(char *header)
{
	spa_t *spa = NULL;

	if (ztest_opts.zo_verbose >= 6)
		(void) printf("%s\n", header);

	mutex_enter(&spa_namespace_lock);
	while ((spa = spa_next(spa)) != NULL)
		if (ztest_opts.zo_verbose >= 6)
			(void) printf("\t%s\n", spa_name(spa));
	mutex_exit(&spa_namespace_lock);
}

static void
ztest_spa_import_export(char *oldname, char *newname)
{
	nvlist_t *config, *newconfig;
	uint64_t pool_guid;
	spa_t *spa;
	int error;

	if (ztest_opts.zo_verbose >= 4) {
		(void) printf("import/export: old = %s, new = %s\n",
		    oldname, newname);
	}

	/*
	 * Clean up from previous runs.
	 */
	(void) spa_destroy(newname);

	/*
	 * Get the pool's configuration and guid.
	 */
	VERIFY3U(0, ==, spa_open(oldname, &spa, FTAG));

	/*
	 * Kick off a scrub to tickle scrub/export races.
	 */
	if (ztest_random(2) == 0)
		(void) spa_scan(spa, POOL_SCAN_SCRUB);

	pool_guid = spa_guid(spa);
	spa_close(spa, FTAG);

	ztest_walk_pool_directory("pools before export");

	/*
	 * Export it.
	 */
	VERIFY3U(0, ==, spa_export(oldname, &config, B_FALSE, B_FALSE));

	ztest_walk_pool_directory("pools after export");

	/*
	 * Try to import it.
	 */
	newconfig = spa_tryimport(config);
	ASSERT(newconfig != NULL);
	nvlist_free(newconfig);

	/*
	 * Import it under the new name.
	 */
	error = spa_import(newname, config, NULL, 0);
	if (error != 0) {
		dump_nvlist(config, 0);
		fatal(B_FALSE, "couldn't import pool %s as %s: error %u",
		    oldname, newname, error);
	}

	ztest_walk_pool_directory("pools after import");

	/*
	 * Try to import it again -- should fail with EEXIST.
	 */
	VERIFY3U(EEXIST, ==, spa_import(newname, config, NULL, 0));

	/*
	 * Try to import it under a different name -- should fail with EEXIST.
	 */
	VERIFY3U(EEXIST, ==, spa_import(oldname, config, NULL, 0));

	/*
	 * Verify that the pool is no longer visible under the old name.
	 */
	VERIFY3U(ENOENT, ==, spa_open(oldname, &spa, FTAG));

	/*
	 * Verify that we can open and close the pool using the new name.
	 */
	VERIFY3U(0, ==, spa_open(newname, &spa, FTAG));
	ASSERT(pool_guid == spa_guid(spa));
	spa_close(spa, FTAG);

	nvlist_free(config);
}

static void
ztest_resume(spa_t *spa)
{
	if (spa_suspended(spa) && ztest_opts.zo_verbose >= 6)
		(void) printf("resuming from suspended state\n");
	spa_vdev_state_enter(spa, SCL_NONE);
	vdev_clear(spa, NULL);
	(void) spa_vdev_state_exit(spa, NULL, 0);
	(void) zio_resume(spa);
}

static void
ztest_resume_thread(void *arg)
{
	spa_t *spa = arg;

	while (!ztest_exiting) {
		if (spa_suspended(spa))
			ztest_resume(spa);
		(void) poll(NULL, 0, 100);

		/*
		 * Periodically change the zfs_compressed_arc_enabled setting.
		 */
		if (ztest_random(10) == 0)
			zfs_compressed_arc_enabled = ztest_random(2);

		/*
		 * Periodically change the zfs_abd_scatter_enabled setting.
		 */
		if (ztest_random(10) == 0)
			zfs_abd_scatter_enabled = ztest_random(2);
	}

	thread_exit();
}

static void
ztest_deadman_thread(void *arg)
{
	ztest_shared_t *zs = arg;
	spa_t *spa = ztest_spa;
	hrtime_t delay, overdue, last_run = gethrtime();

	delay = (zs->zs_thread_stop - zs->zs_thread_start) +
	    MSEC2NSEC(zfs_deadman_synctime_ms);

	while (!ztest_exiting) {
		/*
		 * Wait for the delay timer while checking occasionally
		 * if we should stop.
		 */
		if (gethrtime() < last_run + delay) {
			(void) poll(NULL, 0, 1000);
			continue;
		}

		/*
		 * If the pool is suspended then fail immediately. Otherwise,
		 * check to see if the pool is making any progress. If
		 * vdev_deadman() discovers that there hasn't been any recent
		 * I/Os then it will end up aborting the tests.
		 */
		if (spa_suspended(spa) || spa->spa_root_vdev == NULL) {
			fatal(0, "aborting test after %llu seconds because "
			    "pool has transitioned to a suspended state.",
			    zfs_deadman_synctime_ms / 1000);
		}
		vdev_deadman(spa->spa_root_vdev, FTAG);

		/*
		 * If the process doesn't complete within a grace period of
		 * zfs_deadman_synctime_ms over the expected finish time,
		 * then it may be hung and is terminated.
		 */
		overdue = zs->zs_proc_stop + MSEC2NSEC(zfs_deadman_synctime_ms);
		if (gethrtime() > overdue) {
			fatal(0, "aborting test after %llu seconds because "
			    "the process is overdue for termination.",
			    (gethrtime() - zs->zs_proc_start) / NANOSEC);
		}

		(void) printf("ztest has been running for %lld seconds\n",
		    (gethrtime() - zs->zs_proc_start) / NANOSEC);

		last_run = gethrtime();
		delay = MSEC2NSEC(zfs_deadman_checktime_ms);
	}

	thread_exit();
}

static void
ztest_execute(int test, ztest_info_t *zi, uint64_t id)
{
	ztest_ds_t *zd = &ztest_ds[id % ztest_opts.zo_datasets];
	ztest_shared_callstate_t *zc = ZTEST_GET_SHARED_CALLSTATE(test);
	hrtime_t functime = gethrtime();
	int i;

	for (i = 0; i < zi->zi_iters; i++)
		zi->zi_func(zd, id);

	functime = gethrtime() - functime;

	atomic_add_64(&zc->zc_count, 1);
	atomic_add_64(&zc->zc_time, functime);

	if (ztest_opts.zo_verbose >= 4)
		(void) printf("%6.2f sec in %s\n",
		    (double)functime / NANOSEC, zi->zi_funcname);
}

static void
ztest_rzx_thread(void *arg)
{
	int rand;
	uint64_t id = (uintptr_t)arg;
	ztest_shared_t *zs = ztest_shared;
	uint64_t call_next;
	hrtime_t now;
	ztest_info_t *zi;
	ztest_shared_callstate_t *zc;

	while ((now = gethrtime()) < zs->zs_thread_stop) {
		/*
		 * Pick a random function to execute.
		 * XXX - better to pick a specific set of functions here?
		 * i.e. a deterministic set of operations to generate pool data.
		 */
		rand = ztest_random(RAIDZ_EXPAND_FUNCS);
		zi = &raidz_expand_info[rand];
		zc = ZTEST_GET_SHARED_CALLSTATE(rand);
		call_next = zc->zc_next;

		if (now >= call_next &&
		    atomic_cas_64(&zc->zc_next, call_next, call_next +
		    ztest_random(2 * zi->zi_interval[0] + 1)) == call_next) {
			ztest_execute(rand, zi, id);
		}
	}

	thread_exit();
}

static void
ztest_thread(void *arg)
{
	int rand;
	uint64_t id = (uintptr_t)arg;
	ztest_shared_t *zs = ztest_shared;
	uint64_t call_next;
	hrtime_t now;
	ztest_info_t *zi;
	ztest_shared_callstate_t *zc;

	while ((now = gethrtime()) < zs->zs_thread_stop) {
		/*
		 * See if it's time to force a crash.
		 */
		if (now > zs->zs_thread_kill)
			ztest_kill(zs);

		/*
		 * If we're getting ENOSPC with some regularity, stop.
		 */
		if (zs->zs_enospc_count > 10)
			break;

		/*
		 * Pick a random function to execute.
		 */
		rand = ztest_random(ZTEST_FUNCS);
		zi = &ztest_info[rand];
		zc = ZTEST_GET_SHARED_CALLSTATE(rand);
		call_next = zc->zc_next;

		if (now >= call_next &&
		    atomic_cas_64(&zc->zc_next, call_next, call_next +
		    ztest_random(2 * zi->zi_interval[0] + 1)) == call_next) {
			ztest_execute(rand, zi, id);
		}
	}

	thread_exit();
}

static void
ztest_dataset_name(char *dsname, char *pool, int d)
{
	(void) snprintf(dsname, ZFS_MAX_DATASET_NAME_LEN, "%s/ds_%d", pool, d);
}

static void
ztest_dataset_destroy(int d)
{
	char name[ZFS_MAX_DATASET_NAME_LEN];
	int t;

	ztest_dataset_name(name, ztest_opts.zo_pool, d);

	if (ztest_opts.zo_verbose >= 3)
		(void) printf("Destroying %s to free up space\n", name);

	/*
	 * Cleanup any non-standard clones and snapshots.  In general,
	 * ztest thread t operates on dataset (t % zopt_datasets),
	 * so there may be more than one thing to clean up.
	 */
	for (t = d; t < ztest_opts.zo_threads;
	    t += ztest_opts.zo_datasets)
		ztest_dsl_dataset_cleanup(name, t);

	(void) dmu_objset_find(name, ztest_objset_destroy_cb, NULL,
	    DS_FIND_SNAPSHOTS | DS_FIND_CHILDREN);
}

static void
ztest_dataset_dirobj_verify(ztest_ds_t *zd)
{
	uint64_t usedobjs, dirobjs, scratch;

	/*
	 * ZTEST_DIROBJ is the object directory for the entire dataset.
	 * Therefore, the number of objects in use should equal the
	 * number of ZTEST_DIROBJ entries, +1 for ZTEST_DIROBJ itself.
	 * If not, we have an object leak.
	 *
	 * Note that we can only check this in ztest_dataset_open(),
	 * when the open-context and syncing-context values agree.
	 * That's because zap_count() returns the open-context value,
	 * while dmu_objset_space() returns the rootbp fill count.
	 */
	VERIFY3U(0, ==, zap_count(zd->zd_os, ZTEST_DIROBJ, &dirobjs));
	dmu_objset_space(zd->zd_os, &scratch, &scratch, &usedobjs, &scratch);
	ASSERT3U(dirobjs + 1, ==, usedobjs);
}

static int
ztest_dataset_open(int d)
{
	ztest_ds_t *zd = &ztest_ds[d];
	uint64_t committed_seq = ZTEST_GET_SHARED_DS(d)->zd_seq;
	objset_t *os;
	zilog_t *zilog;
	char name[ZFS_MAX_DATASET_NAME_LEN];
	int error;

	ztest_dataset_name(name, ztest_opts.zo_pool, d);

	(void) pthread_rwlock_rdlock(&ztest_name_lock);

	error = ztest_dataset_create(name);
	if (error == ENOSPC) {
		(void) pthread_rwlock_unlock(&ztest_name_lock);
		ztest_record_enospc(FTAG);
		return (error);
	}
	ASSERT(error == 0 || error == EEXIST);

	VERIFY0(ztest_dmu_objset_own(name, DMU_OST_OTHER, B_FALSE,
	    B_TRUE, zd, &os));
	(void) pthread_rwlock_unlock(&ztest_name_lock);

	ztest_zd_init(zd, ZTEST_GET_SHARED_DS(d), os);

	zilog = zd->zd_zilog;

	if (zilog->zl_header->zh_claim_lr_seq != 0 &&
	    zilog->zl_header->zh_claim_lr_seq < committed_seq)
		fatal(0, "missing log records: claimed %llu < committed %llu",
		    zilog->zl_header->zh_claim_lr_seq, committed_seq);

	ztest_dataset_dirobj_verify(zd);

	zil_replay(os, zd, ztest_replay_vector);

	ztest_dataset_dirobj_verify(zd);

	if (ztest_opts.zo_verbose >= 6)
		(void) printf("%s replay %llu blocks, %llu records, seq %llu\n",
		    zd->zd_name,
		    (u_longlong_t)zilog->zl_parse_blk_count,
		    (u_longlong_t)zilog->zl_parse_lr_count,
		    (u_longlong_t)zilog->zl_replaying_seq);

	zilog = zil_open(os, ztest_get_data);

	if (zilog->zl_replaying_seq != 0 &&
	    zilog->zl_replaying_seq < committed_seq)
		fatal(0, "missing log records: replayed %llu < committed %llu",
		    zilog->zl_replaying_seq, committed_seq);

	return (0);
}

static void
ztest_dataset_close(int d)
{
	ztest_ds_t *zd = &ztest_ds[d];

	zil_close(zd->zd_zilog);
	dmu_objset_disown(zd->zd_os, B_TRUE, zd);

	ztest_zd_fini(zd);
}

/* ARGSUSED */
static int
ztest_replay_zil_cb(const char *name, void *arg)
{
	objset_t *os;
	ztest_ds_t *zdtmp;

	VERIFY0(ztest_dmu_objset_own(name, DMU_OST_ANY, B_TRUE,
	    B_TRUE, FTAG, &os));

	zdtmp = umem_alloc(sizeof (ztest_ds_t), UMEM_NOFAIL);

	ztest_zd_init(zdtmp, NULL, os);
	zil_replay(os, zdtmp, ztest_replay_vector);
	ztest_zd_fini(zdtmp);

	if (dmu_objset_zil(os)->zl_parse_lr_count != 0 &&
	    ztest_opts.zo_verbose >= 6) {
		zilog_t *zilog = dmu_objset_zil(os);

		(void) printf("%s replay %llu blocks, %llu records, seq %llu\n",
		    name,
		    (u_longlong_t)zilog->zl_parse_blk_count,
		    (u_longlong_t)zilog->zl_parse_lr_count,
		    (u_longlong_t)zilog->zl_replaying_seq);
	}

	umem_free(zdtmp, sizeof (ztest_ds_t));

	dmu_objset_disown(os, B_TRUE, FTAG);
	return (0);
}

static void
ztest_freeze(void)
{
	ztest_ds_t *zd = &ztest_ds[0];
	spa_t *spa;
	int numloops = 0;

	if (ztest_opts.zo_verbose >= 3)
		(void) printf("testing spa_freeze()...\n");

	kernel_init(SPA_MODE_READ | SPA_MODE_WRITE);
	VERIFY3U(0, ==, spa_open(ztest_opts.zo_pool, &spa, FTAG));
	VERIFY3U(0, ==, ztest_dataset_open(0));
	ztest_spa = spa;

	/*
	 * Force the first log block to be transactionally allocated.
	 * We have to do this before we freeze the pool -- otherwise
	 * the log chain won't be anchored.
	 */
	while (BP_IS_HOLE(&zd->zd_zilog->zl_header->zh_log)) {
		ztest_dmu_object_alloc_free(zd, 0);
		zil_commit(zd->zd_zilog, 0);
	}

	txg_wait_synced(spa_get_dsl(spa), 0);

	/*
	 * Freeze the pool.  This stops spa_sync() from doing anything,
	 * so that the only way to record changes from now on is the ZIL.
	 */
	spa_freeze(spa);

	/*
	 * Because it is hard to predict how much space a write will actually
	 * require beforehand, we leave ourselves some fudge space to write over
	 * capacity.
	 */
	uint64_t capacity = metaslab_class_get_space(spa_normal_class(spa)) / 2;

	/*
	 * Run tests that generate log records but don't alter the pool config
	 * or depend on DSL sync tasks (snapshots, objset create/destroy, etc).
	 * We do a txg_wait_synced() after each iteration to force the txg
	 * to increase well beyond the last synced value in the uberblock.
	 * The ZIL should be OK with that.
	 *
	 * Run a random number of times less than zo_maxloops and ensure we do
	 * not run out of space on the pool.
	 */
	while (ztest_random(10) != 0 &&
	    numloops++ < ztest_opts.zo_maxloops &&
	    metaslab_class_get_alloc(spa_normal_class(spa)) < capacity) {
		ztest_od_t od;
		ztest_od_init(&od, 0, FTAG, 0, DMU_OT_UINT64_OTHER, 0, 0, 0);
		VERIFY0(ztest_object_init(zd, &od, sizeof (od), B_FALSE));
		ztest_io(zd, od.od_object,
		    ztest_random(ZTEST_RANGE_LOCKS) << SPA_MAXBLOCKSHIFT);
		txg_wait_synced(spa_get_dsl(spa), 0);
	}

	/*
	 * Commit all of the changes we just generated.
	 */
	zil_commit(zd->zd_zilog, 0);
	txg_wait_synced(spa_get_dsl(spa), 0);

	/*
	 * Close our dataset and close the pool.
	 */
	ztest_dataset_close(0);
	spa_close(spa, FTAG);
	kernel_fini();

	/*
	 * Open and close the pool and dataset to induce log replay.
	 */
	kernel_init(SPA_MODE_READ | SPA_MODE_WRITE);
	VERIFY3U(0, ==, spa_open(ztest_opts.zo_pool, &spa, FTAG));
	ASSERT(spa_freeze_txg(spa) == UINT64_MAX);
	VERIFY3U(0, ==, ztest_dataset_open(0));
	ztest_spa = spa;
	txg_wait_synced(spa_get_dsl(spa), 0);
	ztest_dataset_close(0);
	ztest_reguid(NULL, 0);

	spa_close(spa, FTAG);
	kernel_fini();
}

static void
ztest_import_impl(ztest_shared_t *zs)
{
	importargs_t args = { 0 };
	nvlist_t *cfg = NULL;
	int nsearch = 1;
	char *searchdirs[nsearch];
	int flags = ZFS_IMPORT_MISSING_LOG;

	searchdirs[0] = ztest_opts.zo_dir;
	args.paths = nsearch;
	args.path = searchdirs;
	args.can_be_active = B_FALSE;

	VERIFY0(zpool_find_config(NULL, ztest_opts.zo_pool, &cfg, &args,
	    &libzpool_config_ops));
	VERIFY0(spa_import(ztest_opts.zo_pool, cfg, NULL, flags));
}

/*
 * Import a storage pool with the given name.
 */
static void
ztest_import(ztest_shared_t *zs)
{
	spa_t *spa;

	mutex_init(&ztest_vdev_lock, NULL, MUTEX_DEFAULT, NULL);
	mutex_init(&ztest_checkpoint_lock, NULL, MUTEX_DEFAULT, NULL);
	VERIFY0(pthread_rwlock_init(&ztest_name_lock, NULL));

	kernel_init(SPA_MODE_READ | SPA_MODE_WRITE);

	ztest_import_impl(zs);

	VERIFY0(spa_open(ztest_opts.zo_pool, &spa, FTAG));
	zs->zs_metaslab_sz =
	    1ULL << spa->spa_root_vdev->vdev_child[0]->vdev_ms_shift;
	spa_close(spa, FTAG);

	kernel_fini();

	if (!ztest_opts.zo_mmp_test) {
		ztest_run_zdb(ztest_opts.zo_pool);
		ztest_freeze();
		ztest_run_zdb(ztest_opts.zo_pool);
	}

	(void) pthread_rwlock_destroy(&ztest_name_lock);
	mutex_destroy(&ztest_vdev_lock);
	mutex_destroy(&ztest_checkpoint_lock);
}

#define	RAIDZ_EXPAND_KILLED	UINT64_MAX
#define	RAIDZ_EXPAND_CHECKED	(UINT64_MAX - 1)

/*
 * Start a raidz expansion test.  We run some I/O on the pool for a while
 * to get some data in the pool.  Then we grow the raidz and
 * kill the test at the requested offset into the reflow, verifying that
 * doing such does not lead to pool corruption.
 */
static void
ztest_raidz_expand_run(ztest_shared_t *zs)
{
	spa_t *spa;
	objset_t *os;
	kthread_t *resume_thread, *deadman_thread;
	kthread_t **run_threads;
	uint64_t object;
	uint64_t ashift = ztest_get_ashift();
	int error;
	int i, t, d;
	vdev_t *rzvd, *cvd;
	uint64_t csize, desreflow;
	nvlist_t *root;
	char *newpath;
	pool_raidz_expand_stat_t rzx_stats;
	pool_raidz_expand_stat_t *pres = &rzx_stats;
	extern uint64_t zfs_raidz_expand_max_offset_pause;

	newpath = umem_alloc(MAXPATHLEN, UMEM_NOFAIL);
	ztest_exiting = B_FALSE;

	/*
	 * Initialize parent/child shared state.
	 */
	mutex_init(&ztest_vdev_lock, NULL, MUTEX_DEFAULT, NULL);
	mutex_init(&ztest_checkpoint_lock, NULL, MUTEX_DEFAULT, NULL);
	VERIFY0(pthread_rwlock_init(&ztest_name_lock, NULL));

	zs->zs_thread_start = gethrtime();
	zs->zs_thread_stop =
	    zs->zs_thread_start + ztest_opts.zo_passtime * NANOSEC;
	zs->zs_thread_stop = MIN(zs->zs_thread_stop, zs->zs_proc_stop);
	zs->zs_thread_kill = zs->zs_thread_stop;
	if (ztest_random(100) < ztest_opts.zo_killrate) {
		zs->zs_thread_kill -=
		    ztest_random(ztest_opts.zo_passtime * NANOSEC);
	}

	mutex_init(&zcl.zcl_callbacks_lock, NULL, MUTEX_DEFAULT, NULL);

	list_create(&zcl.zcl_callbacks, sizeof (ztest_cb_data_t),
	    offsetof(ztest_cb_data_t, zcd_node));

	/*
	 * Open our pool.  It may need to be imported first depending on
	 * what tests were running when the previous pass was terminated.
	 */
	kernel_init(SPA_MODE_READ | SPA_MODE_WRITE);
	error = spa_open(ztest_opts.zo_pool, &spa, FTAG);
	if (error) {
		VERIFY3S(error, ==, ENOENT);
		ztest_import_impl(zs);
		VERIFY0(spa_open(ztest_opts.zo_pool, &spa, FTAG));
		zs->zs_metaslab_sz =
		    1ULL << spa->spa_root_vdev->vdev_child[0]->vdev_ms_shift;
	}

	metaslab_preload_limit = ztest_random(20) + 1;
	ztest_spa = spa;

	VERIFY0(vdev_raidz_impl_set("cycle"));

	dmu_objset_stats_t dds;
	VERIFY0(ztest_dmu_objset_own(ztest_opts.zo_pool,
	    DMU_OST_ANY, B_TRUE, B_TRUE, FTAG, &os));
	dsl_pool_config_enter(dmu_objset_pool(os), FTAG);
	dmu_objset_fast_stat(os, &dds);
	dsl_pool_config_exit(dmu_objset_pool(os), FTAG);
	zs->zs_guid = dds.dds_guid;
	dmu_objset_disown(os, B_TRUE, FTAG);

	/*
	 * Create a thread to periodically resume suspended I/O.
	 */
	resume_thread = thread_create(NULL, 0, ztest_resume_thread,
	    spa, 0, NULL, TS_RUN | TS_JOINABLE, defclsyspri);

	/*
	 * Create a deadman thread and set to panic if we hang.
	 */
	deadman_thread = thread_create(NULL, 0, ztest_deadman_thread,
	    zs, 0, NULL, TS_RUN | TS_JOINABLE, defclsyspri);

	spa->spa_deadman_failmode = ZIO_FAILURE_MODE_PANIC;

	/*
	 * Verify that we can safely inquire about any object,
	 * whether it's allocated or not.  To make it interesting,
	 * we probe a 5-wide window around each power of two.
	 * This hits all edge cases, including zero and the max.
	 */
	for (t = 0; t < 64; t++) {
		for (d = -5; d <= 5; d++) {
			error = dmu_object_info(spa->spa_meta_objset,
			    (1ULL << t) + d, NULL);
			ASSERT(error == 0 || error == ENOENT ||
			    error == EINVAL);
		}
	}

	/*
	 * We should not get any ENOSPC errors in this test
	 */
	if (zs->zs_enospc_count != 0) {
		fatal(0, "raidz expand: ENOSPC errors?");
	}

	run_threads = umem_zalloc(ztest_opts.zo_threads * sizeof (kthread_t *),
	    UMEM_NOFAIL);

	if (ztest_opts.zo_verbose >= 4)
		(void) printf("starting main threads...\n");

	/*
	 * Replay all logs of all datasets in the pool. This is primarily for
	 * temporary datasets which wouldn't otherwise get replayed, which
	 * can trigger failures when attempting to offline a SLOG in
	 * ztest_fault_inject().
	 */
	(void) dmu_objset_find(ztest_opts.zo_pool, ztest_replay_zil_cb,
	    NULL, DS_FIND_CHILDREN);

	if (ztest_opts.zo_raidz_expand_test != 0 &&
	    ztest_opts.zo_raidz_expand_test < RAIDZ_EXPAND_KILLED) {
		desreflow = ztest_opts.zo_raidz_expand_test;
		/*
		 * Set the reflow to pause at the desired offset
		 */
		zfs_raidz_expand_max_offset_pause = desreflow;
		/*
		 * In here on first pass of test only.
		 */
		if (ztest_opts.zo_verbose >= 1) {
			(void) printf("running raidz expansion test,"
			    " killing when offset %llu of reflow reached\n",
			    (u_longlong_t)desreflow);
			if (ztest_opts.zo_verbose > 1) {
				/* XXX - pause to allow debugger attach */
				(void) printf(
				    "our pid is %d, pausing for 10 seconds\n",
				    getpid());
				sleep(10);
			}
		}
		/*
		 * Put some data in the pool and then attach a vdev to initiate
		 * reflow.
		 */
		/*
		 * Kick off all the I/O generators that run in parallel.
		 */
		for (t = 0; t < ztest_opts.zo_threads; t++) {
			if (t < ztest_opts.zo_datasets &&
			    ztest_dataset_open(t) != 0) {
				umem_free(run_threads, ztest_opts.zo_threads *
				    sizeof (kthread_t *));
				return;
			}

			run_threads[t] = thread_create(NULL, 0,
			    ztest_rzx_thread,
			    (void *)(uintptr_t)t, 0, NULL, TS_RUN | TS_JOINABLE,
			    defclsyspri);
		}

		/*
		 * Wait a while for I/O to put some data in the pool
		 * XXX- add an option to  specify if we wait for I/O to quiesce
		 */
		for (i = 0; i < 60; i++) {
			txg_wait_synced(spa_get_dsl(spa), 0);
			(void) poll(NULL, 0, 1000);
		}

		rzvd = spa->spa_root_vdev->vdev_child[0];
		ASSERT(rzvd->vdev_ops == &vdev_raidz_ops);
		/*
		 * get size of a child of the raidz group
		 */
		cvd = rzvd->vdev_child[0];

		csize = vdev_get_min_asize(cvd);
		csize += csize / 10; /* make sure device is a bit bigger */
		/*
		 * Path to vdev to be attached
		 */
		(void) snprintf(newpath, MAXPATHLEN, ztest_dev_template,
		    ztest_opts.zo_dir, ztest_opts.zo_pool, rzvd->vdev_children);
		/*
		 * Build the nvlist describing newpath.
		 */
		root = make_vdev_root(newpath, NULL, NULL, csize, ashift, NULL,
		    0, 0, 1);
		/*
		 * Now attach the vdev to the raidz so it will expand
		 */
		if (ztest_opts.zo_verbose >= 1) {
			(void) printf("expanding raidz\n");
		}
		error = spa_vdev_attach(spa, rzvd->vdev_guid, root, B_FALSE,
		    B_FALSE);
		nvlist_free(root);
		if (error != 0) {
			fatal(0, "raidz expand: attach (%s %llu) returned %d",
			    newpath, csize, error);
		}

		/*
		 * Wait for desired reflow offset to be reached and kill the
		 * test
		 */
		/*
		 * Wait for reflow to begin
		 */
		while (spa->spa_raidz_expand == NULL) {
			txg_wait_synced(spa_get_dsl(spa), 0);
			(void) poll(NULL, 0, 100); /* wait 1/10 second */
		}
		spa_config_enter(spa, SCL_CONFIG, FTAG, RW_READER);
		(void) spa_raidz_expand_get_stats(spa, pres);
		spa_config_exit(spa, SCL_CONFIG, FTAG);
		while (pres->pres_state != DSS_SCANNING) {
			txg_wait_synced(spa_get_dsl(spa), 0);
			(void) poll(NULL, 0, 100); /* wait 1/10 second */
			spa_config_enter(spa, SCL_CONFIG, FTAG, RW_READER);
			(void) spa_raidz_expand_get_stats(spa, pres);
			spa_config_exit(spa, SCL_CONFIG, FTAG);
		}

		ASSERT3U(pres->pres_state, ==, DSS_SCANNING);
		ASSERT3U(pres->pres_to_reflow, !=, 0);
		/*
		 * Set so when we are killed we go to raidz checking rather than
		 * restarting test.
		 */
		ztest_shared_opts->zo_raidz_expand_test = RAIDZ_EXPAND_KILLED;
		if (ztest_opts.zo_verbose >= 1) {
			(void) printf("raidz expandsion reflow started,"
			    " waiting for offset %llu to be reched\n",
			    (u_longlong_t)desreflow);
		}

		while (pres->pres_reflowed < desreflow) {
			txg_wait_synced(spa_get_dsl(spa), 0);
			(void) poll(NULL, 0, 100); /* wait 1/10 second */
			spa_config_enter(spa, SCL_CONFIG, FTAG, RW_READER);
			(void) spa_raidz_expand_get_stats(spa, pres);
			spa_config_exit(spa, SCL_CONFIG, FTAG);
		}

		/*
		 * XXX - should we clear the reflow pause here?
		 */
		if (ztest_opts.zo_verbose >= 1) {
			(void) printf(
			    "killing raidz expandsion test offset at %llu\n",
			    (u_longlong_t)pres->pres_reflowed);
		}
		/*
		 * Kill ourself, this simulates a panic during a reflow.  Our
		 * parent will restart the test and the changed flag value
		 * will drive the test through the scrub/check code to
		 * verify the pool is not corrupted.
		 */
		ztest_kill(zs);
	} else { /* check the pool is healthy */
		/*
		 * Set pool check done flag, main program will run a zdb check
		 * of the pool when we exit.
		 */
		ztest_shared_opts->zo_raidz_expand_test = RAIDZ_EXPAND_CHECKED;
		/* XXX - wait for reflow done? */
		if (ztest_opts.zo_verbose >= 1) {
			(void) printf("\nverifying raidz expansion\n");
			if (ztest_opts.zo_verbose > 1) {
				/* XXX - pause to allow debugger attach */
				(void) printf(
				    "our pid is %d, pausing for 10 seconds\n",
				    getpid());
				sleep(10);
			}
		}
		VERIFY0(ztest_scrub_impl(spa));
		if (ztest_opts.zo_verbose >= 1) {
			(void) printf("raidz expansion scrub check complete\n");
		}
	}


	txg_wait_synced(spa_get_dsl(spa), 0);

	zs->zs_alloc = metaslab_class_get_alloc(spa_normal_class(spa));
	zs->zs_space = metaslab_class_get_space(spa_normal_class(spa));

	umem_free(run_threads, ztest_opts.zo_threads * sizeof (kthread_t *));

	/* Kill the resume and deadman threads */
	ztest_exiting = B_TRUE;
	VERIFY0(thread_join(resume_thread));
	VERIFY0(thread_join(deadman_thread));
	ztest_resume(spa);

	/*
	 * Right before closing the pool, kick off a bunch of async I/O;
	 * spa_close() should wait for it to complete.
	 */
	for (object = 1; object < 50; object++) {
		dmu_prefetch(spa->spa_meta_objset, object, 0, 0, 1ULL << 20,
		    ZIO_PRIORITY_SYNC_READ);
	}

	/* Verify that at least one commit cb was called in a timely fashion */
	if (zc_cb_counter >= ZTEST_COMMIT_CB_MIN_REG)
		VERIFY0(zc_min_txg_delay);

	spa_close(spa, FTAG);

	/*
	 * Verify that we can loop over all pools.
	 */
	mutex_enter(&spa_namespace_lock);
	for (spa = spa_next(NULL); spa != NULL; spa = spa_next(spa))
		if (ztest_opts.zo_verbose > 3)
			(void) printf("spa_next: found %s\n", spa_name(spa));
	mutex_exit(&spa_namespace_lock);

	/*
	 * Verify that we can export the pool and reimport it under a
	 * different name.
	 */
	if ((ztest_random(2) == 0) && !ztest_opts.zo_mmp_test) {
		char name[ZFS_MAX_DATASET_NAME_LEN];
		(void) snprintf(name, sizeof (name), "%s_import",
		    ztest_opts.zo_pool);
		ztest_spa_import_export(ztest_opts.zo_pool, name);
		ztest_spa_import_export(name, ztest_opts.zo_pool);
	}

	kernel_fini();

	list_destroy(&zcl.zcl_callbacks);
	mutex_destroy(&zcl.zcl_callbacks_lock);
	(void) pthread_rwlock_destroy(&ztest_name_lock);
	mutex_destroy(&ztest_vdev_lock);
	mutex_destroy(&ztest_checkpoint_lock);
}

/*
 * Kick off threads to run tests on all datasets in parallel.
 */
static void
ztest_run(ztest_shared_t *zs)
{
	spa_t *spa;
	objset_t *os;
	kthread_t *resume_thread, *deadman_thread;
	kthread_t **run_threads;
	uint64_t object;
	int error;
	int t, d;

	ztest_exiting = B_FALSE;

	/*
	 * Initialize parent/child shared state.
	 */
	mutex_init(&ztest_vdev_lock, NULL, MUTEX_DEFAULT, NULL);
	mutex_init(&ztest_checkpoint_lock, NULL, MUTEX_DEFAULT, NULL);
	VERIFY0(pthread_rwlock_init(&ztest_name_lock, NULL));

	zs->zs_thread_start = gethrtime();
	zs->zs_thread_stop =
	    zs->zs_thread_start + ztest_opts.zo_passtime * NANOSEC;
	zs->zs_thread_stop = MIN(zs->zs_thread_stop, zs->zs_proc_stop);
	zs->zs_thread_kill = zs->zs_thread_stop;
	if (ztest_random(100) < ztest_opts.zo_killrate) {
		zs->zs_thread_kill -=
		    ztest_random(ztest_opts.zo_passtime * NANOSEC);
	}

	mutex_init(&zcl.zcl_callbacks_lock, NULL, MUTEX_DEFAULT, NULL);

	list_create(&zcl.zcl_callbacks, sizeof (ztest_cb_data_t),
	    offsetof(ztest_cb_data_t, zcd_node));

	/*
	 * Open our pool.  It may need to be imported first depending on
	 * what tests were running when the previous pass was terminated.
	 */
	kernel_init(SPA_MODE_READ | SPA_MODE_WRITE);
	error = spa_open(ztest_opts.zo_pool, &spa, FTAG);
	if (error) {
		VERIFY3S(error, ==, ENOENT);
		ztest_import_impl(zs);
		VERIFY0(spa_open(ztest_opts.zo_pool, &spa, FTAG));
		zs->zs_metaslab_sz =
		    1ULL << spa->spa_root_vdev->vdev_child[0]->vdev_ms_shift;
	}

	metaslab_preload_limit = ztest_random(20) + 1;
	ztest_spa = spa;

	/*
	 * BUGBUG raidz expansion do not run this for now
	 * VERIFY0(vdev_raidz_impl_set("cycle"));
	 */

	dmu_objset_stats_t dds;
	VERIFY0(ztest_dmu_objset_own(ztest_opts.zo_pool,
	    DMU_OST_ANY, B_TRUE, B_TRUE, FTAG, &os));
	dsl_pool_config_enter(dmu_objset_pool(os), FTAG);
	dmu_objset_fast_stat(os, &dds);
	dsl_pool_config_exit(dmu_objset_pool(os), FTAG);
	zs->zs_guid = dds.dds_guid;
	dmu_objset_disown(os, B_TRUE, FTAG);

	/*
	 * Create a thread to periodically resume suspended I/O.
	 */
	resume_thread = thread_create(NULL, 0, ztest_resume_thread,
	    spa, 0, NULL, TS_RUN | TS_JOINABLE, defclsyspri);

	/*
	 * Create a deadman thread and set to panic if we hang.
	 */
	deadman_thread = thread_create(NULL, 0, ztest_deadman_thread,
	    zs, 0, NULL, TS_RUN | TS_JOINABLE, defclsyspri);

	spa->spa_deadman_failmode = ZIO_FAILURE_MODE_PANIC;

	/*
	 * Verify that we can safely inquire about any object,
	 * whether it's allocated or not.  To make it interesting,
	 * we probe a 5-wide window around each power of two.
	 * This hits all edge cases, including zero and the max.
	 */
	for (t = 0; t < 64; t++) {
		for (d = -5; d <= 5; d++) {
			error = dmu_object_info(spa->spa_meta_objset,
			    (1ULL << t) + d, NULL);
			ASSERT(error == 0 || error == ENOENT ||
			    error == EINVAL);
		}
	}

	/*
	 * If we got any ENOSPC errors on the previous run, destroy something.
	 */
	if (zs->zs_enospc_count != 0) {
		int d = ztest_random(ztest_opts.zo_datasets);
		ztest_dataset_destroy(d);
	}
	zs->zs_enospc_count = 0;

	/*
	 * If we were in the middle of ztest_device_removal() and were killed
	 * we need to ensure the removal and scrub complete before running
	 * any tests that check ztest_device_removal_active. The removal will
	 * be restarted automatically when the spa is opened, but we need to
	 * initiate the scrub manually if it is not already in progress. Note
	 * that we always run the scrub whenever an indirect vdev exists
	 * because we have no way of knowing for sure if ztest_device_removal()
	 * fully completed its scrub before the pool was reimported.
	 */
	if (spa->spa_removing_phys.sr_state == DSS_SCANNING ||
	    spa->spa_removing_phys.sr_prev_indirect_vdev != -1) {
		while (spa->spa_removing_phys.sr_state == DSS_SCANNING)
			txg_wait_synced(spa_get_dsl(spa), 0);

		error = ztest_scrub_impl(spa);
		if (error == EBUSY)
			error = 0;
		ASSERT0(error);
	}

	run_threads = umem_zalloc(ztest_opts.zo_threads * sizeof (kthread_t *),
	    UMEM_NOFAIL);

	if (ztest_opts.zo_verbose >= 4)
		(void) printf("starting main threads...\n");

	/*
	 * Replay all logs of all datasets in the pool. This is primarily for
	 * temporary datasets which wouldn't otherwise get replayed, which
	 * can trigger failures when attempting to offline a SLOG in
	 * ztest_fault_inject().
	 */
	(void) dmu_objset_find(ztest_opts.zo_pool, ztest_replay_zil_cb,
	    NULL, DS_FIND_CHILDREN);

	/*
	 * Kick off all the tests that run in parallel.
	 */
	for (t = 0; t < ztest_opts.zo_threads; t++) {
		if (t < ztest_opts.zo_datasets && ztest_dataset_open(t) != 0) {
			umem_free(run_threads, ztest_opts.zo_threads *
			    sizeof (kthread_t *));
			return;
		}

		run_threads[t] = thread_create(NULL, 0, ztest_thread,
		    (void *)(uintptr_t)t, 0, NULL, TS_RUN | TS_JOINABLE,
		    defclsyspri);
	}

	/*
	 * Wait for all of the tests to complete.
	 */
	for (t = 0; t < ztest_opts.zo_threads; t++)
		VERIFY0(thread_join(run_threads[t]));

	/*
	 * Close all datasets. This must be done after all the threads
	 * are joined so we can be sure none of the datasets are in-use
	 * by any of the threads.
	 */
	for (t = 0; t < ztest_opts.zo_threads; t++) {
		if (t < ztest_opts.zo_datasets)
			ztest_dataset_close(t);
	}

	txg_wait_synced(spa_get_dsl(spa), 0);

	zs->zs_alloc = metaslab_class_get_alloc(spa_normal_class(spa));
	zs->zs_space = metaslab_class_get_space(spa_normal_class(spa));

	umem_free(run_threads, ztest_opts.zo_threads * sizeof (kthread_t *));

	/* Kill the resume and deadman threads */
	ztest_exiting = B_TRUE;
	VERIFY0(thread_join(resume_thread));
	VERIFY0(thread_join(deadman_thread));
	ztest_resume(spa);

	/*
	 * Right before closing the pool, kick off a bunch of async I/O;
	 * spa_close() should wait for it to complete.
	 */
	for (object = 1; object < 50; object++) {
		dmu_prefetch(spa->spa_meta_objset, object, 0, 0, 1ULL << 20,
		    ZIO_PRIORITY_SYNC_READ);
	}

	/* Verify that at least one commit cb was called in a timely fashion */
	if (zc_cb_counter >= ZTEST_COMMIT_CB_MIN_REG)
		VERIFY0(zc_min_txg_delay);

	spa_close(spa, FTAG);

	/*
	 * Verify that we can loop over all pools.
	 */
	mutex_enter(&spa_namespace_lock);
	for (spa = spa_next(NULL); spa != NULL; spa = spa_next(spa))
		if (ztest_opts.zo_verbose > 3)
			(void) printf("spa_next: found %s\n", spa_name(spa));
	mutex_exit(&spa_namespace_lock);

	/*
	 * Verify that we can export the pool and reimport it under a
	 * different name.
	 */
	if ((ztest_random(2) == 0) && !ztest_opts.zo_mmp_test) {
		char name[ZFS_MAX_DATASET_NAME_LEN];
		(void) snprintf(name, sizeof (name), "%s_import",
		    ztest_opts.zo_pool);
		ztest_spa_import_export(ztest_opts.zo_pool, name);
		ztest_spa_import_export(name, ztest_opts.zo_pool);
	}

	kernel_fini();

	list_destroy(&zcl.zcl_callbacks);
	mutex_destroy(&zcl.zcl_callbacks_lock);
	(void) pthread_rwlock_destroy(&ztest_name_lock);
	mutex_destroy(&ztest_vdev_lock);
	mutex_destroy(&ztest_checkpoint_lock);
}

static void
print_time(hrtime_t t, char *timebuf)
{
	hrtime_t s = t / NANOSEC;
	hrtime_t m = s / 60;
	hrtime_t h = m / 60;
	hrtime_t d = h / 24;

	s -= m * 60;
	m -= h * 60;
	h -= d * 24;

	timebuf[0] = '\0';

	if (d)
		(void) sprintf(timebuf,
		    "%llud%02lluh%02llum%02llus", d, h, m, s);
	else if (h)
		(void) sprintf(timebuf, "%lluh%02llum%02llus", h, m, s);
	else if (m)
		(void) sprintf(timebuf, "%llum%02llus", m, s);
	else
		(void) sprintf(timebuf, "%llus", s);
}

static nvlist_t *
make_random_props(void)
{
	nvlist_t *props;

	VERIFY0(nvlist_alloc(&props, NV_UNIQUE_NAME, 0));

	if (ztest_random(2) == 0)
		return (props);

	VERIFY0(nvlist_add_uint64(props,
	    zpool_prop_to_name(ZPOOL_PROP_AUTOREPLACE), 1));

	return (props);
}

/*
 * Create a storage pool with the given name and initial vdev size.
 * Then test spa_freeze() functionality.
 */
static void
ztest_init(ztest_shared_t *zs)
{
	spa_t *spa;
	nvlist_t *nvroot, *props;
	int i;

	mutex_init(&ztest_vdev_lock, NULL, MUTEX_DEFAULT, NULL);
	mutex_init(&ztest_checkpoint_lock, NULL, MUTEX_DEFAULT, NULL);
	VERIFY0(pthread_rwlock_init(&ztest_name_lock, NULL));

	kernel_init(SPA_MODE_READ | SPA_MODE_WRITE);

	/*
	 * Create the storage pool.
	 */
	(void) spa_destroy(ztest_opts.zo_pool);
	ztest_shared->zs_vdev_next_leaf = 0;
	zs->zs_splits = 0;
	zs->zs_mirrors = ztest_opts.zo_mirrors;
	nvroot = make_vdev_root(NULL, NULL, NULL, ztest_opts.zo_vdev_size, 0,
	    NULL, ztest_opts.zo_raid_children, zs->zs_mirrors, 1);
	props = make_random_props();

	/*
	 * We don't expect the pool to suspend unless maxfaults == 0,
	 * in which case ztest_fault_inject() temporarily takes away
	 * the only valid replica.
	 */
	VERIFY0(nvlist_add_uint64(props,
	    zpool_prop_to_name(ZPOOL_PROP_FAILUREMODE),
	    MAXFAULTS(zs) ? ZIO_FAILURE_MODE_PANIC : ZIO_FAILURE_MODE_WAIT));

	for (i = 0; i < SPA_FEATURES; i++) {
		char *buf;

		/*
		 * 75% chance of using the log space map feature. We want ztest
		 * to exercise both the code paths that use the log space map
		 * feature and the ones that don't.
		 */
		if (i == SPA_FEATURE_LOG_SPACEMAP && ztest_random(4) == 0)
			continue;

		VERIFY3S(-1, !=, asprintf(&buf, "feature@%s",
		    spa_feature_table[i].fi_uname));
		VERIFY3U(0, ==, nvlist_add_uint64(props, buf, 0));
		free(buf);
	}

	VERIFY0(spa_create(ztest_opts.zo_pool, nvroot, props, NULL, NULL));
	nvlist_free(nvroot);
	nvlist_free(props);

	VERIFY3U(0, ==, spa_open(ztest_opts.zo_pool, &spa, FTAG));
	zs->zs_metaslab_sz =
	    1ULL << spa->spa_root_vdev->vdev_child[0]->vdev_ms_shift;
	spa_close(spa, FTAG);

	kernel_fini();

	if (!ztest_opts.zo_mmp_test) {
		ztest_run_zdb(ztest_opts.zo_pool);
		ztest_freeze();
		ztest_run_zdb(ztest_opts.zo_pool);
	}

	(void) pthread_rwlock_destroy(&ztest_name_lock);
	mutex_destroy(&ztest_vdev_lock);
	mutex_destroy(&ztest_checkpoint_lock);
}

static void
setup_data_fd(void)
{
	static char ztest_name_data[] = "/tmp/ztest.data.XXXXXX";

	ztest_fd_data = mkstemp(ztest_name_data);
	ASSERT3S(ztest_fd_data, >=, 0);
	(void) unlink(ztest_name_data);
}

static int
shared_data_size(ztest_shared_hdr_t *hdr)
{
	int size;

	size = hdr->zh_hdr_size;
	size += hdr->zh_opts_size;
	size += hdr->zh_size;
	size += hdr->zh_stats_size * hdr->zh_stats_count;
	size += hdr->zh_ds_size * hdr->zh_ds_count;

	return (size);
}

static void
setup_hdr(void)
{
	int size;
	ztest_shared_hdr_t *hdr;

	hdr = (void *)mmap(0, P2ROUNDUP(sizeof (*hdr), getpagesize()),
	    PROT_READ | PROT_WRITE, MAP_SHARED, ztest_fd_data, 0);
	ASSERT(hdr != MAP_FAILED);

	VERIFY3U(0, ==, ftruncate(ztest_fd_data, sizeof (ztest_shared_hdr_t)));

	hdr->zh_hdr_size = sizeof (ztest_shared_hdr_t);
	hdr->zh_opts_size = sizeof (ztest_shared_opts_t);
	hdr->zh_size = sizeof (ztest_shared_t);
	hdr->zh_stats_size = sizeof (ztest_shared_callstate_t);
	hdr->zh_stats_count = ZTEST_FUNCS;
	hdr->zh_ds_size = sizeof (ztest_shared_ds_t);
	hdr->zh_ds_count = ztest_opts.zo_datasets;

	size = shared_data_size(hdr);
	VERIFY3U(0, ==, ftruncate(ztest_fd_data, size));

	(void) munmap((caddr_t)hdr, P2ROUNDUP(sizeof (*hdr), getpagesize()));
}

static void
setup_data(void)
{
	int size, offset;
	ztest_shared_hdr_t *hdr;
	uint8_t *buf;

	hdr = (void *)mmap(0, P2ROUNDUP(sizeof (*hdr), getpagesize()),
	    PROT_READ, MAP_SHARED, ztest_fd_data, 0);
	ASSERT(hdr != MAP_FAILED);

	size = shared_data_size(hdr);

	(void) munmap((caddr_t)hdr, P2ROUNDUP(sizeof (*hdr), getpagesize()));
	hdr = ztest_shared_hdr = (void *)mmap(0, P2ROUNDUP(size, getpagesize()),
	    PROT_READ | PROT_WRITE, MAP_SHARED, ztest_fd_data, 0);
	ASSERT(hdr != MAP_FAILED);
	buf = (uint8_t *)hdr;

	offset = hdr->zh_hdr_size;
	ztest_shared_opts = (void *)&buf[offset];
	offset += hdr->zh_opts_size;
	ztest_shared = (void *)&buf[offset];
	offset += hdr->zh_size;
	ztest_shared_callstate = (void *)&buf[offset];
	offset += hdr->zh_stats_size * hdr->zh_stats_count;
	ztest_shared_ds = (void *)&buf[offset];
}

static boolean_t
exec_child(char *cmd, char *libpath, boolean_t ignorekill, int *statusp)
{
	pid_t pid;
	int status;
	char *cmdbuf = NULL;

	pid = fork();

	if (cmd == NULL) {
		cmdbuf = umem_alloc(MAXPATHLEN, UMEM_NOFAIL);
		(void) strlcpy(cmdbuf, getexecname(), MAXPATHLEN);
		cmd = cmdbuf;
	}

	if (pid == -1)
		fatal(1, "fork failed");

	if (pid == 0) {	/* child */
		char *emptyargv[2] = { cmd, NULL };
		char fd_data_str[12];

		struct rlimit rl = { 1024, 1024 };
		(void) setrlimit(RLIMIT_NOFILE, &rl);

		(void) close(ztest_fd_rand);
		VERIFY(11 >= snprintf(fd_data_str, 12, "%d", ztest_fd_data));
		VERIFY(0 == setenv("ZTEST_FD_DATA", fd_data_str, 1));

		(void) enable_extended_FILE_stdio(-1, -1);
		if (libpath != NULL)
			VERIFY(0 == setenv("LD_LIBRARY_PATH", libpath, 1));
		(void) execv(cmd, emptyargv);
		ztest_dump_core = B_FALSE;
		fatal(B_TRUE, "exec failed: %s", cmd);
	}

	if (cmdbuf != NULL) {
		umem_free(cmdbuf, MAXPATHLEN);
		cmd = NULL;
	}

	while (waitpid(pid, &status, 0) != pid)
		continue;
	if (statusp != NULL)
		*statusp = status;

	if (WIFEXITED(status)) {
		if (WEXITSTATUS(status) != 0) {
			(void) fprintf(stderr, "child exited with code %d\n",
			    WEXITSTATUS(status));
			exit(2);
		}
		return (B_FALSE);
	} else if (WIFSIGNALED(status)) {
		if (!ignorekill || WTERMSIG(status) != SIGKILL) {
			(void) fprintf(stderr, "child died with signal %d\n",
			    WTERMSIG(status));
			exit(3);
		}
		return (B_TRUE);
	} else {
		(void) fprintf(stderr, "something strange happened to child\n");
		exit(4);
		/* NOTREACHED */
	}
}

static void
ztest_run_init(void)
{
	int i;

	ztest_shared_t *zs = ztest_shared;

	/*
	 * Blow away any existing copy of zpool.cache
	 */
	(void) remove(spa_config_path);

	if (ztest_opts.zo_init == 0) {
		if (ztest_opts.zo_verbose >= 1)
			(void) printf("Importing pool %s\n",
			    ztest_opts.zo_pool);
		ztest_import(zs);
		return;
	}

	/*
	 * Create and initialize our storage pool.
	 */
	for (i = 1; i <= ztest_opts.zo_init; i++) {
		bzero(zs, sizeof (ztest_shared_t));
		if (ztest_opts.zo_verbose >= 3 &&
		    ztest_opts.zo_init != 1) {
			(void) printf("ztest_init(), pass %d\n", i);
		}
		ztest_init(zs);
	}
}

int
main(int argc, char **argv)
{
	int kills = 0;
	int iters = 0;
	int older = 0;
	int newer = 0;
	ztest_shared_t *zs;
	ztest_info_t *zi;
	ztest_shared_callstate_t *zc;
	char timebuf[100];
	char numbuf[NN_NUMBUF_SZ];
	char *cmd;
	boolean_t hasalt;
	int f;
	char *fd_data_str = getenv("ZTEST_FD_DATA");
	struct sigaction action;

	(void) setvbuf(stdout, NULL, _IOLBF, 0);

	dprintf_setup(&argc, argv);
	zfs_deadman_synctime_ms = 300000;
	zfs_deadman_checktime_ms = 30000;
	/*
	 * As two-word space map entries may not come up often (especially
	 * if pool and vdev sizes are small) we want to force at least some
	 * of them so the feature get tested.
	 */
	zfs_force_some_double_word_sm_entries = B_TRUE;

	/*
	 * Verify that even extensively damaged split blocks with many
	 * segments can be reconstructed in a reasonable amount of time
	 * when reconstruction is known to be possible.
	 *
	 * Note: the lower this value is, the more damage we inflict, and
	 * the more time ztest spends in recovering that damage. We chose
	 * to induce damage 1/100th of the time so recovery is tested but
	 * not so frequently that ztest doesn't get to test other code paths.
	 */
	zfs_reconstruct_indirect_damage_fraction = 100;

	action.sa_handler = sig_handler;
	sigemptyset(&action.sa_mask);
	action.sa_flags = 0;

	if (sigaction(SIGSEGV, &action, NULL) < 0) {
		(void) fprintf(stderr, "ztest: cannot catch SIGSEGV: %s.\n",
		    strerror(errno));
		exit(EXIT_FAILURE);
	}

	if (sigaction(SIGABRT, &action, NULL) < 0) {
		(void) fprintf(stderr, "ztest: cannot catch SIGABRT: %s.\n",
		    strerror(errno));
		exit(EXIT_FAILURE);
	}

	/*
	 * Force random_get_bytes() to use /dev/urandom in order to prevent
	 * ztest from needlessly depleting the system entropy pool.
	 */
	random_path = "/dev/urandom";
	ztest_fd_rand = open(random_path, O_RDONLY);
	ASSERT3S(ztest_fd_rand, >=, 0);

	if (!fd_data_str) {
		process_options(argc, argv);

		setup_data_fd();
		setup_hdr();
		setup_data();
		bcopy(&ztest_opts, ztest_shared_opts,
		    sizeof (*ztest_shared_opts));
	} else {
		ztest_fd_data = atoi(fd_data_str);
		setup_data();
		bcopy(ztest_shared_opts, &ztest_opts, sizeof (ztest_opts));
	}
	ASSERT3U(ztest_opts.zo_datasets, ==, ztest_shared_hdr->zh_ds_count);

	/* Override location of zpool.cache */
	VERIFY(asprintf((char **)&spa_config_path, "%s/zpool.cache",
	    ztest_opts.zo_dir) != -1);

	ztest_ds = umem_alloc(ztest_opts.zo_datasets * sizeof (ztest_ds_t),
	    UMEM_NOFAIL);
	zs = ztest_shared;

	if (fd_data_str) {
		metaslab_force_ganging = ztest_opts.zo_metaslab_force_ganging;
		metaslab_df_alloc_threshold =
		    zs->zs_metaslab_df_alloc_threshold;

		if (zs->zs_do_init) {
			ztest_run_init();
		} else {
			if (ztest_opts.zo_raidz_expand_test)
				ztest_raidz_expand_run(zs);
			else
				ztest_run(zs);
		}
		exit(0);
	}

	hasalt = (strlen(ztest_opts.zo_alt_ztest) != 0);

	if (ztest_opts.zo_verbose >= 1) {
		(void) printf("%llu vdevs, %d datasets, %d threads,"
		    "%d %s disks, %llu seconds...\n\n",
		    (u_longlong_t)ztest_opts.zo_vdevs,
		    ztest_opts.zo_datasets,
		    ztest_opts.zo_threads,
		    ztest_opts.zo_raid_children,
		    ztest_opts.zo_raid_type,
		    (u_longlong_t)ztest_opts.zo_time);
	}

	cmd = umem_alloc(MAXNAMELEN, UMEM_NOFAIL);
	(void) strlcpy(cmd, getexecname(), MAXNAMELEN);

	zs->zs_do_init = B_TRUE;
	if (strlen(ztest_opts.zo_alt_ztest) != 0) {
		if (ztest_opts.zo_verbose >= 1) {
			(void) printf("Executing older ztest for "
			    "initialization: %s\n", ztest_opts.zo_alt_ztest);
		}
		VERIFY(!exec_child(ztest_opts.zo_alt_ztest,
		    ztest_opts.zo_alt_libpath, B_FALSE, NULL));
	} else {
		VERIFY(!exec_child(NULL, NULL, B_FALSE, NULL));
	}
	zs->zs_do_init = B_FALSE;

	zs->zs_proc_start = gethrtime();
	zs->zs_proc_stop = zs->zs_proc_start + ztest_opts.zo_time * NANOSEC;

	for (f = 0; f < ZTEST_FUNCS; f++) {
		zi = &ztest_info[f];
		zc = ZTEST_GET_SHARED_CALLSTATE(f);
		if (zs->zs_proc_start + zi->zi_interval[0] > zs->zs_proc_stop)
			zc->zc_next = UINT64_MAX;
		else
			zc->zc_next = zs->zs_proc_start +
			    ztest_random(2 * zi->zi_interval[0] + 1);
	}

	/*
	 * Run the tests in a loop.  These tests include fault injection
	 * to verify that self-healing data works, and forced crashes
	 * to verify that we never lose on-disk consistency.
	 */
	while (gethrtime() < zs->zs_proc_stop) {
		int status;
		boolean_t killed;

		/*
		 * Initialize the workload counters for each function.
		 */
		for (f = 0; f < ZTEST_FUNCS; f++) {
			zc = ZTEST_GET_SHARED_CALLSTATE(f);
			zc->zc_count = 0;
			zc->zc_time = 0;
		}

		/* Set the allocation switch size */
		zs->zs_metaslab_df_alloc_threshold =
		    ztest_random(zs->zs_metaslab_sz / 4) + 1;

		if (!hasalt || ztest_random(2) == 0) {
			if (hasalt && ztest_opts.zo_verbose >= 1) {
				(void) printf("Executing newer ztest: %s\n",
				    cmd);
			}
			newer++;
			killed = exec_child(cmd, NULL, B_TRUE, &status);
		} else {
			if (hasalt && ztest_opts.zo_verbose >= 1) {
				(void) printf("Executing older ztest: %s\n",
				    ztest_opts.zo_alt_ztest);
			}
			older++;
			killed = exec_child(ztest_opts.zo_alt_ztest,
			    ztest_opts.zo_alt_libpath, B_TRUE, &status);
		}

		if (killed)
			kills++;
		iters++;

		if (ztest_opts.zo_verbose >= 1) {
			hrtime_t now = gethrtime();

			now = MIN(now, zs->zs_proc_stop);
			print_time(zs->zs_proc_stop - now, timebuf);
			nicenum(zs->zs_space, numbuf, sizeof (numbuf));

			(void) printf("Pass %3d, %8s, %3llu ENOSPC, "
			    "%4.1f%% of %5s used, %3.0f%% done, %8s to go\n",
			    iters,
			    WIFEXITED(status) ? "Complete" : "SIGKILL",
			    (u_longlong_t)zs->zs_enospc_count,
			    100.0 * zs->zs_alloc / zs->zs_space,
			    numbuf,
			    100.0 * (now - zs->zs_proc_start) /
			    (ztest_opts.zo_time * NANOSEC), timebuf);
		}

		if (ztest_opts.zo_verbose >= 2) {
			(void) printf("\nWorkload summary:\n\n");
			(void) printf("%7s %9s   %s\n",
			    "Calls", "Time", "Function");
			(void) printf("%7s %9s   %s\n",
			    "-----", "----", "--------");
			for (f = 0; f < ZTEST_FUNCS; f++) {
				zi = &ztest_info[f];
				zc = ZTEST_GET_SHARED_CALLSTATE(f);
				print_time(zc->zc_time, timebuf);
				(void) printf("%7llu %9s   %s\n",
				    (u_longlong_t)zc->zc_count, timebuf,
				    zi->zi_funcname);
			}
			(void) printf("\n");
		}

		if (!ztest_opts.zo_mmp_test)
			ztest_run_zdb(ztest_opts.zo_pool);
		if (ztest_shared_opts->zo_raidz_expand_test ==
		    RAIDZ_EXPAND_CHECKED)
			break; /* raidz expand test complete */
	}

	if (ztest_opts.zo_verbose >= 1) {
		if (hasalt) {
			(void) printf("%d runs of older ztest: %s\n", older,
			    ztest_opts.zo_alt_ztest);
			(void) printf("%d runs of newer ztest: %s\n", newer,
			    cmd);
		}
		(void) printf("%d killed, %d completed, %.0f%% kill rate\n",
		    kills, iters - kills, (100.0 * kills) / MAX(1, iters));
	}

	umem_free(cmd, MAXNAMELEN);

	return (0);
}<|MERGE_RESOLUTION|>--- conflicted
+++ resolved
@@ -843,11 +843,7 @@
 	bcopy(&ztest_opts_defaults, zo, sizeof (*zo));
 
 	while ((opt = getopt(argc, argv,
-<<<<<<< HEAD
-	    "v:s:a:m:r:R:d:t:g:i:k:p:f:MVX:ET:P:hF:B:C:o:G")) != EOF) {
-=======
-	    "v:s:a:m:r:R:K:D:S:d:t:g:i:k:p:f:MVET:P:hF:B:C:o:G")) != EOF) {
->>>>>>> b2255edc
+	    "v:s:a:m:r:R:K:D:S:d:t:g:i:k:p:f:MVX:ET:P:hF:B:C:o:G")) != EOF) {
 		value = 0;
 		switch (opt) {
 		case 'v':
