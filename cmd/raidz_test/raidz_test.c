--- conflicted
+++ resolved
@@ -78,25 +78,11 @@
 		    "  (-a) zio ashift                   : %zu\n"
 		    "  (-o) zio offset                   : 1 << %zu\n"
 		    "  (-e) expanded map                 : %s\n"
-<<<<<<< HEAD
-		    "  (-r) reflow offset                : %zx\n"
-=======
 		    "  (-r) reflow offset                : %llx\n"
->>>>>>> b2255edc
 		    "  (-d) number of raidz data columns : %zu\n"
 		    "  (-s) size of DATA                 : 1 << %zu\n"
 		    "  (-S) sweep parameters             : %s \n"
 		    "  (-v) verbose                      : %s \n\n",
-<<<<<<< HEAD
-		    opts->rto_ashift,			/* -a */
-		    ilog2(opts->rto_offset),		/* -o */
-		    opts->rto_expand ? "yes" : "no",	/* -e */
-		    opts->rto_expand_offset,		/* -r */
-		    opts->rto_dcols,			/* -d */
-		    ilog2(opts->rto_dsize),		/* -s */
-		    opts->rto_sweep ? "yes" : "no",	/* -S */
-		    verbose);				/* -v */
-=======
 		    opts->rto_ashift,				/* -a */
 		    ilog2(opts->rto_offset),			/* -o */
 		    opts->rto_expand ? "yes" : "no",		/* -e */
@@ -105,7 +91,6 @@
 		    ilog2(opts->rto_dsize),			/* -s */
 		    opts->rto_sweep ? "yes" : "no",		/* -S */
 		    verbose);					/* -v */
->>>>>>> b2255edc
 	}
 }
 
@@ -124,11 +109,7 @@
 	    "\t[-t timeout for parameter sweep test]\n"
 	    "\t[-B benchmark all raidz implementations]\n"
 	    "\t[-e use expanded raidz map (default: %s)]\n"
-<<<<<<< HEAD
-	    "\t[-r expanded raidz map reflow offset (default: %zx)]\n"
-=======
 	    "\t[-r expanded raidz map reflow offset (default: %llx)]\n"
->>>>>>> b2255edc
 	    "\t[-v increase verbosity (default: %zu)]\n"
 	    "\t[-h (print help)]\n"
 	    "\t[-T test the test, see if failure would be detected]\n"
@@ -140,11 +121,7 @@
 	    ilog2(o->rto_dsize),			/* -s */
 	    rto_opts.rto_sweep ? "yes" : "no",		/* -S */
 	    rto_opts.rto_expand ? "yes" : "no",		/* -e */
-<<<<<<< HEAD
-	    o->rto_expand_offset,			/* -r */
-=======
 	    (u_longlong_t)o->rto_expand_offset,		/* -r */
->>>>>>> b2255edc
 	    o->rto_v);					/* -d */
 
 	exit(requested ? 0 : 1);
@@ -346,8 +323,8 @@
 	VERIFY0(vdev_raidz_impl_set("original"));
 
 	if (opts->rto_expand) {
-<<<<<<< HEAD
-		opts->rm_golden = vdev_raidz_map_alloc_expanded(opts->zio_golden->io_abd,
+		opts->rm_golden =
+		    vdev_raidz_map_alloc_expanded(opts->zio_golden->io_abd,
 		    opts->zio_golden->io_size, opts->zio_golden->io_offset,
 		    opts->rto_ashift, total_ncols+1, total_ncols,
 		    parity, opts->rto_expand_offset, 0);
@@ -355,17 +332,6 @@
 		    zio_test->io_size, zio_test->io_offset,
 		    opts->rto_ashift, total_ncols+1, total_ncols,
 		    parity, opts->rto_expand_offset, 0);
-=======
-		opts->rm_golden =
-		    vdev_raidz_map_alloc_expanded(opts->zio_golden->io_abd,
-		    opts->zio_golden->io_size, opts->zio_golden->io_offset,
-		    opts->rto_ashift, total_ncols+1, total_ncols,
-		    parity, opts->rto_expand_offset);
-		rm_test = vdev_raidz_map_alloc_expanded(zio_test->io_abd,
-		    zio_test->io_size, zio_test->io_offset,
-		    opts->rto_ashift, total_ncols+1, total_ncols,
-		    parity, opts->rto_expand_offset);
->>>>>>> b2255edc
 	} else {
 		opts->rm_golden = vdev_raidz_map_alloc(opts->zio_golden,
 		    opts->rto_ashift, total_ncols, parity);
@@ -392,188 +358,6 @@
 	return (err);
 }
 
-/*
- * If reflow is not in progress, reflow_offset should be UINT64_MAX.
- * For each row, if the row is entirely before reflow_offset, it will
- * come from the new location.  Otherwise this row will come from the
- * old location.  Therefore, rows that straddle the reflow_offset will
- * come from the old location.
- *
- * NOTE: Until raidz expansion is implemented this function is only
- * needed by raidz_test.c to the multi-row raid_map_t functionality.
- */
-raidz_map_t *
-vdev_raidz_map_alloc_expanded(abd_t *abd, uint64_t size, uint64_t offset,
-    uint64_t ashift, uint64_t physical_cols, uint64_t logical_cols,
-    uint64_t nparity, uint64_t reflow_offset)
-{
-	/* The zio's size in units of the vdev's minimum sector size. */
-	uint64_t s = size >> ashift;
-	uint64_t q, r, bc, devidx, asize = 0, tot;
-
-	/*
-	 * "Quotient": The number of data sectors for this stripe on all but
-	 * the "big column" child vdevs that also contain "remainder" data.
-	 * AKA "full rows"
-	 */
-	q = s / (logical_cols - nparity);
-
-	/*
-	 * "Remainder": The number of partial stripe data sectors in this I/O.
-	 * This will add a sector to some, but not all, child vdevs.
-	 */
-	r = s - q * (logical_cols - nparity);
-
-	/* The number of "big columns" - those which contain remainder data. */
-	bc = (r == 0 ? 0 : r + nparity);
-
-	/*
-	 * The total number of data and parity sectors associated with
-	 * this I/O.
-	 */
-	tot = s + nparity * (q + (r == 0 ? 0 : 1));
-
-	/* How many rows contain data (not skip) */
-	uint64_t rows = howmany(tot, logical_cols);
-	int cols = MIN(tot, logical_cols);
-
-	raidz_map_t *rm = kmem_zalloc(offsetof(raidz_map_t, rm_row[rows]),
-	    KM_SLEEP);
-	rm->rm_nrows = rows;
-
-	for (uint64_t row = 0; row < rows; row++) {
-		raidz_row_t *rr = kmem_alloc(offsetof(raidz_row_t,
-		    rr_col[cols]), KM_SLEEP);
-		rm->rm_row[row] = rr;
-
-		/* The starting RAIDZ (parent) vdev sector of the row. */
-		uint64_t b = (offset >> ashift) + row * logical_cols;
-
-		/*
-		 * If we are in the middle of a reflow, and any part of this
-		 * row has not been copied, then use the old location of
-		 * this row.
-		 */
-		int row_phys_cols = physical_cols;
-		if (b + (logical_cols - nparity) > reflow_offset >> ashift)
-			row_phys_cols--;
-
-		/* starting child of this row */
-		uint64_t child_id = b % row_phys_cols;
-		/* The starting byte offset on each child vdev. */
-		uint64_t child_offset = (b / row_phys_cols) << ashift;
-
-		/*
-		 * We set cols to the entire width of the block, even
-		 * if this row is shorter.  This is needed because parity
-		 * generation (for Q and R) needs to know the entire width,
-		 * because it treats the short row as though it was
-		 * full-width (and the "phantom" sectors were zero-filled).
-		 *
-		 * Another approach to this would be to set cols shorter
-		 * (to just the number of columns that we might do i/o to)
-		 * and have another mechanism to tell the parity generation
-		 * about the "entire width".  Reconstruction (at least
-		 * vdev_raidz_reconstruct_general()) would also need to
-		 * know about the "entire width".
-		 */
-		rr->rr_cols = cols;
-		rr->rr_bigcols = bc;
-		rr->rr_missingdata = 0;
-		rr->rr_missingparity = 0;
-		rr->rr_firstdatacol = nparity;
-		rr->rr_abd_copy = NULL;
-		rr->rr_abd_empty = NULL;
-		rr->rr_nempty = 0;
-
-		for (int c = 0; c < rr->rr_cols; c++, child_id++) {
-			if (child_id >= row_phys_cols) {
-				child_id -= row_phys_cols;
-				child_offset += 1ULL << ashift;
-			}
-			rr->rr_col[c].rc_devidx = child_id;
-			rr->rr_col[c].rc_offset = child_offset;
-			rr->rr_col[c].rc_gdata = NULL;
-			rr->rr_col[c].rc_orig_data = NULL;
-			rr->rr_col[c].rc_error = 0;
-			rr->rr_col[c].rc_tried = 0;
-			rr->rr_col[c].rc_skipped = 0;
-			rr->rr_col[c].rc_need_orig_restore = B_FALSE;
-
-			uint64_t dc = c - rr->rr_firstdatacol;
-			if (c < rr->rr_firstdatacol) {
-				rr->rr_col[c].rc_size = 1ULL << ashift;
-				rr->rr_col[c].rc_abd =
-				    abd_alloc_linear(rr->rr_col[c].rc_size,
-				    B_TRUE);
-			} else if (row == rows - 1 && bc != 0 && c >= bc) {
-				/*
-				 * Past the end, this for parity generation.
-				 */
-				rr->rr_col[c].rc_size = 0;
-				rr->rr_col[c].rc_abd = NULL;
-			} else {
-				/*
-				 * "data column" (col excluding parity)
-				 * Add an ASCII art diagram here
-				 */
-				uint64_t off;
-
-				if (c < bc || r == 0) {
-					off = dc * rows + row;
-				} else {
-					off = r * rows +
-					    (dc - r) * (rows - 1) + row;
-				}
-				rr->rr_col[c].rc_size = 1ULL << ashift;
-				rr->rr_col[c].rc_abd =
-				    abd_get_offset(abd, off << ashift);
-			}
-
-			asize += rr->rr_col[c].rc_size;
-		}
-		/*
-		 * If all data stored spans all columns, there's a danger that
-		 * parity will always be on the same device and, since parity
-		 * isn't read during normal operation, that that device's I/O
-		 * bandwidth won't be used effectively. We therefore switch
-		 * the parity every 1MB.
-		 *
-		 * ...at least that was, ostensibly, the theory. As a practical
-		 * matter unless we juggle the parity between all devices
-		 * evenly, we won't see any benefit. Further, occasional writes
-		 * that aren't a multiple of the LCM of the number of children
-		 * and the minimum stripe width are sufficient to avoid pessimal
-		 * behavior. Unfortunately, this decision created an implicit
-		 * on-disk format requirement that we need to support for all
-		 * eternity, but only for single-parity RAID-Z.
-		 *
-		 * If we intend to skip a sector in the zeroth column for
-		 * padding we must make sure to note this swap. We will never
-		 * intend to skip the first column since at least one data and
-		 * one parity column must appear in each row.
-		 */
-		if (rr->rr_firstdatacol == 1 && rr->rr_cols > 1 &&
-		    (offset & (1ULL << 20))) {
-			ASSERT(rr->rr_cols >= 2);
-			ASSERT(rr->rr_col[0].rc_size == rr->rr_col[1].rc_size);
-			devidx = rr->rr_col[0].rc_devidx;
-			uint64_t o = rr->rr_col[0].rc_offset;
-			rr->rr_col[0].rc_devidx = rr->rr_col[1].rc_devidx;
-			rr->rr_col[0].rc_offset = rr->rr_col[1].rc_offset;
-			rr->rr_col[1].rc_devidx = devidx;
-			rr->rr_col[1].rc_offset = o;
-		}
-
-	}
-	ASSERT3U(asize, ==, tot << ashift);
-
-	/* init RAIDZ parity ops */
-	rm->rm_ops = vdev_raidz_math_get_ops();
-
-	return (rm);
-}
-
 static raidz_map_t *
 init_raidz_map(raidz_test_opts_t *opts, zio_t **zio, const int parity)
 {
@@ -596,11 +380,7 @@
 		rm = vdev_raidz_map_alloc_expanded((*zio)->io_abd,
 		    (*zio)->io_size, (*zio)->io_offset,
 		    opts->rto_ashift, total_ncols+1, total_ncols,
-<<<<<<< HEAD
 		    parity, opts->rto_expand_offset, 0);
-=======
-		    parity, opts->rto_expand_offset);
->>>>>>> b2255edc
 	} else {
 		rm = vdev_raidz_map_alloc(*zio, opts->rto_ashift,
 		    total_ncols, parity);
@@ -721,12 +501,8 @@
 			if (x0 >= rm->rm_row[0]->rr_cols - raidz_parity(rm))
 				continue;
 			for (x1 = x0 + 1; x1 < opts->rto_dcols; x1++) {
-<<<<<<< HEAD
-				if (x1 >= rm->rm_row[0]->rr_cols - raidz_parity(rm))
-=======
 				if (x1 >= rm->rm_row[0]->rr_cols -
 				    raidz_parity(rm))
->>>>>>> b2255edc
 					continue;
 
 				/* Check if should stop */
@@ -756,20 +532,12 @@
 			if (x0 >= rm->rm_row[0]->rr_cols - raidz_parity(rm))
 				continue;
 			for (x1 = x0 + 1; x1 < opts->rto_dcols; x1++) {
-<<<<<<< HEAD
-				if (x1 >= rm->rm_row[0]->rr_cols - raidz_parity(rm))
-					continue;
-				for (x2 = x1 + 1; x2 < opts->rto_dcols; x2++) {
-					if (x2 >=
-					    rm->rm_row[0]->rr_cols - raidz_parity(rm))
-=======
 				if (x1 >= rm->rm_row[0]->rr_cols -
 				    raidz_parity(rm))
 					continue;
 				for (x2 = x1 + 1; x2 < opts->rto_dcols; x2++) {
 					if (x2 >= rm->rm_row[0]->rr_cols -
 					    raidz_parity(rm))
->>>>>>> b2255edc
 						continue;
 
 					/* Check if should stop */
