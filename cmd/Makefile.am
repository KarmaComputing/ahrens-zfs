SUBDIRS  = zfs zpool zdb zhack zinject zstream zstreamdump ztest
SUBDIRS += fsck_zfs vdev_id raidz_test

if USING_PYTHON
SUBDIRS += arcstat arc_summary dbufstat
endif

if BUILD_LINUX
<<<<<<< HEAD
SUBDIRS += mount_zfs zed zvol_id zvol_wait zfs_ids_to_path
=======
SUBDIRS += mount_zfs zed zgenhostid zvol_id zvol_wait
>>>>>>> 9f0a21e6
endif<|MERGE_RESOLUTION|>--- conflicted
+++ resolved
@@ -6,9 +6,5 @@
 endif
 
 if BUILD_LINUX
-<<<<<<< HEAD
-SUBDIRS += mount_zfs zed zvol_id zvol_wait zfs_ids_to_path
-=======
-SUBDIRS += mount_zfs zed zgenhostid zvol_id zvol_wait
->>>>>>> 9f0a21e6
+SUBDIRS += mount_zfs zed zgenhostid zvol_id zvol_wait zfs_ids_to_path
 endif