--- conflicted
+++ resolved
@@ -1,5 +1 @@
-<<<<<<< HEAD
-SUBDIRS = zfs zpool zpios # zdb zdump zinject ztest
-=======
-SUBDIRS = zfs zpool zdb zdump zinject ztest
->>>>>>> cd11c515
+SUBDIRS = zfs zpool zdb zdump zinject ztest zpios