<<<<<<< HEAD
SUBDIRS = zfs zpool zdb zinject ztest zpios
=======
SUBDIRS = zfs zpool zpool_id zdb zinject ztest
>>>>>>> 8673d392
<|MERGE_RESOLUTION|>--- conflicted
+++ resolved
@@ -1,5 +1 @@
-<<<<<<< HEAD
-SUBDIRS = zfs zpool zdb zinject ztest zpios
-=======
-SUBDIRS = zfs zpool zpool_id zdb zinject ztest
->>>>>>> 8673d392
+SUBDIRS = zfs zpool zpool_id zdb zinject ztest zpios