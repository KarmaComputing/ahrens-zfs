/*
 * CDDL HEADER START
 *
 * The contents of this file are subject to the terms of the
 * Common Development and Distribution License (the "License").
 * You may not use this file except in compliance with the License.
 *
 * You can obtain a copy of the license at usr/src/OPENSOLARIS.LICENSE
 * or http://www.opensolaris.org/os/licensing.
 * See the License for the specific language governing permissions
 * and limitations under the License.
 *
 * When distributing Covered Code, include this CDDL HEADER in each
 * file and include the License file at usr/src/OPENSOLARIS.LICENSE.
 * If applicable, add the following below this CDDL HEADER, with the
 * fields enclosed by brackets "[]" replaced with your own identifying
 * information: Portions Copyright [yyyy] [name of copyright owner]
 *
 * CDDL HEADER END
 */
/*
 * Copyright 2009 Sun Microsystems, Inc.  All rights reserved.
 * Use is subject to license terms.
 */

#ifndef _SYS_SPA_BOOT_H
#define	_SYS_SPA_BOOT_H

<<<<<<< HEAD


=======
>>>>>>> 9babb374
#include <sys/nvpair.h>

#ifdef	__cplusplus
extern "C" {
#endif

extern char *spa_get_bootprop(char *prop);
extern void spa_free_bootprop(char *prop);

#ifdef	__cplusplus
}
#endif

#endif	/* _SYS_SPA_BOOT_H */<|MERGE_RESOLUTION|>--- conflicted
+++ resolved
@@ -26,11 +26,6 @@
 #ifndef _SYS_SPA_BOOT_H
 #define	_SYS_SPA_BOOT_H
 
-<<<<<<< HEAD
-
-
-=======
->>>>>>> 9babb374
 #include <sys/nvpair.h>
 
 #ifdef	__cplusplus
