/*
 * CDDL HEADER START
 *
 * This file and its contents are supplied under the terms of the
 * Common Development and Distribution License ("CDDL"), version 1.0.
 * You may only use this file in accordance with the terms of version
 * 1.0 of the CDDL.
 *
 * A full copy of the text of the CDDL should have accompanied this
 * source.  A copy of the CDDL is also available via the Internet at
 * http://www.illumos.org/license/CDDL.
 *
 * CDDL HEADER END
 */

/*
 * Copyright (c) 2013, 2018 by Delphix. All rights reserved.
 * Copyright 2017 Nexenta Systems, Inc.
 */

#include <sys/zfs_context.h>
#include <sys/dsl_dataset.h>
#include <sys/dsl_dir.h>
#include <sys/dsl_prop.h>
#include <sys/dsl_synctask.h>
#include <sys/dsl_destroy.h>
#include <sys/dmu_impl.h>
#include <sys/dmu_tx.h>
#include <sys/arc.h>
#include <sys/zap.h>
#include <sys/zfeature.h>
#include <sys/spa.h>
#include <sys/dsl_bookmark.h>
#include <zfs_namecheck.h>
#include <sys/dmu_send.h>

static int
dsl_bookmark_hold_ds(dsl_pool_t *dp, const char *fullname,
    dsl_dataset_t **dsp, void *tag, char **shortnamep)
{
	char buf[ZFS_MAX_DATASET_NAME_LEN];
	char *hashp;

	if (strlen(fullname) >= ZFS_MAX_DATASET_NAME_LEN)
		return (SET_ERROR(ENAMETOOLONG));
	hashp = strchr(fullname, '#');
	if (hashp == NULL)
		return (SET_ERROR(EINVAL));

	*shortnamep = hashp + 1;
	if (zfs_component_namecheck(*shortnamep, NULL, NULL))
		return (SET_ERROR(EINVAL));
	(void) strlcpy(buf, fullname, hashp - fullname + 1);
	return (dsl_dataset_hold(dp, buf, tag, dsp));
}

/*
 * Returns ESRCH if bookmark is not found.
 * Note, we need to use the ZAP rather than the AVL to look up bookmarks
 * by name, because only the ZAP honors the casesensitivity setting.
 */
int
dsl_bookmark_lookup_impl(dsl_dataset_t *ds, const char *shortname,
    zfs_bookmark_phys_t *bmark_phys)
{
	objset_t *mos = ds->ds_dir->dd_pool->dp_meta_objset;
	uint64_t bmark_zapobj = ds->ds_bookmarks_obj;
	matchtype_t mt = 0;
	int err;

	if (bmark_zapobj == 0)
		return (SET_ERROR(ESRCH));

	if (dsl_dataset_phys(ds)->ds_flags & DS_FLAG_CI_DATASET)
		mt = MT_NORMALIZE;

	/*
<<<<<<< HEAD
	 * Zero it in case this is an older format bookmark which
	 * has fewer entries than the current format.
	 */
	bzero(bmark_phys, sizeof (*bmark_phys));

	err = zap_lookup_norm(mos, bmark_zapobj, shortname,
	    sizeof (uint64_t), sizeof (*bmark_phys) / sizeof (uint64_t),
	    bmark_phys, mt, NULL, 0, NULL);
=======
	 * Zero out the bookmark in case the one stored on disk
	 * is in an older, shorter format.
	 */
	bzero(bmark_phys, sizeof (*bmark_phys));

	err = zap_lookup_norm(mos, bmark_zapobj, shortname, sizeof (uint64_t),
	    sizeof (*bmark_phys) / sizeof (uint64_t), bmark_phys, mt,
	    NULL, 0, NULL);
>>>>>>> 2bbec1c9

	return (err == ENOENT ? ESRCH : err);
}

/*
 * If later_ds is non-NULL, this will return EXDEV if the the specified bookmark
 * does not represents an earlier point in later_ds's timeline.  However,
 * bmp will still be filled in if we return EXDEV.
 *
 * Returns ENOENT if the dataset containing the bookmark does not exist.
 * Returns ESRCH if the dataset exists but the bookmark was not found in it.
 */
int
dsl_bookmark_lookup(dsl_pool_t *dp, const char *fullname,
    dsl_dataset_t *later_ds, zfs_bookmark_phys_t *bmp)
{
	char *shortname;
	dsl_dataset_t *ds;
	int error;

	error = dsl_bookmark_hold_ds(dp, fullname, &ds, FTAG, &shortname);
	if (error != 0)
		return (error);

	error = dsl_bookmark_lookup_impl(ds, shortname, bmp);
	if (error == 0 && later_ds != NULL) {
		if (!dsl_dataset_is_before(later_ds, ds, bmp->zbm_creation_txg))
			error = SET_ERROR(EXDEV);
	}
	dsl_dataset_rele(ds, FTAG);
	return (error);
}

typedef struct dsl_bookmark_create_redacted_arg {
	const char	*dbcra_bmark;
	const char	*dbcra_snap;
	redaction_list_t **dbcra_rl;
	uint64_t	dbcra_numsnaps;
	uint64_t	*dbcra_snaps;
	void		*dbcra_tag;
} dsl_bookmark_create_redacted_arg_t;

typedef struct dsl_bookmark_create_arg {
	nvlist_t *dbca_bmarks;
	nvlist_t *dbca_errors;
} dsl_bookmark_create_arg_t;

static int
dsl_bookmark_create_check_impl(dsl_dataset_t *snapds, const char *bookmark_name,
    dmu_tx_t *tx)
{
	dsl_pool_t *dp = dmu_tx_pool(tx);
	dsl_dataset_t *bmark_fs;
	char *shortname;
	int error;
	zfs_bookmark_phys_t bmark_phys;

	if (!snapds->ds_is_snapshot)
		return (SET_ERROR(EINVAL));

	error = dsl_bookmark_hold_ds(dp, bookmark_name,
	    &bmark_fs, FTAG, &shortname);
	if (error != 0)
		return (error);

	if (!dsl_dataset_is_before(bmark_fs, snapds, 0)) {
		dsl_dataset_rele(bmark_fs, FTAG);
		return (SET_ERROR(EINVAL));
	}

	error = dsl_bookmark_lookup_impl(bmark_fs, shortname,
	    &bmark_phys);
	dsl_dataset_rele(bmark_fs, FTAG);
	if (error == 0)
		return (SET_ERROR(EEXIST));
	if (error == ESRCH)
		return (0);
	return (error);
}

static int
dsl_bookmark_create_check(void *arg, dmu_tx_t *tx)
{
	dsl_bookmark_create_arg_t *dbca = arg;
	dsl_pool_t *dp = dmu_tx_pool(tx);
	int rv = 0;

	if (!spa_feature_is_enabled(dp->dp_spa, SPA_FEATURE_BOOKMARKS))
		return (SET_ERROR(ENOTSUP));

	for (nvpair_t *pair = nvlist_next_nvpair(dbca->dbca_bmarks, NULL);
	    pair != NULL; pair = nvlist_next_nvpair(dbca->dbca_bmarks, pair)) {
		dsl_dataset_t *snapds;
		int error;

		/* note: validity of nvlist checked by ioctl layer */
		error = dsl_dataset_hold(dp, fnvpair_value_string(pair),
		    FTAG, &snapds);
		if (error == 0) {
			error = dsl_bookmark_create_check_impl(snapds,
			    nvpair_name(pair), tx);
			dsl_dataset_rele(snapds, FTAG);
		}
		if (error != 0) {
			fnvlist_add_int32(dbca->dbca_errors,
			    nvpair_name(pair), error);
			rv = error;
		}
	}

	return (rv);
}

static dsl_bookmark_node_t *
dsl_bookmark_node_alloc(char *shortname)
{
	dsl_bookmark_node_t *dbn = kmem_alloc(sizeof (*dbn), KM_SLEEP);
	dbn->dbn_name = spa_strdup(shortname);
	dbn->dbn_dirty = B_FALSE;
	mutex_init(&dbn->dbn_lock, NULL, MUTEX_DEFAULT, NULL);
	return (dbn);
}

/*
 * Set the fields in the zfs_bookmark_phys_t based on the specified snapshot.
 */
static void
dsl_bookmark_set_phys(zfs_bookmark_phys_t *zbm, dsl_dataset_t *snap)
{
	spa_t *spa = dsl_dataset_get_spa(snap);
	dsl_dataset_phys_t *dsp = dsl_dataset_phys(snap);
	zbm->zbm_guid = dsp->ds_guid;
	zbm->zbm_creation_txg = dsp->ds_creation_txg;
	zbm->zbm_creation_time = dsp->ds_creation_time;
	zbm->zbm_redaction_obj = 0;

	if (spa_feature_is_enabled(spa, SPA_FEATURE_BOOKMARK_WRITTEN)) {
		zbm->zbm_flags = ZBM_FLAG_SNAPSHOT_EXISTS | ZBM_FLAG_HAS_FBN;
		zbm->zbm_referenced_bytes_refd = dsp->ds_referenced_bytes;
		zbm->zbm_compressed_bytes_refd = dsp->ds_compressed_bytes;
		zbm->zbm_uncompressed_bytes_refd = dsp->ds_uncompressed_bytes;

		dsl_dataset_t *nextds;
		VERIFY0(dsl_dataset_hold_obj(snap->ds_dir->dd_pool,
		    dsp->ds_next_snap_obj, FTAG, &nextds));
		dsl_deadlist_space(&nextds->ds_deadlist,
		    &zbm->zbm_referenced_freed_before_next_snap,
		    &zbm->zbm_compressed_freed_before_next_snap,
		    &zbm->zbm_uncompressed_freed_before_next_snap);
		dsl_dataset_rele(nextds, FTAG);
	} else {
		bzero(&zbm->zbm_flags,
		    sizeof (zfs_bookmark_phys_t) -
		    offsetof(zfs_bookmark_phys_t, zbm_flags));
	}
}

void
dsl_bookmark_node_add(dsl_dataset_t *hds, dsl_bookmark_node_t *dbn,
    dmu_tx_t *tx)
{
	dsl_pool_t *dp = dmu_tx_pool(tx);
	objset_t *mos = dp->dp_meta_objset;

	if (hds->ds_bookmarks_obj == 0) {
		hds->ds_bookmarks_obj = zap_create_norm(mos,
		    U8_TEXTPREP_TOUPPER, DMU_OTN_ZAP_METADATA, DMU_OT_NONE, 0,
		    tx);
		spa_feature_incr(dp->dp_spa, SPA_FEATURE_BOOKMARKS, tx);

		dsl_dataset_zapify(hds, tx);
		VERIFY0(zap_add(mos, hds->ds_object,
		    DS_FIELD_BOOKMARK_NAMES,
		    sizeof (hds->ds_bookmarks_obj), 1,
		    &hds->ds_bookmarks_obj, tx));
	}

<<<<<<< HEAD
	avl_add(&hds->ds_bookmarks, dbn);

	/*
	 * To maintain backwards compatibility with software that doesn't
	 * understand SPA_FEATURE_REDACTION_BOOKMARKS or
	 * SPA_FEATURE_BOOKMARK_WRITTEN, we need to use the smallest of
	 * the 3 possible bookmark sizes:
	 *  - original (ends before zbm_redaction_obj)
	 *  - redaction (ends before zbm_flags)
	 *  - current / written (ends at end of struct)
	 */
	uint64_t bookmark_phys_size = offsetof(zfs_bookmark_phys_t,
	    zbm_redaction_obj);
	if (dbn->dbn_phys.zbm_flags & ZBM_FLAG_HAS_FBN)
		bookmark_phys_size = sizeof (zfs_bookmark_phys_t);
	else if (dbn->dbn_phys.zbm_redaction_obj != 0)
		bookmark_phys_size = offsetof(zfs_bookmark_phys_t, zbm_flags);

	zfs_bookmark_phys_t zero_phys = { 0 };
	ASSERT0(bcmp(((char *)&dbn->dbn_phys) + bookmark_phys_size,
	    &zero_phys, sizeof (zfs_bookmark_phys_t) - bookmark_phys_size));

	VERIFY0(zap_add(mos, hds->ds_bookmarks_obj, dbn->dbn_name,
	    sizeof (uint64_t), bookmark_phys_size / sizeof (uint64_t),
	    &dbn->dbn_phys, tx));
}
=======
	for (nvpair_t *pair = nvlist_next_nvpair(dbca->dbca_bmarks, NULL);
	    pair != NULL; pair = nvlist_next_nvpair(dbca->dbca_bmarks, pair)) {
		dsl_dataset_t *snapds, *bmark_fs;
		zfs_bookmark_phys_t bmark_phys = { 0 };
		char *shortname;
		uint32_t bmark_len = BOOKMARK_PHYS_SIZE_V1;
>>>>>>> 2bbec1c9

/*
 * If redaction_list is non-null, we create a redacted bookmark and redaction
 * list, and store the object number of the redaction list in redact_obj.
 */
static void
dsl_bookmark_create_sync_impl(const char *bookmark, const char *snapshot,
    dmu_tx_t *tx, uint64_t num_redact_snaps, uint64_t *redact_snaps, void *tag,
    redaction_list_t **redaction_list)
{
	dsl_pool_t *dp = dmu_tx_pool(tx);
	objset_t *mos = dp->dp_meta_objset;
	dsl_dataset_t *snapds, *bmark_fs;
	char *shortname;
	boolean_t bookmark_redacted;
	uint64_t *dsredactsnaps;
	uint64_t dsnumsnaps;

	VERIFY0(dsl_dataset_hold(dp, snapshot, FTAG, &snapds));
	VERIFY0(dsl_bookmark_hold_ds(dp, bookmark, &bmark_fs, FTAG,
	    &shortname));

	dsl_bookmark_node_t *dbn = dsl_bookmark_node_alloc(shortname);
	dsl_bookmark_set_phys(&dbn->dbn_phys, snapds);

	bookmark_redacted = dsl_dataset_get_uint64_array_feature(snapds,
	    SPA_FEATURE_REDACTED_DATASETS, &dsnumsnaps, &dsredactsnaps);
	if (redaction_list != NULL || bookmark_redacted) {
		redaction_list_t *local_rl;
		if (bookmark_redacted) {
			redact_snaps = dsredactsnaps;
			num_redact_snaps = dsnumsnaps;
		}
		dbn->dbn_phys.zbm_redaction_obj = dmu_object_alloc(mos,
		    DMU_OTN_UINT64_METADATA, SPA_OLD_MAXBLOCKSIZE,
		    DMU_OTN_UINT64_METADATA, sizeof (redaction_list_phys_t) +
		    num_redact_snaps * sizeof (uint64_t), tx);
		spa_feature_incr(dp->dp_spa,
		    SPA_FEATURE_REDACTION_BOOKMARKS, tx);

		VERIFY0(dsl_redaction_list_hold_obj(dp,
		    dbn->dbn_phys.zbm_redaction_obj, tag, &local_rl));
		dsl_redaction_list_long_hold(dp, local_rl, tag);

		ASSERT3U((local_rl)->rl_dbuf->db_size, >=,
		    sizeof (redaction_list_phys_t) + num_redact_snaps *
		    sizeof (uint64_t));
		dmu_buf_will_dirty(local_rl->rl_dbuf, tx);
		bcopy(redact_snaps, local_rl->rl_phys->rlp_snaps,
		    sizeof (uint64_t) * num_redact_snaps);
		local_rl->rl_phys->rlp_num_snaps = num_redact_snaps;
		if (bookmark_redacted) {
			ASSERT3P(redaction_list, ==, NULL);
			local_rl->rl_phys->rlp_last_blkid = UINT64_MAX;
			local_rl->rl_phys->rlp_last_object = UINT64_MAX;
			dsl_redaction_list_long_rele(local_rl, tag);
			dsl_redaction_list_rele(local_rl, tag);
		} else {
			*redaction_list = local_rl;
		}
	}

	if (dbn->dbn_phys.zbm_flags & ZBM_FLAG_HAS_FBN) {
		spa_feature_incr(dp->dp_spa,
		    SPA_FEATURE_BOOKMARK_WRITTEN, tx);
	}

<<<<<<< HEAD
	dsl_bookmark_node_add(bmark_fs, dbn, tx);
=======
		/*
		 * If the dataset is encrypted create a larger bookmark to
		 * accommodate the IVset guid. The IVset guid was added
		 * after the encryption feature to prevent a problem with
		 * raw sends. If we encounter an encrypted dataset without
		 * an IVset guid we fall back to a normal bookmark.
		 */
		if (snapds->ds_dir->dd_crypto_obj != 0 &&
		    spa_feature_is_enabled(dp->dp_spa,
		    SPA_FEATURE_BOOKMARK_V2)) {
			int err = zap_lookup(mos, snapds->ds_object,
			    DS_FIELD_IVSET_GUID, sizeof (uint64_t), 1,
			    &bmark_phys.zbm_ivset_guid);
			if (err == 0) {
				bmark_len = BOOKMARK_PHYS_SIZE_V2;
				spa_feature_incr(dp->dp_spa,
				    SPA_FEATURE_BOOKMARK_V2, tx);
			}
		}

		VERIFY0(zap_add(mos, bmark_fs->ds_bookmarks,
		    shortname, sizeof (uint64_t),
		    bmark_len / sizeof (uint64_t), &bmark_phys, tx));
>>>>>>> 2bbec1c9

	spa_history_log_internal_ds(bmark_fs, "bookmark", tx,
	    "name=%s creation_txg=%llu target_snap=%llu redact_obj=%llu",
	    shortname, (longlong_t)dbn->dbn_phys.zbm_creation_txg,
	    (longlong_t)snapds->ds_object,
	    (longlong_t)dbn->dbn_phys.zbm_redaction_obj);

	dsl_dataset_rele(bmark_fs, FTAG);
	dsl_dataset_rele(snapds, FTAG);
}

static void
dsl_bookmark_create_sync(void *arg, dmu_tx_t *tx)
{
	dsl_pool_t *dp = dmu_tx_pool(tx);
	dsl_bookmark_create_arg_t *dbca = arg;

	ASSERT(spa_feature_is_enabled(dp->dp_spa, SPA_FEATURE_BOOKMARKS));

	for (nvpair_t *pair = nvlist_next_nvpair(dbca->dbca_bmarks, NULL);
	    pair != NULL; pair = nvlist_next_nvpair(dbca->dbca_bmarks, pair)) {
		dsl_bookmark_create_sync_impl(nvpair_name(pair),
		    fnvpair_value_string(pair), tx, 0, NULL, NULL, NULL);
	}
}

/*
 * The bookmarks must all be in the same pool.
 */
int
dsl_bookmark_create(nvlist_t *bmarks, nvlist_t *errors)
{
	nvpair_t *pair;
	dsl_bookmark_create_arg_t dbca;

	pair = nvlist_next_nvpair(bmarks, NULL);
	if (pair == NULL)
		return (0);

	dbca.dbca_bmarks = bmarks;
	dbca.dbca_errors = errors;

	return (dsl_sync_task(nvpair_name(pair), dsl_bookmark_create_check,
	    dsl_bookmark_create_sync, &dbca,
	    fnvlist_num_pairs(bmarks), ZFS_SPACE_CHECK_NORMAL));
}

static int
dsl_bookmark_create_redacted_check(void *arg, dmu_tx_t *tx)
{
	dsl_bookmark_create_redacted_arg_t *dbcra = arg;
	dsl_pool_t *dp = dmu_tx_pool(tx);
	dsl_dataset_t *snapds;
	int rv = 0;

	if (!spa_feature_is_enabled(dp->dp_spa,
	    SPA_FEATURE_REDACTION_BOOKMARKS))
		return (SET_ERROR(ENOTSUP));
	/*
	 * If the list of redact snaps will not fit in the bonus buffer with
	 * the furthest reached object and offset, fail.
	 */
	if (dbcra->dbcra_numsnaps > (dmu_bonus_max() -
	    sizeof (redaction_list_phys_t)) / sizeof (uint64_t))
		return (SET_ERROR(E2BIG));

	rv = dsl_dataset_hold(dp, dbcra->dbcra_snap,
	    FTAG, &snapds);
	if (rv == 0) {
		rv = dsl_bookmark_create_check_impl(snapds, dbcra->dbcra_bmark,
		    tx);
		dsl_dataset_rele(snapds, FTAG);
	}
	return (rv);
}

<<<<<<< HEAD
static void
dsl_bookmark_create_redacted_sync(void *arg, dmu_tx_t *tx)
{
	dsl_bookmark_create_redacted_arg_t *dbcra = arg;
	dsl_bookmark_create_sync_impl(dbcra->dbcra_bmark, dbcra->dbcra_snap, tx,
	    dbcra->dbcra_numsnaps, dbcra->dbcra_snaps, dbcra->dbcra_tag,
	    dbcra->dbcra_rl);
}
=======
	for (zap_cursor_init(&zc, dp->dp_meta_objset, bmark_zapobj);
	    zap_cursor_retrieve(&zc, &attr) == 0;
	    zap_cursor_advance(&zc)) {
		char *bmark_name = attr.za_name;
		zfs_bookmark_phys_t bmark_phys = { 0 };
>>>>>>> 2bbec1c9

int
dsl_bookmark_create_redacted(const char *bookmark, const char *snapshot,
    uint64_t numsnaps, uint64_t *snapguids, void *tag, redaction_list_t **rl)
{
	dsl_bookmark_create_redacted_arg_t dbcra;

	dbcra.dbcra_bmark = bookmark;
	dbcra.dbcra_snap = snapshot;
	dbcra.dbcra_rl = rl;
	dbcra.dbcra_numsnaps = numsnaps;
	dbcra.dbcra_snaps = snapguids;
	dbcra.dbcra_tag = tag;

	return (dsl_sync_task(bookmark, dsl_bookmark_create_redacted_check,
	    dsl_bookmark_create_redacted_sync, &dbcra, 5,
	    ZFS_SPACE_CHECK_NORMAL));
}

/*
 * Retrieve the list of properties given in the 'props' nvlist for a bookmark.
 * If 'props' is NULL, retrieves all properties.
 */
static void
dsl_bookmark_fetch_props(dsl_pool_t *dp, zfs_bookmark_phys_t *bmark_phys,
    nvlist_t *props, nvlist_t *out_props)
{
	ASSERT3P(dp, !=, NULL);
	ASSERT3P(bmark_phys, !=, NULL);
	ASSERT3P(out_props, !=, NULL);
	ASSERT(RRW_LOCK_HELD(&dp->dp_config_rwlock));

	if (props == NULL || nvlist_exists(props,
	    zfs_prop_to_name(ZFS_PROP_GUID))) {
		dsl_prop_nvlist_add_uint64(out_props,
		    ZFS_PROP_GUID, bmark_phys->zbm_guid);
	}
	if (props == NULL || nvlist_exists(props,
	    zfs_prop_to_name(ZFS_PROP_CREATETXG))) {
		dsl_prop_nvlist_add_uint64(out_props,
		    ZFS_PROP_CREATETXG, bmark_phys->zbm_creation_txg);
	}
	if (props == NULL || nvlist_exists(props,
	    zfs_prop_to_name(ZFS_PROP_CREATION))) {
		dsl_prop_nvlist_add_uint64(out_props,
		    ZFS_PROP_CREATION, bmark_phys->zbm_creation_time);
	}
	if (bmark_phys->zbm_flags & ZBM_FLAG_HAS_FBN) {
		if (props == NULL || nvlist_exists(props,
		    zfs_prop_to_name(ZFS_PROP_REFERENCED))) {
			dsl_prop_nvlist_add_uint64(out_props,
			    ZFS_PROP_REFERENCED,
			    bmark_phys->zbm_referenced_bytes_refd);
		}
		if (props == NULL || nvlist_exists(props,
		    zfs_prop_to_name(ZFS_PROP_LOGICALREFERENCED))) {
			dsl_prop_nvlist_add_uint64(out_props,
			    ZFS_PROP_LOGICALREFERENCED,
			    bmark_phys->zbm_uncompressed_bytes_refd);
		}
		if (props == NULL || nvlist_exists(props,
		    zfs_prop_to_name(ZFS_PROP_REFRATIO))) {
			uint64_t ratio =
			    bmark_phys->zbm_compressed_bytes_refd == 0 ? 100 :
			    bmark_phys->zbm_uncompressed_bytes_refd * 100 /
			    bmark_phys->zbm_compressed_bytes_refd;
			dsl_prop_nvlist_add_uint64(out_props,
			    ZFS_PROP_REFRATIO, ratio);
		}
<<<<<<< HEAD
	}
=======
		if (nvlist_exists(props,
		    zfs_prop_to_name(ZFS_PROP_IVSET_GUID))) {
			dsl_prop_nvlist_add_uint64(out_props,
			    ZFS_PROP_IVSET_GUID, bmark_phys.zbm_ivset_guid);
		}
>>>>>>> 2bbec1c9

	if ((props == NULL || nvlist_exists(props, "redact_snaps") ||
	    nvlist_exists(props, "redact_complete")) &&
	    bmark_phys->zbm_redaction_obj != 0) {
		redaction_list_t *rl;
		int err = dsl_redaction_list_hold_obj(dp,
		    bmark_phys->zbm_redaction_obj, FTAG, &rl);
		if (err == 0) {
			if (nvlist_exists(props, "redact_snaps")) {
				nvlist_t *nvl;
				nvl = fnvlist_alloc();
				fnvlist_add_uint64_array(nvl, ZPROP_VALUE,
				    rl->rl_phys->rlp_snaps,
				    rl->rl_phys->rlp_num_snaps);
				fnvlist_add_nvlist(out_props, "redact_snaps",
				    nvl);
				nvlist_free(nvl);
			}
			if (nvlist_exists(props, "redact_complete")) {
				nvlist_t *nvl;
				nvl = fnvlist_alloc();
				fnvlist_add_boolean_value(nvl, ZPROP_VALUE,
				    rl->rl_phys->rlp_last_blkid == UINT64_MAX &&
				    rl->rl_phys->rlp_last_object == UINT64_MAX);
				fnvlist_add_nvlist(out_props, "redact_complete",
				    nvl);
				nvlist_free(nvl);
			}
			dsl_redaction_list_rele(rl, FTAG);
		}
	}
}

int
dsl_get_bookmarks_impl(dsl_dataset_t *ds, nvlist_t *props, nvlist_t *outnvl)
{
	dsl_pool_t *dp = ds->ds_dir->dd_pool;

	ASSERT(dsl_pool_config_held(dp));

	if (dsl_dataset_is_snapshot(ds))
		return (SET_ERROR(EINVAL));

	for (dsl_bookmark_node_t *dbn = avl_first(&ds->ds_bookmarks);
	    dbn != NULL; dbn = AVL_NEXT(&ds->ds_bookmarks, dbn)) {
		nvlist_t *out_props = fnvlist_alloc();

		dsl_bookmark_fetch_props(dp, &dbn->dbn_phys, props, out_props);

		fnvlist_add_nvlist(outnvl, dbn->dbn_name, out_props);
		fnvlist_free(out_props);
	}
	return (0);
}

/*
 * Comparison func for ds_bookmarks AVL tree.  We sort the bookmarks by
 * their TXG, then by their FBN-ness.  The "FBN-ness" component ensures
 * that all bookmarks at the same TXG that HAS_FBN are adjacent, which
 * dsl_bookmark_destroy_sync_impl() depends on.  Note that there may be
 * multiple bookmarks at the same TXG (with the same FBN-ness).  In this
 * case we differentiate them by an arbitrary metric (in this case,
 * their names).
 */
static int
dsl_bookmark_compare(const void *l, const void *r)
{
	const dsl_bookmark_node_t *ldbn = l;
	const dsl_bookmark_node_t *rdbn = r;

	int64_t cmp = ldbn->dbn_phys.zbm_creation_txg -
	    rdbn->dbn_phys.zbm_creation_txg;
	if (cmp < 0)
		return (-1);
	else if (cmp > 0)
		return (1);
	cmp = (ldbn->dbn_phys.zbm_flags & ZBM_FLAG_HAS_FBN) -
	    (rdbn->dbn_phys.zbm_flags & ZBM_FLAG_HAS_FBN);
	if (cmp < 0)
		return (-1);
	else if (cmp > 0)
		return (1);
	cmp = strcmp(ldbn->dbn_name, rdbn->dbn_name);
	if (cmp < 0)
		return (-1);
	else if (cmp > 0)
		return (1);
	return (0);
}

/*
 * Cache this (head) dataset's bookmarks in the ds_bookmarks AVL tree.
 */
int
dsl_bookmark_init_ds(dsl_dataset_t *ds)
{
	dsl_pool_t *dp = ds->ds_dir->dd_pool;
	objset_t *mos = dp->dp_meta_objset;

	ASSERT(!ds->ds_is_snapshot);

	avl_create(&ds->ds_bookmarks, dsl_bookmark_compare,
	    sizeof (dsl_bookmark_node_t),
	    offsetof(dsl_bookmark_node_t, dbn_node));

	if (!dsl_dataset_is_zapified(ds))
		return (0);

	int zaperr = zap_lookup(mos, ds->ds_object, DS_FIELD_BOOKMARK_NAMES,
	    sizeof (ds->ds_bookmarks_obj), 1, &ds->ds_bookmarks_obj);
	if (zaperr == ENOENT)
		return (0);
	if (zaperr != 0)
		return (zaperr);

	if (ds->ds_bookmarks_obj == 0)
		return (0);

	int err = 0;
	zap_cursor_t zc;
	zap_attribute_t attr;

	for (zap_cursor_init(&zc, mos, ds->ds_bookmarks_obj);
	    (err = zap_cursor_retrieve(&zc, &attr)) == 0;
	    zap_cursor_advance(&zc)) {
		dsl_bookmark_node_t *dbn =
		    dsl_bookmark_node_alloc(attr.za_name);

		err = dsl_bookmark_lookup_impl(ds,
		    dbn->dbn_name, &dbn->dbn_phys);
		ASSERT3U(err, !=, ENOENT);
		if (err != 0) {
			kmem_free(dbn, sizeof (*dbn));
			break;
		}
		avl_add(&ds->ds_bookmarks, dbn);
	}
	zap_cursor_fini(&zc);
	if (err == ENOENT)
		err = 0;
	return (err);
}

void
dsl_bookmark_fini_ds(dsl_dataset_t *ds)
{
	void *cookie = NULL;
	dsl_bookmark_node_t *dbn;

	if (ds->ds_is_snapshot)
		return;

	while ((dbn = avl_destroy_nodes(&ds->ds_bookmarks, &cookie)) != NULL) {
		spa_strfree(dbn->dbn_name);
		mutex_destroy(&dbn->dbn_lock);
		kmem_free(dbn, sizeof (*dbn));
	}
	avl_destroy(&ds->ds_bookmarks);
}

/*
 * Retrieve the bookmarks that exist in the specified dataset, and the
 * requested properties of each bookmark.
 *
 * The "props" nvlist specifies which properties are requested.
 * See lzc_get_bookmarks() for the list of valid properties.
 */
int
dsl_get_bookmarks(const char *dsname, nvlist_t *props, nvlist_t *outnvl)
{
	dsl_pool_t *dp;
	dsl_dataset_t *ds;
	int err;

	err = dsl_pool_hold(dsname, FTAG, &dp);
	if (err != 0)
		return (err);
	err = dsl_dataset_hold(dp, dsname, FTAG, &ds);
	if (err != 0) {
		dsl_pool_rele(dp, FTAG);
		return (err);
	}

	err = dsl_get_bookmarks_impl(ds, props, outnvl);

	dsl_dataset_rele(ds, FTAG);
	dsl_pool_rele(dp, FTAG);
	return (err);
}

/*
 * Retrieve all properties for a single bookmark in the given dataset.
 */
int
dsl_get_bookmark_props(const char *dsname, const char *bmname, nvlist_t *props)
{
	dsl_pool_t *dp;
	dsl_dataset_t *ds;
	zfs_bookmark_phys_t bmark_phys;
	int err;

	err = dsl_pool_hold(dsname, FTAG, &dp);
	if (err != 0)
		return (err);
	err = dsl_dataset_hold(dp, dsname, FTAG, &ds);
	if (err != 0) {
		dsl_pool_rele(dp, FTAG);
		return (err);
	}

	err = dsl_bookmark_lookup_impl(ds, bmname, &bmark_phys);
	if (err != 0)
		goto out;

	dsl_bookmark_fetch_props(dp, &bmark_phys, NULL, props);
out:
	dsl_dataset_rele(ds, FTAG);
	dsl_pool_rele(dp, FTAG);
	return (err);
}

typedef struct dsl_bookmark_destroy_arg {
	nvlist_t *dbda_bmarks;
	nvlist_t *dbda_success;
	nvlist_t *dbda_errors;
} dsl_bookmark_destroy_arg_t;

static void
dsl_bookmark_destroy_sync_impl(dsl_dataset_t *ds, const char *name,
    dmu_tx_t *tx)
{
	int err;
	objset_t *mos = ds->ds_dir->dd_pool->dp_meta_objset;
	uint64_t bmark_zapobj = ds->ds_bookmarks_obj;
	matchtype_t mt = 0;
<<<<<<< HEAD
	/*
	 * 'search' must be zeroed so that dbn_flags (which is used in
	 * dsl_bookmark_compare()) will be zeroed even if the on-disk
	 * (in ZAP) bookmark is shorter than offsetof(dbn_flags).
	 */
	dsl_bookmark_node_t search = { 0 };
	char realname[ZFS_MAX_DATASET_NAME_LEN];

	/*
	 * Find the real name of this bookmark, which may be different
	 * from the given name if the dataset is case-insensitive.  Then
	 * use the real name to find the node in the ds_bookmarks AVL tree.
	 */
=======
	uint64_t int_size, num_ints;
>>>>>>> 2bbec1c9

	if (dsl_dataset_phys(ds)->ds_flags & DS_FLAG_CI_DATASET)
		mt = MT_NORMALIZE;
	VERIFY0(zap_lookup_norm(mos, bmark_zapobj, name, sizeof (uint64_t),
	    sizeof (zfs_bookmark_phys_t) / sizeof (uint64_t),
	    &search.dbn_phys, mt, realname, sizeof (realname), NULL));

	search.dbn_name = realname;
	dsl_bookmark_node_t *dbn = avl_find(&ds->ds_bookmarks, &search, NULL);
	ASSERT(dbn != NULL);

	if (dbn->dbn_phys.zbm_flags & ZBM_FLAG_HAS_FBN) {
		/*
		 * If this bookmark HAS_FBN, and it is before the most
		 * recent snapshot, then its TXG is a key in the head's
		 * deadlist (and all clones' heads' deadlists).  If this is
		 * the last thing keeping the key (i.e. there are no more
		 * bookmarks with HAS_FBN at this TXG, and there is no
		 * snapshot at this TXG), then remove the key.
		 *
		 * Note that this algorithm depends on ds_bookmarks being
		 * sorted such that all bookmarks at the same TXG with
		 * HAS_FBN are adjacent (with no non-HAS_FBN bookmarks
		 * at the same TXG in between them).  If this were not
		 * the case, we would need to examine *all* bookmarks
		 * at this TXG, rather than just the adjacent ones.
		 */

<<<<<<< HEAD
		dsl_bookmark_node_t *dbn_prev =
		    AVL_PREV(&ds->ds_bookmarks, dbn);
		dsl_bookmark_node_t *dbn_next =
		    AVL_NEXT(&ds->ds_bookmarks, dbn);

		boolean_t more_bookmarks_at_this_txg =
		    (dbn_prev != NULL && dbn_prev->dbn_phys.zbm_creation_txg ==
		    dbn->dbn_phys.zbm_creation_txg &&
		    (dbn_prev->dbn_phys.zbm_flags & ZBM_FLAG_HAS_FBN)) ||
		    (dbn_next != NULL && dbn_next->dbn_phys.zbm_creation_txg ==
		    dbn->dbn_phys.zbm_creation_txg &&
		    (dbn_next->dbn_phys.zbm_flags & ZBM_FLAG_HAS_FBN));

		if (!(dbn->dbn_phys.zbm_flags & ZBM_FLAG_SNAPSHOT_EXISTS) &&
		    !more_bookmarks_at_this_txg &&
		    dbn->dbn_phys.zbm_creation_txg <
		    dsl_dataset_phys(ds)->ds_prev_snap_txg) {
			dsl_dir_remove_clones_key(ds->ds_dir,
			    dbn->dbn_phys.zbm_creation_txg, tx);
			dsl_deadlist_remove_key(&ds->ds_deadlist,
			    dbn->dbn_phys.zbm_creation_txg, tx);
		}

		spa_feature_decr(dmu_objset_spa(mos),
		    SPA_FEATURE_BOOKMARK_WRITTEN, tx);
	}

	if (dbn->dbn_phys.zbm_redaction_obj != 0) {
		VERIFY0(dmu_object_free(mos,
		    dbn->dbn_phys.zbm_redaction_obj, tx));
		spa_feature_decr(dmu_objset_spa(mos),
		    SPA_FEATURE_REDACTION_BOOKMARKS, tx);
	}

	avl_remove(&ds->ds_bookmarks, dbn);
	spa_strfree(dbn->dbn_name);
	mutex_destroy(&dbn->dbn_lock);
	kmem_free(dbn, sizeof (*dbn));

	VERIFY0(zap_remove_norm(mos, bmark_zapobj, name, mt, tx));
=======
	err = zap_length(mos, bmark_zapobj, name, &int_size, &num_ints);
	if (err != 0)
		return (err);

	ASSERT3U(int_size, ==, sizeof (uint64_t));

	if (num_ints * int_size > BOOKMARK_PHYS_SIZE_V1) {
		spa_feature_decr(dmu_objset_spa(mos),
		    SPA_FEATURE_BOOKMARK_V2, tx);
	}

	return (zap_remove_norm(mos, bmark_zapobj, name, mt, tx));
>>>>>>> 2bbec1c9
}

static int
dsl_bookmark_destroy_check(void *arg, dmu_tx_t *tx)
{
	dsl_bookmark_destroy_arg_t *dbda = arg;
	dsl_pool_t *dp = dmu_tx_pool(tx);
	int rv = 0;

	ASSERT(nvlist_empty(dbda->dbda_success));
	ASSERT(nvlist_empty(dbda->dbda_errors));

	if (!spa_feature_is_enabled(dp->dp_spa, SPA_FEATURE_BOOKMARKS))
		return (0);

	for (nvpair_t *pair = nvlist_next_nvpair(dbda->dbda_bmarks, NULL);
	    pair != NULL; pair = nvlist_next_nvpair(dbda->dbda_bmarks, pair)) {
		const char *fullname = nvpair_name(pair);
		dsl_dataset_t *ds;
		zfs_bookmark_phys_t bm;
		int error;
		char *shortname;

		error = dsl_bookmark_hold_ds(dp, fullname, &ds,
		    FTAG, &shortname);
		if (error == ENOENT) {
			/* ignore it; the bookmark is "already destroyed" */
			continue;
		}
		if (error == 0) {
			error = dsl_bookmark_lookup_impl(ds, shortname, &bm);
			dsl_dataset_rele(ds, FTAG);
			if (error == ESRCH) {
				/*
				 * ignore it; the bookmark is
				 * "already destroyed"
				 */
				continue;
			}
			if (error == 0 && bm.zbm_redaction_obj != 0) {
				redaction_list_t *rl = NULL;
				error = dsl_redaction_list_hold_obj(tx->tx_pool,
				    bm.zbm_redaction_obj, FTAG, &rl);
				if (error == ENOENT) {
					error = 0;
				} else if (error == 0 &&
				    dsl_redaction_list_long_held(rl)) {
					error = SET_ERROR(EBUSY);
				}
				if (rl != NULL) {
					dsl_redaction_list_rele(rl, FTAG);
				}
			}
		}
		if (error == 0) {
			if (dmu_tx_is_syncing(tx)) {
				fnvlist_add_boolean(dbda->dbda_success,
				    fullname);
			}
		} else {
			fnvlist_add_int32(dbda->dbda_errors, fullname, error);
			rv = error;
		}
	}
	return (rv);
}

static void
dsl_bookmark_destroy_sync(void *arg, dmu_tx_t *tx)
{
	dsl_bookmark_destroy_arg_t *dbda = arg;
	dsl_pool_t *dp = dmu_tx_pool(tx);
	objset_t *mos = dp->dp_meta_objset;

	for (nvpair_t *pair = nvlist_next_nvpair(dbda->dbda_success, NULL);
	    pair != NULL; pair = nvlist_next_nvpair(dbda->dbda_success, pair)) {
		dsl_dataset_t *ds;
		char *shortname;
		uint64_t zap_cnt;

		VERIFY0(dsl_bookmark_hold_ds(dp, nvpair_name(pair),
		    &ds, FTAG, &shortname));
		dsl_bookmark_destroy_sync_impl(ds, shortname, tx);

		/*
		 * If all of this dataset's bookmarks have been destroyed,
		 * free the zap object and decrement the feature's use count.
		 */
		VERIFY0(zap_count(mos, ds->ds_bookmarks_obj, &zap_cnt));
		if (zap_cnt == 0) {
			dmu_buf_will_dirty(ds->ds_dbuf, tx);
			VERIFY0(zap_destroy(mos, ds->ds_bookmarks_obj, tx));
			ds->ds_bookmarks_obj = 0;
			spa_feature_decr(dp->dp_spa, SPA_FEATURE_BOOKMARKS, tx);
			VERIFY0(zap_remove(mos, ds->ds_object,
			    DS_FIELD_BOOKMARK_NAMES, tx));
		}

		spa_history_log_internal_ds(ds, "remove bookmark", tx,
		    "name=%s", shortname);

		dsl_dataset_rele(ds, FTAG);
	}
}

/*
 * The bookmarks must all be in the same pool.
 */
int
dsl_bookmark_destroy(nvlist_t *bmarks, nvlist_t *errors)
{
	int rv;
	dsl_bookmark_destroy_arg_t dbda;
	nvpair_t *pair = nvlist_next_nvpair(bmarks, NULL);
	if (pair == NULL)
		return (0);

	dbda.dbda_bmarks = bmarks;
	dbda.dbda_errors = errors;
	dbda.dbda_success = fnvlist_alloc();

	rv = dsl_sync_task(nvpair_name(pair), dsl_bookmark_destroy_check,
	    dsl_bookmark_destroy_sync, &dbda, fnvlist_num_pairs(bmarks),
	    ZFS_SPACE_CHECK_RESERVED);
	fnvlist_free(dbda.dbda_success);
	return (rv);
}

/* Return B_TRUE if there are any long holds on this dataset. */
boolean_t
dsl_redaction_list_long_held(redaction_list_t *rl)
{
	return (!zfs_refcount_is_zero(&rl->rl_longholds));
}

void
dsl_redaction_list_long_hold(dsl_pool_t *dp, redaction_list_t *rl, void *tag)
{
	ASSERT(dsl_pool_config_held(dp));
	(void) zfs_refcount_add(&rl->rl_longholds, tag);
}

void
dsl_redaction_list_long_rele(redaction_list_t *rl, void *tag)
{
	(void) zfs_refcount_remove(&rl->rl_longholds, tag);
}

/* ARGSUSED */
static void
redaction_list_evict_sync(void *rlu)
{
	redaction_list_t *rl = rlu;
	zfs_refcount_destroy(&rl->rl_longholds);

	kmem_free(rl, sizeof (redaction_list_t));
}

void
dsl_redaction_list_rele(redaction_list_t *rl, void *tag)
{
	dmu_buf_rele(rl->rl_dbuf, tag);
}

int
dsl_redaction_list_hold_obj(dsl_pool_t *dp, uint64_t rlobj, void *tag,
    redaction_list_t **rlp)
{
	objset_t *mos = dp->dp_meta_objset;
	dmu_buf_t *dbuf;
	redaction_list_t *rl;
	int err;

	ASSERT(dsl_pool_config_held(dp));

	err = dmu_bonus_hold(mos, rlobj, tag, &dbuf);
	if (err != 0)
		return (err);

	rl = dmu_buf_get_user(dbuf);
	if (rl == NULL) {
		redaction_list_t *winner = NULL;

		rl = kmem_zalloc(sizeof (redaction_list_t), KM_SLEEP);
		rl->rl_dbuf = dbuf;
		rl->rl_object = rlobj;
		rl->rl_phys = dbuf->db_data;
		rl->rl_mos = dp->dp_meta_objset;
		zfs_refcount_create(&rl->rl_longholds);
		dmu_buf_init_user(&rl->rl_dbu, redaction_list_evict_sync, NULL,
		    &rl->rl_dbuf);
		if ((winner = dmu_buf_set_user_ie(dbuf, &rl->rl_dbu)) != NULL) {
			kmem_free(rl, sizeof (*rl));
			rl = winner;
		}
	}
	*rlp = rl;
	return (0);
}

/*
 * Snapshot ds is being destroyed.
 *
 * Adjust the "freed_before_next" of any bookmarks between this snap
 * and the previous snapshot, because their "next snapshot" is changing.
 *
 * If there are any bookmarks with HAS_FBN at this snapshot, remove
 * their HAS_SNAP flag (note: there can be at most one snapshot of
 * each filesystem at a given txg), and return B_TRUE.  In this case
 * the caller can not remove the key in the deadlist at this TXG, because
 * the HAS_FBN bookmarks require the key be there.
 *
 * Returns B_FALSE if there are no bookmarks with HAS_FBN at this
 * snapshot's TXG.  In this case the caller can remove the key in the
 * deadlist at this TXG.
 */
boolean_t
dsl_bookmark_ds_destroyed(dsl_dataset_t *ds, dmu_tx_t *tx)
{
	dsl_pool_t *dp = ds->ds_dir->dd_pool;

	dsl_dataset_t *head, *next;
	VERIFY0(dsl_dataset_hold_obj(dp,
	    dsl_dir_phys(ds->ds_dir)->dd_head_dataset_obj, FTAG, &head));
	VERIFY0(dsl_dataset_hold_obj(dp,
	    dsl_dataset_phys(ds)->ds_next_snap_obj, FTAG, &next));

	/*
	 * Find the first bookmark that HAS_FBN at or after the
	 * previous snapshot.
	 */
	dsl_bookmark_node_t search = { 0 };
	avl_index_t idx;
	search.dbn_phys.zbm_creation_txg =
	    dsl_dataset_phys(ds)->ds_prev_snap_txg;
	search.dbn_phys.zbm_flags = ZBM_FLAG_HAS_FBN;
	/*
	 * The empty-string name can't be in the AVL, and it compares
	 * before any entries with this TXG.
	 */
	search.dbn_name = "";
	VERIFY3P(avl_find(&head->ds_bookmarks, &search, &idx), ==, NULL);
	dsl_bookmark_node_t *dbn =
	    avl_nearest(&head->ds_bookmarks, idx, AVL_AFTER);

	/*
	 * Iterate over all bookmarks that are at or after the previous
	 * snapshot, and before this (being deleted) snapshot.  Adjust
	 * their FBN based on their new next snapshot.
	 */
	for (; dbn != NULL && dbn->dbn_phys.zbm_creation_txg <
	    dsl_dataset_phys(ds)->ds_creation_txg;
	    dbn = AVL_NEXT(&head->ds_bookmarks, dbn)) {
		if (!(dbn->dbn_phys.zbm_flags & ZBM_FLAG_HAS_FBN))
			continue;
		/*
		 * Increase our FBN by the amount of space that was live
		 * (referenced) at the time of this bookmark (i.e.
		 * birth <= zbm_creation_txg), and killed between this
		 * (being deleted) snapshot and the next snapshot (i.e.
		 * on the next snapshot's deadlist).  (Space killed before
		 * this are already on our FBN.)
		 */
		uint64_t referenced, compressed, uncompressed;
		dsl_deadlist_space_range(&next->ds_deadlist,
		    0, dbn->dbn_phys.zbm_creation_txg,
		    &referenced, &compressed, &uncompressed);
		dbn->dbn_phys.zbm_referenced_freed_before_next_snap +=
		    referenced;
		dbn->dbn_phys.zbm_compressed_freed_before_next_snap +=
		    compressed;
		dbn->dbn_phys.zbm_uncompressed_freed_before_next_snap +=
		    uncompressed;
		VERIFY0(zap_update(dp->dp_meta_objset, head->ds_bookmarks_obj,
		    dbn->dbn_name, sizeof (uint64_t),
		    sizeof (zfs_bookmark_phys_t) / sizeof (uint64_t),
		    &dbn->dbn_phys, tx));
	}
	dsl_dataset_rele(next, FTAG);

	/*
	 * There may be several bookmarks at this txg (the TXG of the
	 * snapshot being deleted).  We need to clear the SNAPSHOT_EXISTS
	 * flag on all of them, and return TRUE if there is at least 1
	 * bookmark here with HAS_FBN (thus preventing the deadlist
	 * key from being removed).
	 */
	boolean_t rv = B_FALSE;
	for (; dbn != NULL && dbn->dbn_phys.zbm_creation_txg ==
	    dsl_dataset_phys(ds)->ds_creation_txg;
	    dbn = AVL_NEXT(&head->ds_bookmarks, dbn)) {
		if (!(dbn->dbn_phys.zbm_flags & ZBM_FLAG_HAS_FBN)) {
			ASSERT(!(dbn->dbn_phys.zbm_flags &
			    ZBM_FLAG_SNAPSHOT_EXISTS));
			continue;
		}
		ASSERT(dbn->dbn_phys.zbm_flags & ZBM_FLAG_SNAPSHOT_EXISTS);
		dbn->dbn_phys.zbm_flags &= ~ZBM_FLAG_SNAPSHOT_EXISTS;
		VERIFY0(zap_update(dp->dp_meta_objset, head->ds_bookmarks_obj,
		    dbn->dbn_name, sizeof (uint64_t),
		    sizeof (zfs_bookmark_phys_t) / sizeof (uint64_t),
		    &dbn->dbn_phys, tx));
		rv = B_TRUE;
	}
	dsl_dataset_rele(head, FTAG);
	return (rv);
}

/*
 * A snapshot is being created of this (head) dataset.
 *
 * We don't keep keys in the deadlist for the most recent snapshot, or any
 * bookmarks at or after it, because there can't be any blocks on the
 * deadlist in this range.  Now that the most recent snapshot is after
 * all bookmarks, we need to add these keys.  Note that the caller always
 * adds a key at the previous snapshot, so we only add keys for bookmarks
 * after that.
 */
void
dsl_bookmark_snapshotted(dsl_dataset_t *ds, dmu_tx_t *tx)
{
	uint64_t last_key_added = UINT64_MAX;
	for (dsl_bookmark_node_t *dbn = avl_last(&ds->ds_bookmarks);
	    dbn != NULL && dbn->dbn_phys.zbm_creation_txg >
	    dsl_dataset_phys(ds)->ds_prev_snap_txg;
	    dbn = AVL_PREV(&ds->ds_bookmarks, dbn)) {
		uint64_t creation_txg = dbn->dbn_phys.zbm_creation_txg;
		ASSERT3U(creation_txg, <=, last_key_added);
		/*
		 * Note, there may be multiple bookmarks at this TXG,
		 * and we only want to add the key for this TXG once.
		 * The ds_bookmarks AVL is sorted by TXG, so we will visit
		 * these bookmarks in sequence.
		 */
		if ((dbn->dbn_phys.zbm_flags & ZBM_FLAG_HAS_FBN) &&
		    creation_txg != last_key_added) {
			dsl_deadlist_add_key(&ds->ds_deadlist,
			    creation_txg, tx);
			last_key_added = creation_txg;
		}
	}
}

/*
 * The next snapshot of the origin dataset has changed, due to
 * promote or clone swap.  If there are any bookmarks at this dataset,
 * we need to update their zbm_*_freed_before_next_snap to reflect this.
 * The head dataset has the relevant bookmarks in ds_bookmarks.
 */
void
dsl_bookmark_next_changed(dsl_dataset_t *head, dsl_dataset_t *origin,
    dmu_tx_t *tx)
{
	dsl_pool_t *dp = dmu_tx_pool(tx);

	/*
	 * Find the first bookmark that HAS_FBN at the origin snapshot.
	 */
	dsl_bookmark_node_t search = { 0 };
	avl_index_t idx;
	search.dbn_phys.zbm_creation_txg =
	    dsl_dataset_phys(origin)->ds_creation_txg;
	search.dbn_phys.zbm_flags = ZBM_FLAG_HAS_FBN;
	/*
	 * The empty-string name can't be in the AVL, and it compares
	 * before any entries with this TXG.
	 */
	search.dbn_name = "";
	VERIFY3P(avl_find(&head->ds_bookmarks, &search, &idx), ==, NULL);
	dsl_bookmark_node_t *dbn =
	    avl_nearest(&head->ds_bookmarks, idx, AVL_AFTER);

	/*
	 * Iterate over all bookmarks that are at the origin txg.
	 * Adjust their FBN based on their new next snapshot.
	 */
	for (; dbn != NULL && dbn->dbn_phys.zbm_creation_txg ==
	    dsl_dataset_phys(origin)->ds_creation_txg &&
	    (dbn->dbn_phys.zbm_flags & ZBM_FLAG_HAS_FBN);
	    dbn = AVL_NEXT(&head->ds_bookmarks, dbn)) {

		/*
		 * Bookmark is at the origin, therefore its
		 * "next dataset" is changing, so we need
		 * to reset its FBN by recomputing it in
		 * dsl_bookmark_set_phys().
		 */
		ASSERT3U(dbn->dbn_phys.zbm_guid, ==,
		    dsl_dataset_phys(origin)->ds_guid);
		ASSERT3U(dbn->dbn_phys.zbm_referenced_bytes_refd, ==,
		    dsl_dataset_phys(origin)->ds_referenced_bytes);
		ASSERT(dbn->dbn_phys.zbm_flags &
		    ZBM_FLAG_SNAPSHOT_EXISTS);
		/*
		 * Save and restore the zbm_redaction_obj, which
		 * is zeroed by dsl_bookmark_set_phys().
		 */
		uint64_t redaction_obj =
		    dbn->dbn_phys.zbm_redaction_obj;
		dsl_bookmark_set_phys(&dbn->dbn_phys, origin);
		dbn->dbn_phys.zbm_redaction_obj = redaction_obj;

		VERIFY0(zap_update(dp->dp_meta_objset, head->ds_bookmarks_obj,
		    dbn->dbn_name, sizeof (uint64_t),
		    sizeof (zfs_bookmark_phys_t) / sizeof (uint64_t),
		    &dbn->dbn_phys, tx));
	}
}

/*
 * This block is no longer referenced by this (head) dataset.
 *
 * Adjust the FBN of any bookmarks that reference this block, whose "next"
 * is the head dataset.
 */
/* ARGSUSED */
void
dsl_bookmark_block_killed(dsl_dataset_t *ds, const blkptr_t *bp, dmu_tx_t *tx)
{
	/*
	 * Iterate over bookmarks whose "next" is the head dataset.
	 */
	for (dsl_bookmark_node_t *dbn = avl_last(&ds->ds_bookmarks);
	    dbn != NULL && dbn->dbn_phys.zbm_creation_txg >=
	    dsl_dataset_phys(ds)->ds_prev_snap_txg;
	    dbn = AVL_PREV(&ds->ds_bookmarks, dbn)) {
		/*
		 * If the block was live (referenced) at the time of this
		 * bookmark, add its space to the bookmark's FBN.
		 */
		if (bp->blk_birth <= dbn->dbn_phys.zbm_creation_txg &&
		    (dbn->dbn_phys.zbm_flags & ZBM_FLAG_HAS_FBN)) {
			mutex_enter(&dbn->dbn_lock);
			dbn->dbn_phys.zbm_referenced_freed_before_next_snap +=
			    bp_get_dsize_sync(dsl_dataset_get_spa(ds), bp);
			dbn->dbn_phys.zbm_compressed_freed_before_next_snap +=
			    BP_GET_PSIZE(bp);
			dbn->dbn_phys.zbm_uncompressed_freed_before_next_snap +=
			    BP_GET_UCSIZE(bp);
			/*
			 * Changing the ZAP object here would be too
			 * expensive.  Also, we may be called from the zio
			 * interrupt thread, which can't block on i/o.
			 * Therefore, we mark this bookmark as dirty and
			 * modify the ZAP once per txg, in
			 * dsl_bookmark_sync_done().
			 */
			dbn->dbn_dirty = B_TRUE;
			mutex_exit(&dbn->dbn_lock);
		}
	}
}

void
dsl_bookmark_sync_done(dsl_dataset_t *ds, dmu_tx_t *tx)
{
	dsl_pool_t *dp = dmu_tx_pool(tx);

	if (dsl_dataset_is_snapshot(ds))
		return;

	/*
	 * We only dirty bookmarks that are at or after the most recent
	 * snapshot.  We can't create snapshots between
	 * dsl_bookmark_block_killed() and dsl_bookmark_sync_done(), so we
	 * don't need to look at any bookmarks before ds_prev_snap_txg.
	 */
	for (dsl_bookmark_node_t *dbn = avl_last(&ds->ds_bookmarks);
	    dbn != NULL && dbn->dbn_phys.zbm_creation_txg >=
	    dsl_dataset_phys(ds)->ds_prev_snap_txg;
	    dbn = AVL_PREV(&ds->ds_bookmarks, dbn)) {
		if (dbn->dbn_dirty) {
			/*
			 * We only dirty nodes with HAS_FBN, therefore
			 * we can always use the current bookmark struct size.
			 */
			ASSERT(dbn->dbn_phys.zbm_flags & ZBM_FLAG_HAS_FBN);
			VERIFY0(zap_update(dp->dp_meta_objset,
			    ds->ds_bookmarks_obj,
			    dbn->dbn_name, sizeof (uint64_t),
			    sizeof (zfs_bookmark_phys_t) / sizeof (uint64_t),
			    &dbn->dbn_phys, tx));
			dbn->dbn_dirty = B_FALSE;
		}
	}
#ifdef ZFS_DEBUG
	for (dsl_bookmark_node_t *dbn = avl_first(&ds->ds_bookmarks);
	    dbn != NULL; dbn = AVL_NEXT(&ds->ds_bookmarks, dbn)) {
		ASSERT(!dbn->dbn_dirty);
	}
#endif
}

/*
 * Return the TXG of the most recent bookmark (or 0 if there are no bookmarks).
 */
uint64_t
dsl_bookmark_latest_txg(dsl_dataset_t *ds)
{
	ASSERT(dsl_pool_config_held(ds->ds_dir->dd_pool));
	dsl_bookmark_node_t *dbn = avl_last(&ds->ds_bookmarks);
	if (dbn == NULL)
		return (0);
	return (dbn->dbn_phys.zbm_creation_txg);
}

static inline unsigned int
redact_block_buf_num_entries(unsigned int size)
{
	return (size / sizeof (redact_block_phys_t));
}

/*
 * This function calculates the offset of the last entry in the array of
 * redact_block_phys_t.  If we're reading the redaction list into buffers of
 * size bufsize, then for all but the last buffer, the last valid entry in the
 * array will be the last entry in the array.  However, for the last buffer, any
 * amount of it may be filled.  Thus, we check to see if we're looking at the
 * last buffer in the redaction list, and if so, we return the total number of
 * entries modulo the number of entries per buffer.  Otherwise, we return the
 * number of entries per buffer minus one.
 */
static inline unsigned int
last_entry(redaction_list_t *rl, unsigned int bufsize, uint64_t bufid)
{
	if (bufid == (rl->rl_phys->rlp_num_entries - 1) /
	    redact_block_buf_num_entries(bufsize)) {
		return ((rl->rl_phys->rlp_num_entries - 1) %
		    redact_block_buf_num_entries(bufsize));
	}
	return (redact_block_buf_num_entries(bufsize) - 1);
}

/*
 * Compare the redact_block_phys_t to the bookmark. If the last block in the
 * redact_block_phys_t is before the bookmark, return -1.  If the first block in
 * the redact_block_phys_t is after the bookmark, return 1.  Otherwise, the
 * bookmark is inside the range of the redact_block_phys_t, and we return 0.
 */
static int
redact_block_zb_compare(redact_block_phys_t *first,
    zbookmark_phys_t *second)
{
	/*
	 * If the block_phys is for a previous object, or the last block in the
	 * block_phys is strictly before the block in the bookmark, the
	 * block_phys is earlier.
	 */
	if (first->rbp_object < second->zb_object ||
	    (first->rbp_object == second->zb_object &&
	    first->rbp_blkid + (redact_block_get_count(first) - 1) <
	    second->zb_blkid))
		return (-1);

	/*
	 * If the bookmark is for a previous object, or the block in the
	 * bookmark is strictly before the first block in the block_phys, the
	 * bookmark is earlier.
	 */
	if (first->rbp_object > second->zb_object ||
	    (first->rbp_object == second->zb_object &&
	    first->rbp_blkid > second->zb_blkid))
		return (1);

	return (0);
}

/*
 * Traverse the redaction list in the provided object, and call the callback for
 * each entry we find. Don't call the callback for any records before resume.
 */
int
dsl_redaction_list_traverse(redaction_list_t *rl, zbookmark_phys_t *resume,
    rl_traverse_callback_t cb, void *arg)
{
	objset_t *mos = rl->rl_mos;
	redact_block_phys_t *buf;
	unsigned int bufsize = SPA_OLD_MAXBLOCKSIZE;
	int err = 0;

	if (rl->rl_phys->rlp_last_object != UINT64_MAX ||
	    rl->rl_phys->rlp_last_blkid != UINT64_MAX) {
		/*
		 * When we finish a send, we update the last object and offset
		 * to UINT64_MAX.  If a send fails partway through, the last
		 * object and offset will have some other value, indicating how
		 * far the send got. The redaction list must be complete before
		 * it can be traversed, so return EINVAL if the last object and
		 * blkid are not set to UINT64_MAX.
		 */
		return (SET_ERROR(EINVAL));
	}

	/*
	 * Binary search for the point to resume from.  The goal is to minimize
	 * the number of disk reads we have to perform.
	 */
	buf = kmem_alloc(bufsize, KM_SLEEP);
	uint64_t maxbufid = (rl->rl_phys->rlp_num_entries - 1) /
	    redact_block_buf_num_entries(bufsize);
	uint64_t minbufid = 0;
	while (resume != NULL && maxbufid - minbufid >= 1) {
		ASSERT3U(maxbufid, >, minbufid);
		uint64_t midbufid = minbufid + ((maxbufid - minbufid) / 2);
		err = dmu_read(mos, rl->rl_object, midbufid * bufsize, bufsize,
		    buf, DMU_READ_NO_PREFETCH);
		if (err != 0)
			break;

		int cmp0 = redact_block_zb_compare(&buf[0], resume);
		int cmpn = redact_block_zb_compare(
		    &buf[last_entry(rl, bufsize, maxbufid)], resume);

		/*
		 * If the first block is before or equal to the resume point,
		 * and the last one is equal or after, then the resume point is
		 * in this buf, and we should start here.
		 */
		if (cmp0 <= 0 && cmpn >= 0)
			break;

		if (cmp0 > 0)
			maxbufid = midbufid - 1;
		else if (cmpn < 0)
			minbufid = midbufid + 1;
		else
			panic("No progress in binary search for resume point");
	}

	for (uint64_t curidx = minbufid * redact_block_buf_num_entries(bufsize);
	    err == 0 && curidx < rl->rl_phys->rlp_num_entries;
	    curidx++) {
		/*
		 * We read in the redaction list one block at a time.  Once we
		 * finish with all the entries in a given block, we read in a
		 * new one.  The predictive prefetcher will take care of any
		 * prefetching, and this code shouldn't be the bottleneck, so we
		 * don't need to do manual prefetching.
		 */
		if (curidx % redact_block_buf_num_entries(bufsize) == 0) {
			err = dmu_read(mos, rl->rl_object, curidx *
			    sizeof (*buf), bufsize, buf,
			    DMU_READ_PREFETCH);
			if (err != 0)
				break;
		}
		redact_block_phys_t *rb = &buf[curidx %
		    redact_block_buf_num_entries(bufsize)];
		/*
		 * If resume is non-null, we should either not send the data, or
		 * null out resume so we don't have to keep doing these
		 * comparisons.
		 */
		if (resume != NULL) {
			if (redact_block_zb_compare(rb, resume) < 0) {
				continue;
			} else {
				/*
				 * If the place to resume is in the middle of
				 * the range described by this
				 * redact_block_phys, then modify the
				 * redact_block_phys in memory so we generate
				 * the right records.
				 */
				if (resume->zb_object == rb->rbp_object &&
				    resume->zb_blkid > rb->rbp_blkid) {
					uint64_t diff = resume->zb_blkid -
					    rb->rbp_blkid;
					rb->rbp_blkid = resume->zb_blkid;
					redact_block_set_count(rb,
					    redact_block_get_count(rb) - diff);
				}
				resume = NULL;
			}
		}

		if (cb(rb, arg) != 0)
			break;
	}

	kmem_free(buf, bufsize);
	return (err);
}<|MERGE_RESOLUTION|>--- conflicted
+++ resolved
@@ -75,16 +75,6 @@
 		mt = MT_NORMALIZE;
 
 	/*
-<<<<<<< HEAD
-	 * Zero it in case this is an older format bookmark which
-	 * has fewer entries than the current format.
-	 */
-	bzero(bmark_phys, sizeof (*bmark_phys));
-
-	err = zap_lookup_norm(mos, bmark_zapobj, shortname,
-	    sizeof (uint64_t), sizeof (*bmark_phys) / sizeof (uint64_t),
-	    bmark_phys, mt, NULL, 0, NULL);
-=======
 	 * Zero out the bookmark in case the one stored on disk
 	 * is in an older, shorter format.
 	 */
@@ -93,7 +83,6 @@
 	err = zap_lookup_norm(mos, bmark_zapobj, shortname, sizeof (uint64_t),
 	    sizeof (*bmark_phys) / sizeof (uint64_t), bmark_phys, mt,
 	    NULL, 0, NULL);
->>>>>>> 2bbec1c9
 
 	return (err == ENOENT ? ESRCH : err);
 }
@@ -149,7 +138,7 @@
 	dsl_dataset_t *bmark_fs;
 	char *shortname;
 	int error;
-	zfs_bookmark_phys_t bmark_phys;
+	zfs_bookmark_phys_t bmark_phys = { 0 };
 
 	if (!snapds->ds_is_snapshot)
 		return (SET_ERROR(EINVAL));
@@ -224,11 +213,26 @@
 dsl_bookmark_set_phys(zfs_bookmark_phys_t *zbm, dsl_dataset_t *snap)
 {
 	spa_t *spa = dsl_dataset_get_spa(snap);
+	objset_t *mos = spa_get_dsl(spa)->dp_meta_objset;
 	dsl_dataset_phys_t *dsp = dsl_dataset_phys(snap);
 	zbm->zbm_guid = dsp->ds_guid;
 	zbm->zbm_creation_txg = dsp->ds_creation_txg;
 	zbm->zbm_creation_time = dsp->ds_creation_time;
 	zbm->zbm_redaction_obj = 0;
+
+	/*
+	 * If the dataset is encrypted create a larger bookmark to
+	 * accommodate the IVset guid. The IVset guid was added
+	 * after the encryption feature to prevent a problem with
+	 * raw sends. If we encounter an encrypted dataset without
+	 * an IVset guid we fall back to a normal bookmark.
+	 */
+	if (snap->ds_dir->dd_crypto_obj != 0 &&
+	    spa_feature_is_enabled(spa, SPA_FEATURE_BOOKMARK_V2)) {
+		(void) zap_lookup(mos, snap->ds_object,
+		    DS_FIELD_IVSET_GUID, sizeof (uint64_t), 1,
+		    &zbm->zbm_ivset_guid);
+	}
 
 	if (spa_feature_is_enabled(spa, SPA_FEATURE_BOOKMARK_WRITTEN)) {
 		zbm->zbm_flags = ZBM_FLAG_SNAPSHOT_EXISTS | ZBM_FLAG_HAS_FBN;
@@ -271,26 +275,22 @@
 		    &hds->ds_bookmarks_obj, tx));
 	}
 
-<<<<<<< HEAD
 	avl_add(&hds->ds_bookmarks, dbn);
 
 	/*
 	 * To maintain backwards compatibility with software that doesn't
-	 * understand SPA_FEATURE_REDACTION_BOOKMARKS or
-	 * SPA_FEATURE_BOOKMARK_WRITTEN, we need to use the smallest of
-	 * the 3 possible bookmark sizes:
-	 *  - original (ends before zbm_redaction_obj)
-	 *  - redaction (ends before zbm_flags)
-	 *  - current / written (ends at end of struct)
-	 */
-	uint64_t bookmark_phys_size = offsetof(zfs_bookmark_phys_t,
-	    zbm_redaction_obj);
-	if (dbn->dbn_phys.zbm_flags & ZBM_FLAG_HAS_FBN)
-		bookmark_phys_size = sizeof (zfs_bookmark_phys_t);
-	else if (dbn->dbn_phys.zbm_redaction_obj != 0)
-		bookmark_phys_size = offsetof(zfs_bookmark_phys_t, zbm_flags);
-
-	zfs_bookmark_phys_t zero_phys = { 0 };
+	 * understand SPA_FEATURE_BOOKMARK_V2, we need to use the smallest
+	 * possible bookmark size.
+	 */
+	uint64_t bookmark_phys_size = BOOKMARK_PHYS_SIZE_V1;
+	if (spa_feature_is_enabled(dp->dp_spa, SPA_FEATURE_BOOKMARK_V2) &&
+	    (dbn->dbn_phys.zbm_ivset_guid != 0 || dbn->dbn_phys.zbm_flags &
+	    ZBM_FLAG_HAS_FBN || dbn->dbn_phys.zbm_redaction_obj != 0)) {
+		bookmark_phys_size = BOOKMARK_PHYS_SIZE_V2;
+		spa_feature_incr(dp->dp_spa, SPA_FEATURE_BOOKMARK_V2, tx);
+	}
+
+	__attribute__((unused)) zfs_bookmark_phys_t zero_phys = { 0 };
 	ASSERT0(bcmp(((char *)&dbn->dbn_phys) + bookmark_phys_size,
 	    &zero_phys, sizeof (zfs_bookmark_phys_t) - bookmark_phys_size));
 
@@ -298,14 +298,6 @@
 	    sizeof (uint64_t), bookmark_phys_size / sizeof (uint64_t),
 	    &dbn->dbn_phys, tx));
 }
-=======
-	for (nvpair_t *pair = nvlist_next_nvpair(dbca->dbca_bmarks, NULL);
-	    pair != NULL; pair = nvlist_next_nvpair(dbca->dbca_bmarks, pair)) {
-		dsl_dataset_t *snapds, *bmark_fs;
-		zfs_bookmark_phys_t bmark_phys = { 0 };
-		char *shortname;
-		uint32_t bmark_len = BOOKMARK_PHYS_SIZE_V1;
->>>>>>> 2bbec1c9
 
 /*
  * If redaction_list is non-null, we create a redacted bookmark and redaction
@@ -373,33 +365,7 @@
 		    SPA_FEATURE_BOOKMARK_WRITTEN, tx);
 	}
 
-<<<<<<< HEAD
 	dsl_bookmark_node_add(bmark_fs, dbn, tx);
-=======
-		/*
-		 * If the dataset is encrypted create a larger bookmark to
-		 * accommodate the IVset guid. The IVset guid was added
-		 * after the encryption feature to prevent a problem with
-		 * raw sends. If we encounter an encrypted dataset without
-		 * an IVset guid we fall back to a normal bookmark.
-		 */
-		if (snapds->ds_dir->dd_crypto_obj != 0 &&
-		    spa_feature_is_enabled(dp->dp_spa,
-		    SPA_FEATURE_BOOKMARK_V2)) {
-			int err = zap_lookup(mos, snapds->ds_object,
-			    DS_FIELD_IVSET_GUID, sizeof (uint64_t), 1,
-			    &bmark_phys.zbm_ivset_guid);
-			if (err == 0) {
-				bmark_len = BOOKMARK_PHYS_SIZE_V2;
-				spa_feature_incr(dp->dp_spa,
-				    SPA_FEATURE_BOOKMARK_V2, tx);
-			}
-		}
-
-		VERIFY0(zap_add(mos, bmark_fs->ds_bookmarks,
-		    shortname, sizeof (uint64_t),
-		    bmark_len / sizeof (uint64_t), &bmark_phys, tx));
->>>>>>> 2bbec1c9
 
 	spa_history_log_internal_ds(bmark_fs, "bookmark", tx,
 	    "name=%s creation_txg=%llu target_snap=%llu redact_obj=%llu",
@@ -476,7 +442,6 @@
 	return (rv);
 }
 
-<<<<<<< HEAD
 static void
 dsl_bookmark_create_redacted_sync(void *arg, dmu_tx_t *tx)
 {
@@ -485,13 +450,6 @@
 	    dbcra->dbcra_numsnaps, dbcra->dbcra_snaps, dbcra->dbcra_tag,
 	    dbcra->dbcra_rl);
 }
-=======
-	for (zap_cursor_init(&zc, dp->dp_meta_objset, bmark_zapobj);
-	    zap_cursor_retrieve(&zc, &attr) == 0;
-	    zap_cursor_advance(&zc)) {
-		char *bmark_name = attr.za_name;
-		zfs_bookmark_phys_t bmark_phys = { 0 };
->>>>>>> 2bbec1c9
 
 int
 dsl_bookmark_create_redacted(const char *bookmark, const char *snapshot,
@@ -538,6 +496,11 @@
 	    zfs_prop_to_name(ZFS_PROP_CREATION))) {
 		dsl_prop_nvlist_add_uint64(out_props,
 		    ZFS_PROP_CREATION, bmark_phys->zbm_creation_time);
+	}
+	if (props == NULL || nvlist_exists(props,
+	    zfs_prop_to_name(ZFS_PROP_IVSET_GUID))) {
+		dsl_prop_nvlist_add_uint64(out_props,
+		    ZFS_PROP_IVSET_GUID, bmark_phys->zbm_ivset_guid);
 	}
 	if (bmark_phys->zbm_flags & ZBM_FLAG_HAS_FBN) {
 		if (props == NULL || nvlist_exists(props,
@@ -561,15 +524,7 @@
 			dsl_prop_nvlist_add_uint64(out_props,
 			    ZFS_PROP_REFRATIO, ratio);
 		}
-<<<<<<< HEAD
-	}
-=======
-		if (nvlist_exists(props,
-		    zfs_prop_to_name(ZFS_PROP_IVSET_GUID))) {
-			dsl_prop_nvlist_add_uint64(out_props,
-			    ZFS_PROP_IVSET_GUID, bmark_phys.zbm_ivset_guid);
-		}
->>>>>>> 2bbec1c9
+	}
 
 	if ((props == NULL || nvlist_exists(props, "redact_snaps") ||
 	    nvlist_exists(props, "redact_complete")) &&
@@ -768,7 +723,7 @@
 {
 	dsl_pool_t *dp;
 	dsl_dataset_t *ds;
-	zfs_bookmark_phys_t bmark_phys;
+	zfs_bookmark_phys_t bmark_phys = { 0 };
 	int err;
 
 	err = dsl_pool_hold(dsname, FTAG, &dp);
@@ -801,11 +756,10 @@
 dsl_bookmark_destroy_sync_impl(dsl_dataset_t *ds, const char *name,
     dmu_tx_t *tx)
 {
-	int err;
 	objset_t *mos = ds->ds_dir->dd_pool->dp_meta_objset;
 	uint64_t bmark_zapobj = ds->ds_bookmarks_obj;
 	matchtype_t mt = 0;
-<<<<<<< HEAD
+	uint64_t int_size, num_ints;
 	/*
 	 * 'search' must be zeroed so that dbn_flags (which is used in
 	 * dsl_bookmark_compare()) will be zeroed even if the on-disk
@@ -819,15 +773,20 @@
 	 * from the given name if the dataset is case-insensitive.  Then
 	 * use the real name to find the node in the ds_bookmarks AVL tree.
 	 */
-=======
-	uint64_t int_size, num_ints;
->>>>>>> 2bbec1c9
 
 	if (dsl_dataset_phys(ds)->ds_flags & DS_FLAG_CI_DATASET)
 		mt = MT_NORMALIZE;
+
+	VERIFY0(zap_length(mos, bmark_zapobj, name, &int_size, &num_ints));
+
+	ASSERT3U(int_size, ==, sizeof (uint64_t));
+
+	if (num_ints * int_size > BOOKMARK_PHYS_SIZE_V1) {
+		spa_feature_decr(dmu_objset_spa(mos),
+		    SPA_FEATURE_BOOKMARK_V2, tx);
+	}
 	VERIFY0(zap_lookup_norm(mos, bmark_zapobj, name, sizeof (uint64_t),
-	    sizeof (zfs_bookmark_phys_t) / sizeof (uint64_t),
-	    &search.dbn_phys, mt, realname, sizeof (realname), NULL));
+	    num_ints, &search.dbn_phys, mt, realname, sizeof (realname), NULL));
 
 	search.dbn_name = realname;
 	dsl_bookmark_node_t *dbn = avl_find(&ds->ds_bookmarks, &search, NULL);
@@ -850,7 +809,6 @@
 		 * at this TXG, rather than just the adjacent ones.
 		 */
 
-<<<<<<< HEAD
 		dsl_bookmark_node_t *dbn_prev =
 		    AVL_PREV(&ds->ds_bookmarks, dbn);
 		dsl_bookmark_node_t *dbn_next =
@@ -891,20 +849,6 @@
 	kmem_free(dbn, sizeof (*dbn));
 
 	VERIFY0(zap_remove_norm(mos, bmark_zapobj, name, mt, tx));
-=======
-	err = zap_length(mos, bmark_zapobj, name, &int_size, &num_ints);
-	if (err != 0)
-		return (err);
-
-	ASSERT3U(int_size, ==, sizeof (uint64_t));
-
-	if (num_ints * int_size > BOOKMARK_PHYS_SIZE_V1) {
-		spa_feature_decr(dmu_objset_spa(mos),
-		    SPA_FEATURE_BOOKMARK_V2, tx);
-	}
-
-	return (zap_remove_norm(mos, bmark_zapobj, name, mt, tx));
->>>>>>> 2bbec1c9
 }
 
 static int
@@ -1502,7 +1446,7 @@
 	 * Binary search for the point to resume from.  The goal is to minimize
 	 * the number of disk reads we have to perform.
 	 */
-	buf = kmem_alloc(bufsize, KM_SLEEP);
+	buf = zio_data_buf_alloc(bufsize);
 	uint64_t maxbufid = (rl->rl_phys->rlp_num_entries - 1) /
 	    redact_block_buf_num_entries(bufsize);
 	uint64_t minbufid = 0;
@@ -1585,6 +1529,6 @@
 			break;
 	}
 
-	kmem_free(buf, bufsize);
+	zio_data_buf_free(buf, bufsize);
 	return (err);
 }