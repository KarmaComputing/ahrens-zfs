/*
 * CDDL HEADER START
 *
 * The contents of this file are subject to the terms of the
 * Common Development and Distribution License (the "License").
 * You may not use this file except in compliance with the License.
 *
 * You can obtain a copy of the license at usr/src/OPENSOLARIS.LICENSE
 * or http://www.opensolaris.org/os/licensing.
 * See the License for the specific language governing permissions
 * and limitations under the License.
 *
 * When distributing Covered Code, include this CDDL HEADER in each
 * file and include the License file at usr/src/OPENSOLARIS.LICENSE.
 * If applicable, add the following below this CDDL HEADER, with the
 * fields enclosed by brackets "[]" replaced with your own identifying
 * information: Portions Copyright [yyyy] [name of copyright owner]
 *
 * CDDL HEADER END
 */

/*
 * Copyright (c) 2005, 2010, Oracle and/or its affiliates. All rights reserved.
 * Copyright (c) 2011, 2020 by Delphix. All rights reserved.
 * Copyright (c) 2019, loli10K <ezomori.nozomu@gmail.com>. All rights reserved.
 */

#include <sys/zfs_context.h>
#include <sys/spa_impl.h>
#include <sys/dmu.h>
#include <sys/dmu_tx.h>
#include <sys/zap.h>
#include <sys/vdev_impl.h>
#include <sys/metaslab.h>
#include <sys/metaslab_impl.h>
#include <sys/uberblock_impl.h>
#include <sys/txg.h>
#include <sys/avl.h>
#include <sys/bpobj.h>
#include <sys/dsl_pool.h>
#include <sys/dsl_synctask.h>
#include <sys/dsl_dir.h>
#include <sys/arc.h>
#include <sys/zfeature.h>
#include <sys/vdev_indirect_births.h>
#include <sys/vdev_indirect_mapping.h>
#include <sys/abd.h>
#include <sys/vdev_initialize.h>
#include <sys/vdev_trim.h>
#include <sys/trace_zfs.h>

/*
 * This file contains the necessary logic to remove vdevs from a
 * storage pool.  Currently, the only devices that can be removed
 * are log, cache, and spare devices; and top level vdevs from a pool
 * w/o raidz or mirrors.  (Note that members of a mirror can be removed
 * by the detach operation.)
 *
 * Log vdevs are removed by evacuating them and then turning the vdev
 * into a hole vdev while holding spa config locks.
 *
 * Top level vdevs are removed and converted into an indirect vdev via
 * a multi-step process:
 *
 *  - Disable allocations from this device (spa_vdev_remove_top).
 *
 *  - From a new thread (spa_vdev_remove_thread), copy data from
 *    the removing vdev to a different vdev.  The copy happens in open
 *    context (spa_vdev_copy_impl) and issues a sync task
 *    (vdev_mapping_sync) so the sync thread can update the partial
 *    indirect mappings in core and on disk.
 *
 *  - If a free happens during a removal, it is freed from the
 *    removing vdev, and if it has already been copied, from the new
 *    location as well (free_from_removing_vdev).
 *
 *  - After the removal is completed, the copy thread converts the vdev
 *    into an indirect vdev (vdev_remove_complete) before instructing
 *    the sync thread to destroy the space maps and finish the removal
 *    (spa_finish_removal).
 */

typedef struct vdev_copy_arg {
	metaslab_t	*vca_msp;
	uint64_t	vca_outstanding_bytes;
	uint64_t	vca_read_error_bytes;
	uint64_t	vca_write_error_bytes;
	kcondvar_t	vca_cv;
	kmutex_t	vca_lock;
} vdev_copy_arg_t;

/*
 * The maximum amount of memory we can use for outstanding i/o while
 * doing a device removal.  This determines how much i/o we can have
 * in flight concurrently.
 */
int zfs_remove_max_copy_bytes = 64 * 1024 * 1024;

/*
 * The largest contiguous segment that we will attempt to allocate when
 * removing a device.  This can be no larger than SPA_MAXBLOCKSIZE.  If
 * there is a performance problem with attempting to allocate large blocks,
 * consider decreasing this.
 *
 * See also the accessor function spa_remove_max_segment().
 */
int zfs_remove_max_segment = SPA_MAXBLOCKSIZE;

/*
 * Ignore hard IO errors during device removal.  When set if a device
 * encounters hard IO error during the removal process the removal will
 * not be cancelled.  This can result in a normally recoverable block
 * becoming permanently damaged and is not recommended.
 */
int zfs_removal_ignore_errors = 0;

/*
 * Allow a remap segment to span free chunks of at most this size. The main
 * impact of a larger span is that we will read and write larger, more
 * contiguous chunks, with more "unnecessary" data -- trading off bandwidth
 * for iops.  The value here was chosen to align with
 * zfs_vdev_read_gap_limit, which is a similar concept when doing regular
 * reads (but there's no reason it has to be the same).
 *
 * Additionally, a higher span will have the following relatively minor
 * effects:
 *  - the mapping will be smaller, since one entry can cover more allocated
 *    segments
 *  - more of the fragmentation in the removing device will be preserved
 *  - we'll do larger allocations, which may fail and fall back on smaller
 *    allocations
 */
int vdev_removal_max_span = 32 * 1024;

/*
 * This is used by the test suite so that it can ensure that certain
 * actions happen while in the middle of a removal.
 */
int zfs_removal_suspend_progress = 0;

#define	VDEV_REMOVAL_ZAP_OBJS	"lzap"

static void spa_vdev_remove_thread(void *arg);
static int spa_vdev_remove_cancel_impl(spa_t *spa);

static void
spa_sync_removing_state(spa_t *spa, dmu_tx_t *tx)
{
	VERIFY0(zap_update(spa->spa_dsl_pool->dp_meta_objset,
	    DMU_POOL_DIRECTORY_OBJECT,
	    DMU_POOL_REMOVING, sizeof (uint64_t),
	    sizeof (spa->spa_removing_phys) / sizeof (uint64_t),
	    &spa->spa_removing_phys, tx));
}

static nvlist_t *
spa_nvlist_lookup_by_guid(nvlist_t **nvpp, int count, uint64_t target_guid)
{
	for (int i = 0; i < count; i++) {
		uint64_t guid =
		    fnvlist_lookup_uint64(nvpp[i], ZPOOL_CONFIG_GUID);

		if (guid == target_guid)
			return (nvpp[i]);
	}

	return (NULL);
}

static void
spa_vdev_remove_aux(nvlist_t *config, char *name, nvlist_t **dev, int count,
    nvlist_t *dev_to_remove)
{
	nvlist_t **newdev = NULL;

	if (count > 1)
		newdev = kmem_alloc((count - 1) * sizeof (void *), KM_SLEEP);

	for (int i = 0, j = 0; i < count; i++) {
		if (dev[i] == dev_to_remove)
			continue;
		VERIFY(nvlist_dup(dev[i], &newdev[j++], KM_SLEEP) == 0);
	}

	VERIFY(nvlist_remove(config, name, DATA_TYPE_NVLIST_ARRAY) == 0);
	VERIFY(nvlist_add_nvlist_array(config, name, newdev, count - 1) == 0);

	for (int i = 0; i < count - 1; i++)
		nvlist_free(newdev[i]);

	if (count > 1)
		kmem_free(newdev, (count - 1) * sizeof (void *));
}

static spa_vdev_removal_t *
spa_vdev_removal_create(vdev_t *vd)
{
	spa_vdev_removal_t *svr = kmem_zalloc(sizeof (*svr), KM_SLEEP);
	mutex_init(&svr->svr_lock, NULL, MUTEX_DEFAULT, NULL);
	cv_init(&svr->svr_cv, NULL, CV_DEFAULT, NULL);
	svr->svr_allocd_segs = range_tree_create(NULL, RANGE_SEG64, NULL, 0, 0);
	svr->svr_vdev_id = vd->vdev_id;

	for (int i = 0; i < TXG_SIZE; i++) {
		svr->svr_frees[i] = range_tree_create(NULL, RANGE_SEG64, NULL,
		    0, 0);
		list_create(&svr->svr_new_segments[i],
		    sizeof (vdev_indirect_mapping_entry_t),
		    offsetof(vdev_indirect_mapping_entry_t, vime_node));
	}

	return (svr);
}

void
spa_vdev_removal_destroy(spa_vdev_removal_t *svr)
{
	for (int i = 0; i < TXG_SIZE; i++) {
		ASSERT0(svr->svr_bytes_done[i]);
		ASSERT0(svr->svr_max_offset_to_sync[i]);
		range_tree_destroy(svr->svr_frees[i]);
		list_destroy(&svr->svr_new_segments[i]);
	}

	range_tree_destroy(svr->svr_allocd_segs);
	mutex_destroy(&svr->svr_lock);
	cv_destroy(&svr->svr_cv);
	kmem_free(svr, sizeof (*svr));
}

/*
 * This is called as a synctask in the txg in which we will mark this vdev
 * as removing (in the config stored in the MOS).
 *
 * It begins the evacuation of a toplevel vdev by:
 * - initializing the spa_removing_phys which tracks this removal
 * - computing the amount of space to remove for accounting purposes
 * - dirtying all dbufs in the spa_config_object
 * - creating the spa_vdev_removal
 * - starting the spa_vdev_remove_thread
 */
static void
vdev_remove_initiate_sync(void *arg, dmu_tx_t *tx)
{
	int vdev_id = (uintptr_t)arg;
	spa_t *spa = dmu_tx_pool(tx)->dp_spa;
	vdev_t *vd = vdev_lookup_top(spa, vdev_id);
	vdev_indirect_config_t *vic = &vd->vdev_indirect_config;
	objset_t *mos = spa->spa_dsl_pool->dp_meta_objset;
	spa_vdev_removal_t *svr = NULL;
	uint64_t txg __maybe_unused = dmu_tx_get_txg(tx);

	ASSERT0(vdev_get_nparity(vd));
	svr = spa_vdev_removal_create(vd);

	ASSERT(vd->vdev_removing);
	ASSERT3P(vd->vdev_indirect_mapping, ==, NULL);

	spa_feature_incr(spa, SPA_FEATURE_DEVICE_REMOVAL, tx);
	if (spa_feature_is_enabled(spa, SPA_FEATURE_OBSOLETE_COUNTS)) {
		/*
		 * By activating the OBSOLETE_COUNTS feature, we prevent
		 * the pool from being downgraded and ensure that the
		 * refcounts are precise.
		 */
		spa_feature_incr(spa, SPA_FEATURE_OBSOLETE_COUNTS, tx);
		uint64_t one = 1;
		VERIFY0(zap_add(spa->spa_meta_objset, vd->vdev_top_zap,
		    VDEV_TOP_ZAP_OBSOLETE_COUNTS_ARE_PRECISE, sizeof (one), 1,
		    &one, tx));
		boolean_t are_precise __maybe_unused;
		ASSERT0(vdev_obsolete_counts_are_precise(vd, &are_precise));
		ASSERT3B(are_precise, ==, B_TRUE);
	}

	vic->vic_mapping_object = vdev_indirect_mapping_alloc(mos, tx);
	vd->vdev_indirect_mapping =
	    vdev_indirect_mapping_open(mos, vic->vic_mapping_object);
	vic->vic_births_object = vdev_indirect_births_alloc(mos, tx);
	vd->vdev_indirect_births =
	    vdev_indirect_births_open(mos, vic->vic_births_object);
	spa->spa_removing_phys.sr_removing_vdev = vd->vdev_id;
	spa->spa_removing_phys.sr_start_time = gethrestime_sec();
	spa->spa_removing_phys.sr_end_time = 0;
	spa->spa_removing_phys.sr_state = DSS_SCANNING;
	spa->spa_removing_phys.sr_to_copy = 0;
	spa->spa_removing_phys.sr_copied = 0;

	/*
	 * Note: We can't use vdev_stat's vs_alloc for sr_to_copy, because
	 * there may be space in the defer tree, which is free, but still
	 * counted in vs_alloc.
	 */
	for (uint64_t i = 0; i < vd->vdev_ms_count; i++) {
		metaslab_t *ms = vd->vdev_ms[i];
		if (ms->ms_sm == NULL)
			continue;

		spa->spa_removing_phys.sr_to_copy +=
		    metaslab_allocated_space(ms);

		/*
		 * Space which we are freeing this txg does not need to
		 * be copied.
		 */
		spa->spa_removing_phys.sr_to_copy -=
		    range_tree_space(ms->ms_freeing);

		ASSERT0(range_tree_space(ms->ms_freed));
		for (int t = 0; t < TXG_SIZE; t++)
			ASSERT0(range_tree_space(ms->ms_allocating[t]));
	}

	/*
	 * Sync tasks are called before metaslab_sync(), so there should
	 * be no already-synced metaslabs in the TXG_CLEAN list.
	 */
	ASSERT3P(txg_list_head(&vd->vdev_ms_list, TXG_CLEAN(txg)), ==, NULL);

	spa_sync_removing_state(spa, tx);

	/*
	 * All blocks that we need to read the most recent mapping must be
	 * stored on concrete vdevs.  Therefore, we must dirty anything that
	 * is read before spa_remove_init().  Specifically, the
	 * spa_config_object.  (Note that although we already modified the
	 * spa_config_object in spa_sync_removing_state, that may not have
	 * modified all blocks of the object.)
	 */
	dmu_object_info_t doi;
	VERIFY0(dmu_object_info(mos, DMU_POOL_DIRECTORY_OBJECT, &doi));
	for (uint64_t offset = 0; offset < doi.doi_max_offset; ) {
		dmu_buf_t *dbuf;
		VERIFY0(dmu_buf_hold(mos, DMU_POOL_DIRECTORY_OBJECT,
		    offset, FTAG, &dbuf, 0));
		dmu_buf_will_dirty(dbuf, tx);
		offset += dbuf->db_size;
		dmu_buf_rele(dbuf, FTAG);
	}

	/*
	 * Now that we've allocated the im_object, dirty the vdev to ensure
	 * that the object gets written to the config on disk.
	 */
	vdev_config_dirty(vd);

	zfs_dbgmsg("starting removal thread for vdev %llu (%px) in txg %llu "
	    "im_obj=%llu", vd->vdev_id, vd, dmu_tx_get_txg(tx),
	    vic->vic_mapping_object);

	spa_history_log_internal(spa, "vdev remove started", tx,
	    "%s vdev %llu %s", spa_name(spa), (u_longlong_t)vd->vdev_id,
	    (vd->vdev_path != NULL) ? vd->vdev_path : "-");
	/*
	 * Setting spa_vdev_removal causes subsequent frees to call
	 * free_from_removing_vdev().  Note that we don't need any locking
	 * because we are the sync thread, and metaslab_free_impl() is only
	 * called from syncing context (potentially from a zio taskq thread,
	 * but in any case only when there are outstanding free i/os, which
	 * there are not).
	 */
	ASSERT3P(spa->spa_vdev_removal, ==, NULL);
	spa->spa_vdev_removal = svr;
	svr->svr_thread = thread_create(NULL, 0,
	    spa_vdev_remove_thread, spa, 0, &p0, TS_RUN, minclsyspri);
}

/*
 * When we are opening a pool, we must read the mapping for each
 * indirect vdev in order from most recently removed to least
 * recently removed.  We do this because the blocks for the mapping
 * of older indirect vdevs may be stored on more recently removed vdevs.
 * In order to read each indirect mapping object, we must have
 * initialized all more recently removed vdevs.
 */
int
spa_remove_init(spa_t *spa)
{
	int error;

	error = zap_lookup(spa->spa_dsl_pool->dp_meta_objset,
	    DMU_POOL_DIRECTORY_OBJECT,
	    DMU_POOL_REMOVING, sizeof (uint64_t),
	    sizeof (spa->spa_removing_phys) / sizeof (uint64_t),
	    &spa->spa_removing_phys);

	if (error == ENOENT) {
		spa->spa_removing_phys.sr_state = DSS_NONE;
		spa->spa_removing_phys.sr_removing_vdev = -1;
		spa->spa_removing_phys.sr_prev_indirect_vdev = -1;
		spa->spa_indirect_vdevs_loaded = B_TRUE;
		return (0);
	} else if (error != 0) {
		return (error);
	}

	if (spa->spa_removing_phys.sr_state == DSS_SCANNING) {
		/*
		 * We are currently removing a vdev.  Create and
		 * initialize a spa_vdev_removal_t from the bonus
		 * buffer of the removing vdevs vdev_im_object, and
		 * initialize its partial mapping.
		 */
		spa_config_enter(spa, SCL_STATE, FTAG, RW_READER);
		vdev_t *vd = vdev_lookup_top(spa,
		    spa->spa_removing_phys.sr_removing_vdev);

		if (vd == NULL) {
			spa_config_exit(spa, SCL_STATE, FTAG);
			return (EINVAL);
		}

		vdev_indirect_config_t *vic = &vd->vdev_indirect_config;

		ASSERT(vdev_is_concrete(vd));
		spa_vdev_removal_t *svr = spa_vdev_removal_create(vd);
		ASSERT3U(svr->svr_vdev_id, ==, vd->vdev_id);
		ASSERT(vd->vdev_removing);

		vd->vdev_indirect_mapping = vdev_indirect_mapping_open(
		    spa->spa_meta_objset, vic->vic_mapping_object);
		vd->vdev_indirect_births = vdev_indirect_births_open(
		    spa->spa_meta_objset, vic->vic_births_object);
		spa_config_exit(spa, SCL_STATE, FTAG);

		spa->spa_vdev_removal = svr;
	}

	spa_config_enter(spa, SCL_STATE, FTAG, RW_READER);
	uint64_t indirect_vdev_id =
	    spa->spa_removing_phys.sr_prev_indirect_vdev;
	while (indirect_vdev_id != UINT64_MAX) {
		vdev_t *vd = vdev_lookup_top(spa, indirect_vdev_id);
		vdev_indirect_config_t *vic = &vd->vdev_indirect_config;

		ASSERT3P(vd->vdev_ops, ==, &vdev_indirect_ops);
		vd->vdev_indirect_mapping = vdev_indirect_mapping_open(
		    spa->spa_meta_objset, vic->vic_mapping_object);
		vd->vdev_indirect_births = vdev_indirect_births_open(
		    spa->spa_meta_objset, vic->vic_births_object);

		indirect_vdev_id = vic->vic_prev_indirect_vdev;
	}
	spa_config_exit(spa, SCL_STATE, FTAG);

	/*
	 * Now that we've loaded all the indirect mappings, we can allow
	 * reads from other blocks (e.g. via predictive prefetch).
	 */
	spa->spa_indirect_vdevs_loaded = B_TRUE;
	return (0);
}

void
spa_restart_removal(spa_t *spa)
{
	spa_vdev_removal_t *svr = spa->spa_vdev_removal;

	if (svr == NULL)
		return;

	/*
	 * In general when this function is called there is no
	 * removal thread running. The only scenario where this
	 * is not true is during spa_import() where this function
	 * is called twice [once from spa_import_impl() and
	 * spa_async_resume()]. Thus, in the scenario where we
	 * import a pool that has an ongoing removal we don't
	 * want to spawn a second thread.
	 */
	if (svr->svr_thread != NULL)
		return;

	if (!spa_writeable(spa))
		return;

	zfs_dbgmsg("restarting removal of %llu", svr->svr_vdev_id);
	svr->svr_thread = thread_create(NULL, 0, spa_vdev_remove_thread, spa,
	    0, &p0, TS_RUN, minclsyspri);
}

/*
 * Process freeing from a device which is in the middle of being removed.
 * We must handle this carefully so that we attempt to copy freed data,
 * and we correctly free already-copied data.
 */
void
free_from_removing_vdev(vdev_t *vd, uint64_t offset, uint64_t size)
{
	spa_t *spa = vd->vdev_spa;
	spa_vdev_removal_t *svr = spa->spa_vdev_removal;
	vdev_indirect_mapping_t *vim = vd->vdev_indirect_mapping;
	uint64_t txg = spa_syncing_txg(spa);
	uint64_t max_offset_yet = 0;

	ASSERT(vd->vdev_indirect_config.vic_mapping_object != 0);
	ASSERT3U(vd->vdev_indirect_config.vic_mapping_object, ==,
	    vdev_indirect_mapping_object(vim));
	ASSERT3U(vd->vdev_id, ==, svr->svr_vdev_id);

	mutex_enter(&svr->svr_lock);

	/*
	 * Remove the segment from the removing vdev's spacemap.  This
	 * ensures that we will not attempt to copy this space (if the
	 * removal thread has not yet visited it), and also ensures
	 * that we know what is actually allocated on the new vdevs
	 * (needed if we cancel the removal).
	 *
	 * Note: we must do the metaslab_free_concrete() with the svr_lock
	 * held, so that the remove_thread can not load this metaslab and then
	 * visit this offset between the time that we metaslab_free_concrete()
	 * and when we check to see if it has been visited.
	 *
	 * Note: The checkpoint flag is set to false as having/taking
	 * a checkpoint and removing a device can't happen at the same
	 * time.
	 */
	ASSERT(!spa_has_checkpoint(spa));
	metaslab_free_concrete(vd, offset, size, B_FALSE);

	uint64_t synced_size = 0;
	uint64_t synced_offset = 0;
	uint64_t max_offset_synced = vdev_indirect_mapping_max_offset(vim);
	if (offset < max_offset_synced) {
		/*
		 * The mapping for this offset is already on disk.
		 * Free from the new location.
		 *
		 * Note that we use svr_max_synced_offset because it is
		 * updated atomically with respect to the in-core mapping.
		 * By contrast, vim_max_offset is not.
		 *
		 * This block may be split between a synced entry and an
		 * in-flight or unvisited entry.  Only process the synced
		 * portion of it here.
		 */
		synced_size = MIN(size, max_offset_synced - offset);
		synced_offset = offset;

		ASSERT3U(max_offset_yet, <=, max_offset_synced);
		max_offset_yet = max_offset_synced;

		DTRACE_PROBE3(remove__free__synced,
		    spa_t *, spa,
		    uint64_t, offset,
		    uint64_t, synced_size);

		size -= synced_size;
		offset += synced_size;
	}

	/*
	 * Look at all in-flight txgs starting from the currently syncing one
	 * and see if a section of this free is being copied. By starting from
	 * this txg and iterating forward, we might find that this region
	 * was copied in two different txgs and handle it appropriately.
	 */
	for (int i = 0; i < TXG_CONCURRENT_STATES; i++) {
		int txgoff = (txg + i) & TXG_MASK;
		if (size > 0 && offset < svr->svr_max_offset_to_sync[txgoff]) {
			/*
			 * The mapping for this offset is in flight, and
			 * will be synced in txg+i.
			 */
			uint64_t inflight_size = MIN(size,
			    svr->svr_max_offset_to_sync[txgoff] - offset);

			DTRACE_PROBE4(remove__free__inflight,
			    spa_t *, spa,
			    uint64_t, offset,
			    uint64_t, inflight_size,
			    uint64_t, txg + i);

			/*
			 * We copy data in order of increasing offset.
			 * Therefore the max_offset_to_sync[] must increase
			 * (or be zero, indicating that nothing is being
			 * copied in that txg).
			 */
			if (svr->svr_max_offset_to_sync[txgoff] != 0) {
				ASSERT3U(svr->svr_max_offset_to_sync[txgoff],
				    >=, max_offset_yet);
				max_offset_yet =
				    svr->svr_max_offset_to_sync[txgoff];
			}

			/*
			 * We've already committed to copying this segment:
			 * we have allocated space elsewhere in the pool for
			 * it and have an IO outstanding to copy the data. We
			 * cannot free the space before the copy has
			 * completed, or else the copy IO might overwrite any
			 * new data. To free that space, we record the
			 * segment in the appropriate svr_frees tree and free
			 * the mapped space later, in the txg where we have
			 * completed the copy and synced the mapping (see
			 * vdev_mapping_sync).
			 */
			range_tree_add(svr->svr_frees[txgoff],
			    offset, inflight_size);
			size -= inflight_size;
			offset += inflight_size;

			/*
			 * This space is already accounted for as being
			 * done, because it is being copied in txg+i.
			 * However, if i!=0, then it is being copied in
			 * a future txg.  If we crash after this txg
			 * syncs but before txg+i syncs, then the space
			 * will be free.  Therefore we must account
			 * for the space being done in *this* txg
			 * (when it is freed) rather than the future txg
			 * (when it will be copied).
			 */
			ASSERT3U(svr->svr_bytes_done[txgoff], >=,
			    inflight_size);
			svr->svr_bytes_done[txgoff] -= inflight_size;
			svr->svr_bytes_done[txg & TXG_MASK] += inflight_size;
		}
	}
	ASSERT0(svr->svr_max_offset_to_sync[TXG_CLEAN(txg) & TXG_MASK]);

	if (size > 0) {
		/*
		 * The copy thread has not yet visited this offset.  Ensure
		 * that it doesn't.
		 */

		DTRACE_PROBE3(remove__free__unvisited,
		    spa_t *, spa,
		    uint64_t, offset,
		    uint64_t, size);

		if (svr->svr_allocd_segs != NULL)
			range_tree_clear(svr->svr_allocd_segs, offset, size);

		/*
		 * Since we now do not need to copy this data, for
		 * accounting purposes we have done our job and can count
		 * it as completed.
		 */
		svr->svr_bytes_done[txg & TXG_MASK] += size;
	}
	mutex_exit(&svr->svr_lock);

	/*
	 * Now that we have dropped svr_lock, process the synced portion
	 * of this free.
	 */
	if (synced_size > 0) {
		vdev_indirect_mark_obsolete(vd, synced_offset, synced_size);

		/*
		 * Note: this can only be called from syncing context,
		 * and the vdev_indirect_mapping is only changed from the
		 * sync thread, so we don't need svr_lock while doing
		 * metaslab_free_impl_cb.
		 */
		boolean_t checkpoint = B_FALSE;
		vdev_indirect_ops.vdev_op_remap(vd, synced_offset, synced_size,
		    metaslab_free_impl_cb, &checkpoint);
	}
}

/*
 * Stop an active removal and update the spa_removing phys.
 */
static void
spa_finish_removal(spa_t *spa, dsl_scan_state_t state, dmu_tx_t *tx)
{
	spa_vdev_removal_t *svr = spa->spa_vdev_removal;
	ASSERT3U(dmu_tx_get_txg(tx), ==, spa_syncing_txg(spa));

	/* Ensure the removal thread has completed before we free the svr. */
	spa_vdev_remove_suspend(spa);

	ASSERT(state == DSS_FINISHED || state == DSS_CANCELED);

	if (state == DSS_FINISHED) {
		spa_removing_phys_t *srp = &spa->spa_removing_phys;
		vdev_t *vd = vdev_lookup_top(spa, svr->svr_vdev_id);
		vdev_indirect_config_t *vic = &vd->vdev_indirect_config;

		if (srp->sr_prev_indirect_vdev != -1) {
			vdev_t *pvd;
			pvd = vdev_lookup_top(spa,
			    srp->sr_prev_indirect_vdev);
			ASSERT3P(pvd->vdev_ops, ==, &vdev_indirect_ops);
		}

		vic->vic_prev_indirect_vdev = srp->sr_prev_indirect_vdev;
		srp->sr_prev_indirect_vdev = vd->vdev_id;
	}
	spa->spa_removing_phys.sr_state = state;
	spa->spa_removing_phys.sr_end_time = gethrestime_sec();

	spa->spa_vdev_removal = NULL;
	spa_vdev_removal_destroy(svr);

	spa_sync_removing_state(spa, tx);
	spa_notify_waiters(spa);

	vdev_config_dirty(spa->spa_root_vdev);
}

static void
free_mapped_segment_cb(void *arg, uint64_t offset, uint64_t size)
{
	vdev_t *vd = arg;
	vdev_indirect_mark_obsolete(vd, offset, size);
	boolean_t checkpoint = B_FALSE;
	vdev_indirect_ops.vdev_op_remap(vd, offset, size,
	    metaslab_free_impl_cb, &checkpoint);
}

/*
 * On behalf of the removal thread, syncs an incremental bit more of
 * the indirect mapping to disk and updates the in-memory mapping.
 * Called as a sync task in every txg that the removal thread makes progress.
 */
static void
vdev_mapping_sync(void *arg, dmu_tx_t *tx)
{
	spa_vdev_removal_t *svr = arg;
	spa_t *spa = dmu_tx_pool(tx)->dp_spa;
	vdev_t *vd = vdev_lookup_top(spa, svr->svr_vdev_id);
	vdev_indirect_config_t *vic __maybe_unused = &vd->vdev_indirect_config;
	uint64_t txg = dmu_tx_get_txg(tx);
	vdev_indirect_mapping_t *vim = vd->vdev_indirect_mapping;

	ASSERT(vic->vic_mapping_object != 0);
	ASSERT3U(txg, ==, spa_syncing_txg(spa));

	vdev_indirect_mapping_add_entries(vim,
	    &svr->svr_new_segments[txg & TXG_MASK], tx);
	vdev_indirect_births_add_entry(vd->vdev_indirect_births,
	    vdev_indirect_mapping_max_offset(vim), dmu_tx_get_txg(tx), tx);

	/*
	 * Free the copied data for anything that was freed while the
	 * mapping entries were in flight.
	 */
	mutex_enter(&svr->svr_lock);
	range_tree_vacate(svr->svr_frees[txg & TXG_MASK],
	    free_mapped_segment_cb, vd);
	ASSERT3U(svr->svr_max_offset_to_sync[txg & TXG_MASK], >=,
	    vdev_indirect_mapping_max_offset(vim));
	svr->svr_max_offset_to_sync[txg & TXG_MASK] = 0;
	mutex_exit(&svr->svr_lock);

	spa_sync_removing_state(spa, tx);
}

typedef struct vdev_copy_segment_arg {
	spa_t *vcsa_spa;
	dva_t *vcsa_dest_dva;
	uint64_t vcsa_txg;
	range_tree_t *vcsa_obsolete_segs;
} vdev_copy_segment_arg_t;

static void
unalloc_seg(void *arg, uint64_t start, uint64_t size)
{
	vdev_copy_segment_arg_t *vcsa = arg;
	spa_t *spa = vcsa->vcsa_spa;
	blkptr_t bp = { { { {0} } } };

	BP_SET_BIRTH(&bp, TXG_INITIAL, TXG_INITIAL);
	BP_SET_LSIZE(&bp, size);
	BP_SET_PSIZE(&bp, size);
	BP_SET_COMPRESS(&bp, ZIO_COMPRESS_OFF);
	BP_SET_CHECKSUM(&bp, ZIO_CHECKSUM_OFF);
	BP_SET_TYPE(&bp, DMU_OT_NONE);
	BP_SET_LEVEL(&bp, 0);
	BP_SET_DEDUP(&bp, 0);
	BP_SET_BYTEORDER(&bp, ZFS_HOST_BYTEORDER);

	DVA_SET_VDEV(&bp.blk_dva[0], DVA_GET_VDEV(vcsa->vcsa_dest_dva));
	DVA_SET_OFFSET(&bp.blk_dva[0],
	    DVA_GET_OFFSET(vcsa->vcsa_dest_dva) + start);
	DVA_SET_ASIZE(&bp.blk_dva[0], size);

	zio_free(spa, vcsa->vcsa_txg, &bp);
}

/*
 * All reads and writes associated with a call to spa_vdev_copy_segment()
 * are done.
 */
static void
spa_vdev_copy_segment_done(zio_t *zio)
{
	vdev_copy_segment_arg_t *vcsa = zio->io_private;

	range_tree_vacate(vcsa->vcsa_obsolete_segs,
	    unalloc_seg, vcsa);
	range_tree_destroy(vcsa->vcsa_obsolete_segs);
	kmem_free(vcsa, sizeof (*vcsa));

	spa_config_exit(zio->io_spa, SCL_STATE, zio->io_spa);
}

/*
 * The write of the new location is done.
 */
static void
spa_vdev_copy_segment_write_done(zio_t *zio)
{
	vdev_copy_arg_t *vca = zio->io_private;

	abd_free(zio->io_abd);

	mutex_enter(&vca->vca_lock);
	vca->vca_outstanding_bytes -= zio->io_size;

	if (zio->io_error != 0)
		vca->vca_write_error_bytes += zio->io_size;

	cv_signal(&vca->vca_cv);
	mutex_exit(&vca->vca_lock);
}

/*
 * The read of the old location is done.  The parent zio is the write to
 * the new location.  Allow it to start.
 */
static void
spa_vdev_copy_segment_read_done(zio_t *zio)
{
	vdev_copy_arg_t *vca = zio->io_private;

	if (zio->io_error != 0) {
		mutex_enter(&vca->vca_lock);
		vca->vca_read_error_bytes += zio->io_size;
		mutex_exit(&vca->vca_lock);
	}

	zio_nowait(zio_unique_parent(zio));
}

/*
 * If the old and new vdevs are mirrors, we will read both sides of the old
 * mirror, and write each copy to the corresponding side of the new mirror.
 * If the old and new vdevs have a different number of children, we will do
 * this as best as possible.  Since we aren't verifying checksums, this
 * ensures that as long as there's a good copy of the data, we'll have a
 * good copy after the removal, even if there's silent damage to one side
 * of the mirror. If we're removing a mirror that has some silent damage,
 * we'll have exactly the same damage in the new location (assuming that
 * the new location is also a mirror).
 *
 * We accomplish this by creating a tree of zio_t's, with as many writes as
 * there are "children" of the new vdev (a non-redundant vdev counts as one
 * child, a 2-way mirror has 2 children, etc). Each write has an associated
 * read from a child of the old vdev. Typically there will be the same
 * number of children of the old and new vdevs.  However, if there are more
 * children of the new vdev, some child(ren) of the old vdev will be issued
 * multiple reads.  If there are more children of the old vdev, some copies
 * will be dropped.
 *
 * For example, the tree of zio_t's for a 2-way mirror is:
 *
 *                            null
 *                           /    \
 *    write(new vdev, child 0)      write(new vdev, child 1)
 *      |                             |
 *    read(old vdev, child 0)       read(old vdev, child 1)
 *
 * Child zio's complete before their parents complete.  However, zio's
 * created with zio_vdev_child_io() may be issued before their children
 * complete.  In this case we need to make sure that the children (reads)
 * complete before the parents (writes) are *issued*.  We do this by not
 * calling zio_nowait() on each write until its corresponding read has
 * completed.
 *
 * The spa_config_lock must be held while zio's created by
 * zio_vdev_child_io() are in progress, to ensure that the vdev tree does
 * not change (e.g. due to a concurrent "zpool attach/detach"). The "null"
 * zio is needed to release the spa_config_lock after all the reads and
 * writes complete. (Note that we can't grab the config lock for each read,
 * because it is not reentrant - we could deadlock with a thread waiting
 * for a write lock.)
 */
static void
spa_vdev_copy_one_child(vdev_copy_arg_t *vca, zio_t *nzio,
    vdev_t *source_vd, uint64_t source_offset,
    vdev_t *dest_child_vd, uint64_t dest_offset, int dest_id, uint64_t size)
{
	ASSERT3U(spa_config_held(nzio->io_spa, SCL_ALL, RW_READER), !=, 0);

	/*
	 * If the destination child in unwritable then there is no point
	 * in issuing the source reads which cannot be written.
	 */
	if (!vdev_writeable(dest_child_vd))
		return;

	mutex_enter(&vca->vca_lock);
	vca->vca_outstanding_bytes += size;
	mutex_exit(&vca->vca_lock);

	abd_t *abd = abd_alloc_for_io(size, B_FALSE);

	vdev_t *source_child_vd = NULL;
	if (source_vd->vdev_ops == &vdev_mirror_ops && dest_id != -1) {
		/*
		 * Source and dest are both mirrors.  Copy from the same
		 * child id as we are copying to (wrapping around if there
		 * are more dest children than source children).  If the
		 * preferred source child is unreadable select another.
		 */
		for (int i = 0; i < source_vd->vdev_children; i++) {
			source_child_vd = source_vd->vdev_child[
			    (dest_id + i) % source_vd->vdev_children];
			if (vdev_readable(source_child_vd))
				break;
		}
	} else {
		source_child_vd = source_vd;
	}

	/*
	 * There should always be at least one readable source child or
	 * the pool would be in a suspended state.  Somehow selecting an
	 * unreadable child would result in IO errors, the removal process
	 * being cancelled, and the pool reverting to its pre-removal state.
	 */
	ASSERT3P(source_child_vd, !=, NULL);

	zio_t *write_zio = zio_vdev_child_io(nzio, NULL,
	    dest_child_vd, dest_offset, abd, size,
	    ZIO_TYPE_WRITE, ZIO_PRIORITY_REMOVAL,
	    ZIO_FLAG_CANFAIL,
	    spa_vdev_copy_segment_write_done, vca);

	zio_nowait(zio_vdev_child_io(write_zio, NULL,
	    source_child_vd, source_offset, abd, size,
	    ZIO_TYPE_READ, ZIO_PRIORITY_REMOVAL,
	    ZIO_FLAG_CANFAIL,
	    spa_vdev_copy_segment_read_done, vca));
}

/*
 * Allocate a new location for this segment, and create the zio_t's to
 * read from the old location and write to the new location.
 */
static int
spa_vdev_copy_segment(vdev_t *vd, range_tree_t *segs,
    uint64_t maxalloc, uint64_t txg,
    vdev_copy_arg_t *vca, zio_alloc_list_t *zal)
{
	metaslab_group_t *mg = vd->vdev_mg;
	spa_t *spa = vd->vdev_spa;
	spa_vdev_removal_t *svr = spa->spa_vdev_removal;
	vdev_indirect_mapping_entry_t *entry;
	dva_t dst = {{ 0 }};
	uint64_t start = range_tree_min(segs);
	ASSERT0(P2PHASE(start, 1 << spa->spa_min_ashift));

	ASSERT3U(maxalloc, <=, SPA_MAXBLOCKSIZE);
	ASSERT0(P2PHASE(maxalloc, 1 << spa->spa_min_ashift));

	uint64_t size = range_tree_span(segs);
	if (range_tree_span(segs) > maxalloc) {
		/*
		 * We can't allocate all the segments.  Prefer to end
		 * the allocation at the end of a segment, thus avoiding
		 * additional split blocks.
		 */
		range_seg_max_t search;
		zfs_btree_index_t where;
		rs_set_start(&search, segs, start + maxalloc);
		rs_set_end(&search, segs, start + maxalloc);
		(void) zfs_btree_find(&segs->rt_root, &search, &where);
		range_seg_t *rs = zfs_btree_prev(&segs->rt_root, &where,
		    &where);
		if (rs != NULL) {
			size = rs_get_end(rs, segs) - start;
		} else {
			/*
			 * There are no segments that end before maxalloc.
			 * I.e. the first segment is larger than maxalloc,
			 * so we must split it.
			 */
			size = maxalloc;
		}
	}
	ASSERT3U(size, <=, maxalloc);
	ASSERT0(P2PHASE(size, 1 << spa->spa_min_ashift));

	/*
	 * An allocation class might not have any remaining vdevs or space
	 */
	metaslab_class_t *mc = mg->mg_class;
	if (mc->mc_groups == 0)
		mc = spa_normal_class(spa);
	int error = metaslab_alloc_dva(spa, mc, size, &dst, 0, NULL, txg, 0,
	    zal, 0);
	if (error == ENOSPC && mc != spa_normal_class(spa)) {
		error = metaslab_alloc_dva(spa, spa_normal_class(spa), size,
		    &dst, 0, NULL, txg, 0, zal, 0);
	}
	if (error != 0)
		return (error);

	/*
	 * Determine the ranges that are not actually needed.  Offsets are
	 * relative to the start of the range to be copied (i.e. relative to the
	 * local variable "start").
	 */
	range_tree_t *obsolete_segs = range_tree_create(NULL, RANGE_SEG64, NULL,
	    0, 0);

	zfs_btree_index_t where;
	range_seg_t *rs = zfs_btree_first(&segs->rt_root, &where);
	ASSERT3U(rs_get_start(rs, segs), ==, start);
	uint64_t prev_seg_end = rs_get_end(rs, segs);
	while ((rs = zfs_btree_next(&segs->rt_root, &where, &where)) != NULL) {
		if (rs_get_start(rs, segs) >= start + size) {
			break;
		} else {
			range_tree_add(obsolete_segs,
			    prev_seg_end - start,
			    rs_get_start(rs, segs) - prev_seg_end);
		}
		prev_seg_end = rs_get_end(rs, segs);
	}
	/* We don't end in the middle of an obsolete range */
	ASSERT3U(start + size, <=, prev_seg_end);

	range_tree_clear(segs, start, size);

	/*
	 * We can't have any padding of the allocated size, otherwise we will
	 * misunderstand what's allocated, and the size of the mapping. We
	 * prevent padding by ensuring that all devices in the pool have the
	 * same ashift, and the allocation size is a multiple of the ashift.
	 */
	VERIFY3U(DVA_GET_ASIZE(&dst), ==, size);

	entry = kmem_zalloc(sizeof (vdev_indirect_mapping_entry_t), KM_SLEEP);
	DVA_MAPPING_SET_SRC_OFFSET(&entry->vime_mapping, start);
	entry->vime_mapping.vimep_dst = dst;
	if (spa_feature_is_enabled(spa, SPA_FEATURE_OBSOLETE_COUNTS)) {
		entry->vime_obsolete_count = range_tree_space(obsolete_segs);
	}

	vdev_copy_segment_arg_t *vcsa = kmem_zalloc(sizeof (*vcsa), KM_SLEEP);
	vcsa->vcsa_dest_dva = &entry->vime_mapping.vimep_dst;
	vcsa->vcsa_obsolete_segs = obsolete_segs;
	vcsa->vcsa_spa = spa;
	vcsa->vcsa_txg = txg;

	/*
	 * See comment before spa_vdev_copy_one_child().
	 */
	spa_config_enter(spa, SCL_STATE, spa, RW_READER);
	zio_t *nzio = zio_null(spa->spa_txg_zio[txg & TXG_MASK], spa, NULL,
	    spa_vdev_copy_segment_done, vcsa, 0);
	vdev_t *dest_vd = vdev_lookup_top(spa, DVA_GET_VDEV(&dst));
	if (dest_vd->vdev_ops == &vdev_mirror_ops) {
		for (int i = 0; i < dest_vd->vdev_children; i++) {
			vdev_t *child = dest_vd->vdev_child[i];
			spa_vdev_copy_one_child(vca, nzio, vd, start,
			    child, DVA_GET_OFFSET(&dst), i, size);
		}
	} else {
		spa_vdev_copy_one_child(vca, nzio, vd, start,
		    dest_vd, DVA_GET_OFFSET(&dst), -1, size);
	}
	zio_nowait(nzio);

	list_insert_tail(&svr->svr_new_segments[txg & TXG_MASK], entry);
	ASSERT3U(start + size, <=, vd->vdev_ms_count << vd->vdev_ms_shift);
	vdev_dirty(vd, 0, NULL, txg);

	return (0);
}

/*
 * Complete the removal of a toplevel vdev. This is called as a
 * synctask in the same txg that we will sync out the new config (to the
 * MOS object) which indicates that this vdev is indirect.
 */
static void
vdev_remove_complete_sync(void *arg, dmu_tx_t *tx)
{
	spa_vdev_removal_t *svr = arg;
	spa_t *spa = dmu_tx_pool(tx)->dp_spa;
	vdev_t *vd = vdev_lookup_top(spa, svr->svr_vdev_id);

	ASSERT3P(vd->vdev_ops, ==, &vdev_indirect_ops);

	for (int i = 0; i < TXG_SIZE; i++) {
		ASSERT0(svr->svr_bytes_done[i]);
	}

	ASSERT3U(spa->spa_removing_phys.sr_copied, ==,
	    spa->spa_removing_phys.sr_to_copy);

	vdev_destroy_spacemaps(vd, tx);

	/* destroy leaf zaps, if any */
	ASSERT3P(svr->svr_zaplist, !=, NULL);
	for (nvpair_t *pair = nvlist_next_nvpair(svr->svr_zaplist, NULL);
	    pair != NULL;
	    pair = nvlist_next_nvpair(svr->svr_zaplist, pair)) {
		vdev_destroy_unlink_zap(vd, fnvpair_value_uint64(pair), tx);
	}
	fnvlist_free(svr->svr_zaplist);

	spa_finish_removal(dmu_tx_pool(tx)->dp_spa, DSS_FINISHED, tx);
	/* vd->vdev_path is not available here */
	spa_history_log_internal(spa, "vdev remove completed",  tx,
	    "%s vdev %llu", spa_name(spa), (u_longlong_t)vd->vdev_id);
}

static void
vdev_remove_enlist_zaps(vdev_t *vd, nvlist_t *zlist)
{
	ASSERT3P(zlist, !=, NULL);
	ASSERT0(vdev_get_nparity(vd));

	if (vd->vdev_leaf_zap != 0) {
		char zkey[32];
		(void) snprintf(zkey, sizeof (zkey), "%s-%llu",
		    VDEV_REMOVAL_ZAP_OBJS, (u_longlong_t)vd->vdev_leaf_zap);
		fnvlist_add_uint64(zlist, zkey, vd->vdev_leaf_zap);
	}

	for (uint64_t id = 0; id < vd->vdev_children; id++) {
		vdev_remove_enlist_zaps(vd->vdev_child[id], zlist);
	}
}

static void
vdev_remove_replace_with_indirect(vdev_t *vd, uint64_t txg)
{
	vdev_t *ivd;
	dmu_tx_t *tx;
	spa_t *spa = vd->vdev_spa;
	spa_vdev_removal_t *svr = spa->spa_vdev_removal;

	/*
	 * First, build a list of leaf zaps to be destroyed.
	 * This is passed to the sync context thread,
	 * which does the actual unlinking.
	 */
	svr->svr_zaplist = fnvlist_alloc();
	vdev_remove_enlist_zaps(vd, svr->svr_zaplist);

	ivd = vdev_add_parent(vd, &vdev_indirect_ops);
	ivd->vdev_removing = 0;

	vd->vdev_leaf_zap = 0;

	vdev_remove_child(ivd, vd);
	vdev_compact_children(ivd);

	ASSERT(!list_link_active(&vd->vdev_state_dirty_node));

	mutex_enter(&svr->svr_lock);
	svr->svr_thread = NULL;
	cv_broadcast(&svr->svr_cv);
	mutex_exit(&svr->svr_lock);

	/* After this, we can not use svr. */
	tx = dmu_tx_create_assigned(spa->spa_dsl_pool, txg);
	dsl_sync_task_nowait(spa->spa_dsl_pool,
	    vdev_remove_complete_sync, svr, tx);
	dmu_tx_commit(tx);
}

/*
 * Complete the removal of a toplevel vdev. This is called in open
 * context by the removal thread after we have copied all vdev's data.
 */
static void
vdev_remove_complete(spa_t *spa)
{
	uint64_t txg;

	/*
	 * Wait for any deferred frees to be synced before we call
	 * vdev_metaslab_fini()
	 */
	txg_wait_synced(spa->spa_dsl_pool, 0);
	txg = spa_vdev_enter(spa);
	vdev_t *vd = vdev_lookup_top(spa, spa->spa_vdev_removal->svr_vdev_id);
	ASSERT3P(vd->vdev_initialize_thread, ==, NULL);
	ASSERT3P(vd->vdev_trim_thread, ==, NULL);
	ASSERT3P(vd->vdev_autotrim_thread, ==, NULL);

	sysevent_t *ev = spa_event_create(spa, vd, NULL,
	    ESC_ZFS_VDEV_REMOVE_DEV);

	zfs_dbgmsg("finishing device removal for vdev %llu in txg %llu",
	    vd->vdev_id, txg);

	/*
	 * Discard allocation state.
	 */
	if (vd->vdev_mg != NULL) {
		vdev_metaslab_fini(vd);
		metaslab_group_destroy(vd->vdev_mg);
		vd->vdev_mg = NULL;
		spa_log_sm_set_blocklimit(spa);
	}
	if (vd->vdev_log_mg != NULL) {
		ASSERT0(vd->vdev_ms_count);
		metaslab_group_destroy(vd->vdev_log_mg);
		vd->vdev_log_mg = NULL;
	}
	ASSERT0(vd->vdev_stat.vs_space);
	ASSERT0(vd->vdev_stat.vs_dspace);

	vdev_remove_replace_with_indirect(vd, txg);

	/*
	 * We now release the locks, allowing spa_sync to run and finish the
	 * removal via vdev_remove_complete_sync in syncing context.
	 *
	 * Note that we hold on to the vdev_t that has been replaced.  Since
	 * it isn't part of the vdev tree any longer, it can't be concurrently
	 * manipulated, even while we don't have the config lock.
	 */
	(void) spa_vdev_exit(spa, NULL, txg, 0);

	/*
	 * Top ZAP should have been transferred to the indirect vdev in
	 * vdev_remove_replace_with_indirect.
	 */
	ASSERT0(vd->vdev_top_zap);

	/*
	 * Leaf ZAP should have been moved in vdev_remove_replace_with_indirect.
	 */
	ASSERT0(vd->vdev_leaf_zap);

	txg = spa_vdev_enter(spa);
	(void) vdev_label_init(vd, 0, VDEV_LABEL_REMOVE);
	/*
	 * Request to update the config and the config cachefile.
	 */
	vdev_config_dirty(spa->spa_root_vdev);
	(void) spa_vdev_exit(spa, vd, txg, 0);

	if (ev != NULL)
		spa_event_post(ev);
}

/*
 * Evacuates a segment of size at most max_alloc from the vdev
 * via repeated calls to spa_vdev_copy_segment. If an allocation
 * fails, the pool is probably too fragmented to handle such a
 * large size, so decrease max_alloc so that the caller will not try
 * this size again this txg.
 */
static void
spa_vdev_copy_impl(vdev_t *vd, spa_vdev_removal_t *svr, vdev_copy_arg_t *vca,
    uint64_t *max_alloc, dmu_tx_t *tx)
{
	uint64_t txg = dmu_tx_get_txg(tx);
	spa_t *spa = dmu_tx_pool(tx)->dp_spa;

	mutex_enter(&svr->svr_lock);

	/*
	 * Determine how big of a chunk to copy.  We can allocate up
	 * to max_alloc bytes, and we can span up to vdev_removal_max_span
	 * bytes of unallocated space at a time.  "segs" will track the
	 * allocated segments that we are copying.  We may also be copying
	 * free segments (of up to vdev_removal_max_span bytes).
	 */
	range_tree_t *segs = range_tree_create(NULL, RANGE_SEG64, NULL, 0, 0);
	for (;;) {
		range_tree_t *rt = svr->svr_allocd_segs;
		range_seg_t *rs = range_tree_first(rt);

		if (rs == NULL)
			break;

		uint64_t seg_length;

		if (range_tree_is_empty(segs)) {
			/* need to truncate the first seg based on max_alloc */
			seg_length = MIN(rs_get_end(rs, rt) - rs_get_start(rs,
			    rt), *max_alloc);
		} else {
			if (rs_get_start(rs, rt) - range_tree_max(segs) >
			    vdev_removal_max_span) {
				/*
				 * Including this segment would cause us to
				 * copy a larger unneeded chunk than is allowed.
				 */
				break;
			} else if (rs_get_end(rs, rt) - range_tree_min(segs) >
			    *max_alloc) {
				/*
				 * This additional segment would extend past
				 * max_alloc. Rather than splitting this
				 * segment, leave it for the next mapping.
				 */
				break;
			} else {
				seg_length = rs_get_end(rs, rt) -
				    rs_get_start(rs, rt);
			}
		}

		range_tree_add(segs, rs_get_start(rs, rt), seg_length);
		range_tree_remove(svr->svr_allocd_segs,
		    rs_get_start(rs, rt), seg_length);
	}

	if (range_tree_is_empty(segs)) {
		mutex_exit(&svr->svr_lock);
		range_tree_destroy(segs);
		return;
	}

	if (svr->svr_max_offset_to_sync[txg & TXG_MASK] == 0) {
		dsl_sync_task_nowait(dmu_tx_pool(tx), vdev_mapping_sync,
		    svr, tx);
	}

	svr->svr_max_offset_to_sync[txg & TXG_MASK] = range_tree_max(segs);

	/*
	 * Note: this is the amount of *allocated* space
	 * that we are taking care of each txg.
	 */
	svr->svr_bytes_done[txg & TXG_MASK] += range_tree_space(segs);

	mutex_exit(&svr->svr_lock);

	zio_alloc_list_t zal;
	metaslab_trace_init(&zal);
	uint64_t thismax = SPA_MAXBLOCKSIZE;
	while (!range_tree_is_empty(segs)) {
		int error = spa_vdev_copy_segment(vd,
		    segs, thismax, txg, vca, &zal);

		if (error == ENOSPC) {
			/*
			 * Cut our segment in half, and don't try this
			 * segment size again this txg.  Note that the
			 * allocation size must be aligned to the highest
			 * ashift in the pool, so that the allocation will
			 * not be padded out to a multiple of the ashift,
			 * which could cause us to think that this mapping
			 * is larger than we intended.
			 */
			ASSERT3U(spa->spa_max_ashift, >=, SPA_MINBLOCKSHIFT);
			ASSERT3U(spa->spa_max_ashift, ==, spa->spa_min_ashift);
			uint64_t attempted =
			    MIN(range_tree_span(segs), thismax);
			thismax = P2ROUNDUP(attempted / 2,
			    1 << spa->spa_max_ashift);
			/*
			 * The minimum-size allocation can not fail.
			 */
			ASSERT3U(attempted, >, 1 << spa->spa_max_ashift);
			*max_alloc = attempted - (1 << spa->spa_max_ashift);
		} else {
			ASSERT0(error);

			/*
			 * We've performed an allocation, so reset the
			 * alloc trace list.
			 */
			metaslab_trace_fini(&zal);
			metaslab_trace_init(&zal);
		}
	}
	metaslab_trace_fini(&zal);
	range_tree_destroy(segs);
}

/*
 * The size of each removal mapping is limited by the tunable
 * zfs_remove_max_segment, but we must adjust this to be a multiple of the
 * pool's ashift, so that we don't try to split individual sectors regardless
 * of the tunable value.  (Note that device removal requires that all devices
 * have the same ashift, so there's no difference between spa_min_ashift and
 * spa_max_ashift.) The raw tunable should not be used elsewhere.
 */
uint64_t
spa_remove_max_segment(spa_t *spa)
{
	return (P2ROUNDUP(zfs_remove_max_segment, 1 << spa->spa_max_ashift));
}

/*
 * The removal thread operates in open context.  It iterates over all
 * allocated space in the vdev, by loading each metaslab's spacemap.
 * For each contiguous segment of allocated space (capping the segment
 * size at SPA_MAXBLOCKSIZE), we:
 *    - Allocate space for it on another vdev.
 *    - Create a new mapping from the old location to the new location
 *      (as a record in svr_new_segments).
 *    - Initiate a physical read zio to get the data off the removing disk.
 *    - In the read zio's done callback, initiate a physical write zio to
 *      write it to the new vdev.
 * Note that all of this will take effect when a particular TXG syncs.
 * The sync thread ensures that all the phys reads and writes for the syncing
 * TXG have completed (see spa_txg_zio) and writes the new mappings to disk
 * (see vdev_mapping_sync()).
 */
static void
spa_vdev_remove_thread(void *arg)
{
	spa_t *spa = arg;
	spa_vdev_removal_t *svr = spa->spa_vdev_removal;
	vdev_copy_arg_t vca;
	uint64_t max_alloc = spa_remove_max_segment(spa);
	uint64_t last_txg = 0;

	spa_config_enter(spa, SCL_CONFIG, FTAG, RW_READER);
	vdev_t *vd = vdev_lookup_top(spa, svr->svr_vdev_id);
	vdev_indirect_mapping_t *vim = vd->vdev_indirect_mapping;
	uint64_t start_offset = vdev_indirect_mapping_max_offset(vim);

	ASSERT3P(vd->vdev_ops, !=, &vdev_indirect_ops);
	ASSERT(vdev_is_concrete(vd));
	ASSERT(vd->vdev_removing);
	ASSERT(vd->vdev_indirect_config.vic_mapping_object != 0);
	ASSERT(vim != NULL);

	mutex_init(&vca.vca_lock, NULL, MUTEX_DEFAULT, NULL);
	cv_init(&vca.vca_cv, NULL, CV_DEFAULT, NULL);
	vca.vca_outstanding_bytes = 0;
	vca.vca_read_error_bytes = 0;
	vca.vca_write_error_bytes = 0;

	mutex_enter(&svr->svr_lock);

	/*
	 * Start from vim_max_offset so we pick up where we left off
	 * if we are restarting the removal after opening the pool.
	 */
	uint64_t msi;
	for (msi = start_offset >> vd->vdev_ms_shift;
	    msi < vd->vdev_ms_count && !svr->svr_thread_exit; msi++) {
		metaslab_t *msp = vd->vdev_ms[msi];
		ASSERT3U(msi, <=, vd->vdev_ms_count);

		ASSERT0(range_tree_space(svr->svr_allocd_segs));

		mutex_enter(&msp->ms_sync_lock);
		mutex_enter(&msp->ms_lock);

		/*
		 * Assert nothing in flight -- ms_*tree is empty.
		 */
		for (int i = 0; i < TXG_SIZE; i++) {
			ASSERT0(range_tree_space(msp->ms_allocating[i]));
		}

		/*
		 * If the metaslab has ever been allocated from (ms_sm!=NULL),
		 * read the allocated segments from the space map object
		 * into svr_allocd_segs. Since we do this while holding
		 * svr_lock and ms_sync_lock, concurrent frees (which
		 * would have modified the space map) will wait for us
		 * to finish loading the spacemap, and then take the
		 * appropriate action (see free_from_removing_vdev()).
		 */
		if (msp->ms_sm != NULL) {
			VERIFY0(space_map_load(msp->ms_sm,
			    svr->svr_allocd_segs, SM_ALLOC));

			range_tree_walk(msp->ms_unflushed_allocs,
			    range_tree_add, svr->svr_allocd_segs);
			range_tree_walk(msp->ms_unflushed_frees,
			    range_tree_remove, svr->svr_allocd_segs);
			range_tree_walk(msp->ms_freeing,
			    range_tree_remove, svr->svr_allocd_segs);

			/*
			 * When we are resuming from a paused removal (i.e.
			 * when importing a pool with a removal in progress),
			 * discard any state that we have already processed.
			 */
			range_tree_clear(svr->svr_allocd_segs, 0, start_offset);
		}
		mutex_exit(&msp->ms_lock);
		mutex_exit(&msp->ms_sync_lock);

		vca.vca_msp = msp;
		zfs_dbgmsg("copying %llu segments for metaslab %llu",
		    zfs_btree_numnodes(&svr->svr_allocd_segs->rt_root),
		    msp->ms_id);

		while (!svr->svr_thread_exit &&
		    !range_tree_is_empty(svr->svr_allocd_segs)) {

			mutex_exit(&svr->svr_lock);

			/*
			 * We need to periodically drop the config lock so that
			 * writers can get in.  Additionally, we can't wait
			 * for a txg to sync while holding a config lock
			 * (since a waiting writer could cause a 3-way deadlock
			 * with the sync thread, which also gets a config
			 * lock for reader).  So we can't hold the config lock
			 * while calling dmu_tx_assign().
			 */
			spa_config_exit(spa, SCL_CONFIG, FTAG);

			/*
			 * This delay will pause the removal around the point
			 * specified by zfs_removal_suspend_progress. We do this
			 * solely from the test suite or during debugging.
			 */
			uint64_t bytes_copied =
			    spa->spa_removing_phys.sr_copied;
			for (int i = 0; i < TXG_SIZE; i++)
				bytes_copied += svr->svr_bytes_done[i];
			while (zfs_removal_suspend_progress &&
			    !svr->svr_thread_exit)
				delay(hz);

			mutex_enter(&vca.vca_lock);
			while (vca.vca_outstanding_bytes >
			    zfs_remove_max_copy_bytes) {
				cv_wait(&vca.vca_cv, &vca.vca_lock);
			}
			mutex_exit(&vca.vca_lock);

			dmu_tx_t *tx =
			    dmu_tx_create_dd(spa_get_dsl(spa)->dp_mos_dir);

			VERIFY0(dmu_tx_assign(tx, TXG_WAIT));
			uint64_t txg = dmu_tx_get_txg(tx);

			/*
			 * Reacquire the vdev_config lock.  The vdev_t
			 * that we're removing may have changed, e.g. due
			 * to a vdev_attach or vdev_detach.
			 */
			spa_config_enter(spa, SCL_CONFIG, FTAG, RW_READER);
			vd = vdev_lookup_top(spa, svr->svr_vdev_id);

			if (txg != last_txg)
				max_alloc = spa_remove_max_segment(spa);
			last_txg = txg;

			spa_vdev_copy_impl(vd, svr, &vca, &max_alloc, tx);

			dmu_tx_commit(tx);
			mutex_enter(&svr->svr_lock);
		}

		mutex_enter(&vca.vca_lock);
		if (zfs_removal_ignore_errors == 0 &&
		    (vca.vca_read_error_bytes > 0 ||
		    vca.vca_write_error_bytes > 0)) {
			svr->svr_thread_exit = B_TRUE;
		}
		mutex_exit(&vca.vca_lock);
	}

	mutex_exit(&svr->svr_lock);

	spa_config_exit(spa, SCL_CONFIG, FTAG);

	/*
	 * Wait for all copies to finish before cleaning up the vca.
	 */
	txg_wait_synced(spa->spa_dsl_pool, 0);
	ASSERT0(vca.vca_outstanding_bytes);

	mutex_destroy(&vca.vca_lock);
	cv_destroy(&vca.vca_cv);

	if (svr->svr_thread_exit) {
		mutex_enter(&svr->svr_lock);
		range_tree_vacate(svr->svr_allocd_segs, NULL, NULL);
		svr->svr_thread = NULL;
		cv_broadcast(&svr->svr_cv);
		mutex_exit(&svr->svr_lock);

		/*
		 * During the removal process an unrecoverable read or write
		 * error was encountered.  The removal process must be
		 * cancelled or this damage may become permanent.
		 */
		if (zfs_removal_ignore_errors == 0 &&
		    (vca.vca_read_error_bytes > 0 ||
		    vca.vca_write_error_bytes > 0)) {
			zfs_dbgmsg("canceling removal due to IO errors: "
			    "[read_error_bytes=%llu] [write_error_bytes=%llu]",
			    vca.vca_read_error_bytes,
			    vca.vca_write_error_bytes);
			spa_vdev_remove_cancel_impl(spa);
		}
	} else {
		ASSERT0(range_tree_space(svr->svr_allocd_segs));
		vdev_remove_complete(spa);
	}

	thread_exit();
}

void
spa_vdev_remove_suspend(spa_t *spa)
{
	spa_vdev_removal_t *svr = spa->spa_vdev_removal;

	if (svr == NULL)
		return;

	mutex_enter(&svr->svr_lock);
	svr->svr_thread_exit = B_TRUE;
	while (svr->svr_thread != NULL)
		cv_wait(&svr->svr_cv, &svr->svr_lock);
	svr->svr_thread_exit = B_FALSE;
	mutex_exit(&svr->svr_lock);
}

/* ARGSUSED */
static int
spa_vdev_remove_cancel_check(void *arg, dmu_tx_t *tx)
{
	spa_t *spa = dmu_tx_pool(tx)->dp_spa;

	if (spa->spa_vdev_removal == NULL)
		return (ENOTACTIVE);
	return (0);
}

/*
 * Cancel a removal by freeing all entries from the partial mapping
 * and marking the vdev as no longer being removing.
 */
/* ARGSUSED */
static void
spa_vdev_remove_cancel_sync(void *arg, dmu_tx_t *tx)
{
	spa_t *spa = dmu_tx_pool(tx)->dp_spa;
	spa_vdev_removal_t *svr = spa->spa_vdev_removal;
	vdev_t *vd = vdev_lookup_top(spa, svr->svr_vdev_id);
	vdev_indirect_config_t *vic = &vd->vdev_indirect_config;
	vdev_indirect_mapping_t *vim = vd->vdev_indirect_mapping;
	objset_t *mos = spa->spa_meta_objset;

	ASSERT3P(svr->svr_thread, ==, NULL);

	spa_feature_decr(spa, SPA_FEATURE_DEVICE_REMOVAL, tx);

	boolean_t are_precise;
	VERIFY0(vdev_obsolete_counts_are_precise(vd, &are_precise));
	if (are_precise) {
		spa_feature_decr(spa, SPA_FEATURE_OBSOLETE_COUNTS, tx);
		VERIFY0(zap_remove(spa->spa_meta_objset, vd->vdev_top_zap,
		    VDEV_TOP_ZAP_OBSOLETE_COUNTS_ARE_PRECISE, tx));
	}

	uint64_t obsolete_sm_object;
	VERIFY0(vdev_obsolete_sm_object(vd, &obsolete_sm_object));
	if (obsolete_sm_object != 0) {
		ASSERT(vd->vdev_obsolete_sm != NULL);
		ASSERT3U(obsolete_sm_object, ==,
		    space_map_object(vd->vdev_obsolete_sm));

		space_map_free(vd->vdev_obsolete_sm, tx);
		VERIFY0(zap_remove(spa->spa_meta_objset, vd->vdev_top_zap,
		    VDEV_TOP_ZAP_INDIRECT_OBSOLETE_SM, tx));
		space_map_close(vd->vdev_obsolete_sm);
		vd->vdev_obsolete_sm = NULL;
		spa_feature_decr(spa, SPA_FEATURE_OBSOLETE_COUNTS, tx);
	}
	for (int i = 0; i < TXG_SIZE; i++) {
		ASSERT(list_is_empty(&svr->svr_new_segments[i]));
		ASSERT3U(svr->svr_max_offset_to_sync[i], <=,
		    vdev_indirect_mapping_max_offset(vim));
	}

	for (uint64_t msi = 0; msi < vd->vdev_ms_count; msi++) {
		metaslab_t *msp = vd->vdev_ms[msi];

		if (msp->ms_start >= vdev_indirect_mapping_max_offset(vim))
			break;

		ASSERT0(range_tree_space(svr->svr_allocd_segs));

		mutex_enter(&msp->ms_lock);

		/*
		 * Assert nothing in flight -- ms_*tree is empty.
		 */
		for (int i = 0; i < TXG_SIZE; i++)
			ASSERT0(range_tree_space(msp->ms_allocating[i]));
		for (int i = 0; i < TXG_DEFER_SIZE; i++)
			ASSERT0(range_tree_space(msp->ms_defer[i]));
		ASSERT0(range_tree_space(msp->ms_freed));

		if (msp->ms_sm != NULL) {
			mutex_enter(&svr->svr_lock);
			VERIFY0(space_map_load(msp->ms_sm,
			    svr->svr_allocd_segs, SM_ALLOC));

			range_tree_walk(msp->ms_unflushed_allocs,
			    range_tree_add, svr->svr_allocd_segs);
			range_tree_walk(msp->ms_unflushed_frees,
			    range_tree_remove, svr->svr_allocd_segs);
			range_tree_walk(msp->ms_freeing,
			    range_tree_remove, svr->svr_allocd_segs);

			/*
			 * Clear everything past what has been synced,
			 * because we have not allocated mappings for it yet.
			 */
			uint64_t syncd = vdev_indirect_mapping_max_offset(vim);
			uint64_t sm_end = msp->ms_sm->sm_start +
			    msp->ms_sm->sm_size;
			if (sm_end > syncd)
				range_tree_clear(svr->svr_allocd_segs,
				    syncd, sm_end - syncd);

			mutex_exit(&svr->svr_lock);
		}
		mutex_exit(&msp->ms_lock);

		mutex_enter(&svr->svr_lock);
		range_tree_vacate(svr->svr_allocd_segs,
		    free_mapped_segment_cb, vd);
		mutex_exit(&svr->svr_lock);
	}

	/*
	 * Note: this must happen after we invoke free_mapped_segment_cb,
	 * because it adds to the obsolete_segments.
	 */
	range_tree_vacate(vd->vdev_obsolete_segments, NULL, NULL);

	ASSERT3U(vic->vic_mapping_object, ==,
	    vdev_indirect_mapping_object(vd->vdev_indirect_mapping));
	vdev_indirect_mapping_close(vd->vdev_indirect_mapping);
	vd->vdev_indirect_mapping = NULL;
	vdev_indirect_mapping_free(mos, vic->vic_mapping_object, tx);
	vic->vic_mapping_object = 0;

	ASSERT3U(vic->vic_births_object, ==,
	    vdev_indirect_births_object(vd->vdev_indirect_births));
	vdev_indirect_births_close(vd->vdev_indirect_births);
	vd->vdev_indirect_births = NULL;
	vdev_indirect_births_free(mos, vic->vic_births_object, tx);
	vic->vic_births_object = 0;

	/*
	 * We may have processed some frees from the removing vdev in this
	 * txg, thus increasing svr_bytes_done; discard that here to
	 * satisfy the assertions in spa_vdev_removal_destroy().
	 * Note that future txg's can not have any bytes_done, because
	 * future TXG's are only modified from open context, and we have
	 * already shut down the copying thread.
	 */
	svr->svr_bytes_done[dmu_tx_get_txg(tx) & TXG_MASK] = 0;
	spa_finish_removal(spa, DSS_CANCELED, tx);

	vd->vdev_removing = B_FALSE;
	vdev_config_dirty(vd);

	zfs_dbgmsg("canceled device removal for vdev %llu in %llu",
	    vd->vdev_id, dmu_tx_get_txg(tx));
	spa_history_log_internal(spa, "vdev remove canceled", tx,
	    "%s vdev %llu %s", spa_name(spa),
	    (u_longlong_t)vd->vdev_id,
	    (vd->vdev_path != NULL) ? vd->vdev_path : "-");
}

static int
spa_vdev_remove_cancel_impl(spa_t *spa)
{
	uint64_t vdid = spa->spa_vdev_removal->svr_vdev_id;

	int error = dsl_sync_task(spa->spa_name, spa_vdev_remove_cancel_check,
	    spa_vdev_remove_cancel_sync, NULL, 0,
	    ZFS_SPACE_CHECK_EXTRA_RESERVED);

	if (error == 0) {
		spa_config_enter(spa, SCL_ALLOC | SCL_VDEV, FTAG, RW_WRITER);
		vdev_t *vd = vdev_lookup_top(spa, vdid);
		metaslab_group_activate(vd->vdev_mg);
		ASSERT(!vd->vdev_islog);
<<<<<<< HEAD
		if (vd->vdev_log_mg != NULL)
			metaslab_group_activate(vd->vdev_log_mg);
=======
		metaslab_group_activate(vd->vdev_log_mg);
>>>>>>> aa755b35
		spa_config_exit(spa, SCL_ALLOC | SCL_VDEV, FTAG);
	}

	return (error);
}

int
spa_vdev_remove_cancel(spa_t *spa)
{
	spa_vdev_remove_suspend(spa);

	if (spa->spa_vdev_removal == NULL)
		return (ENOTACTIVE);

	return (spa_vdev_remove_cancel_impl(spa));
}

void
svr_sync(spa_t *spa, dmu_tx_t *tx)
{
	spa_vdev_removal_t *svr = spa->spa_vdev_removal;
	int txgoff = dmu_tx_get_txg(tx) & TXG_MASK;

	if (svr == NULL)
		return;

	/*
	 * This check is necessary so that we do not dirty the
	 * DIRECTORY_OBJECT via spa_sync_removing_state() when there
	 * is nothing to do.  Dirtying it every time would prevent us
	 * from syncing-to-convergence.
	 */
	if (svr->svr_bytes_done[txgoff] == 0)
		return;

	/*
	 * Update progress accounting.
	 */
	spa->spa_removing_phys.sr_copied += svr->svr_bytes_done[txgoff];
	svr->svr_bytes_done[txgoff] = 0;

	spa_sync_removing_state(spa, tx);
}

static void
vdev_remove_make_hole_and_free(vdev_t *vd)
{
	uint64_t id = vd->vdev_id;
	spa_t *spa = vd->vdev_spa;
	vdev_t *rvd = spa->spa_root_vdev;

	ASSERT(MUTEX_HELD(&spa_namespace_lock));
	ASSERT(spa_config_held(spa, SCL_ALL, RW_WRITER) == SCL_ALL);

	vdev_free(vd);

	vd = vdev_alloc_common(spa, id, 0, &vdev_hole_ops);
	vdev_add_child(rvd, vd);
	vdev_config_dirty(rvd);

	/*
	 * Reassess the health of our root vdev.
	 */
	vdev_reopen(rvd);
}

/*
 * Remove a log device.  The config lock is held for the specified TXG.
 */
static int
spa_vdev_remove_log(vdev_t *vd, uint64_t *txg)
{
	metaslab_group_t *mg = vd->vdev_mg;
	spa_t *spa = vd->vdev_spa;
	int error = 0;

	ASSERT(vd->vdev_islog);
	ASSERT(vd == vd->vdev_top);
	ASSERT3P(vd->vdev_log_mg, ==, NULL);
	ASSERT(MUTEX_HELD(&spa_namespace_lock));

	/*
	 * Stop allocating from this vdev.
	 */
	metaslab_group_passivate(mg);

	/*
	 * Wait for the youngest allocations and frees to sync,
	 * and then wait for the deferral of those frees to finish.
	 */
	spa_vdev_config_exit(spa, NULL,
	    *txg + TXG_CONCURRENT_STATES + TXG_DEFER_SIZE, 0, FTAG);

	/*
	 * Cancel any initialize or TRIM which was in progress.
	 */
	vdev_initialize_stop_all(vd, VDEV_INITIALIZE_CANCELED);
	vdev_trim_stop_all(vd, VDEV_TRIM_CANCELED);
	vdev_autotrim_stop_wait(vd);

	/*
	 * Evacuate the device.  We don't hold the config lock as
	 * writer since we need to do I/O but we do keep the
	 * spa_namespace_lock held.  Once this completes the device
	 * should no longer have any blocks allocated on it.
	 */
	ASSERT(MUTEX_HELD(&spa_namespace_lock));
	if (vd->vdev_stat.vs_alloc != 0)
		error = spa_reset_logs(spa);

	*txg = spa_vdev_config_enter(spa);

	if (error != 0) {
		metaslab_group_activate(mg);
		ASSERT3P(vd->vdev_log_mg, ==, NULL);
		return (error);
	}
	ASSERT0(vd->vdev_stat.vs_alloc);

	/*
	 * The evacuation succeeded.  Remove any remaining MOS metadata
	 * associated with this vdev, and wait for these changes to sync.
	 */
	vd->vdev_removing = B_TRUE;

	vdev_dirty_leaves(vd, VDD_DTL, *txg);
	vdev_config_dirty(vd);

	/*
	 * When the log space map feature is enabled we look at
	 * the vdev's top_zap to find the on-disk flush data of
	 * the metaslab we just flushed. Thus, while removing a
	 * log vdev we make sure to call vdev_metaslab_fini()
	 * first, which removes all metaslabs of this vdev from
	 * spa_metaslabs_by_flushed before vdev_remove_empty()
	 * destroys the top_zap of this log vdev.
	 *
	 * This avoids the scenario where we flush a metaslab
	 * from the log vdev being removed that doesn't have a
	 * top_zap and end up failing to lookup its on-disk flush
	 * data.
	 *
	 * We don't call metaslab_group_destroy() right away
	 * though (it will be called in vdev_free() later) as
	 * during metaslab_sync() of metaslabs from other vdevs
	 * we may touch the metaslab group of this vdev through
	 * metaslab_class_histogram_verify()
	 */
	vdev_metaslab_fini(vd);
	spa_log_sm_set_blocklimit(spa);

	spa_vdev_config_exit(spa, NULL, *txg, 0, FTAG);
	*txg = spa_vdev_config_enter(spa);

	sysevent_t *ev = spa_event_create(spa, vd, NULL,
	    ESC_ZFS_VDEV_REMOVE_DEV);
	ASSERT(MUTEX_HELD(&spa_namespace_lock));
	ASSERT(spa_config_held(spa, SCL_ALL, RW_WRITER) == SCL_ALL);

	/* The top ZAP should have been destroyed by vdev_remove_empty. */
	ASSERT0(vd->vdev_top_zap);
	/* The leaf ZAP should have been destroyed by vdev_dtl_sync. */
	ASSERT0(vd->vdev_leaf_zap);

	(void) vdev_label_init(vd, 0, VDEV_LABEL_REMOVE);

	if (list_link_active(&vd->vdev_state_dirty_node))
		vdev_state_clean(vd);
	if (list_link_active(&vd->vdev_config_dirty_node))
		vdev_config_clean(vd);

	ASSERT0(vd->vdev_stat.vs_alloc);

	/*
	 * Clean up the vdev namespace.
	 */
	vdev_remove_make_hole_and_free(vd);

	if (ev != NULL)
		spa_event_post(ev);

	return (0);
}

static int
spa_vdev_remove_top_check(vdev_t *vd)
{
	spa_t *spa = vd->vdev_spa;

	if (vd != vd->vdev_top)
		return (SET_ERROR(ENOTSUP));

	if (!vdev_is_concrete(vd))
		return (SET_ERROR(ENOTSUP));

	if (!spa_feature_is_enabled(spa, SPA_FEATURE_DEVICE_REMOVAL))
		return (SET_ERROR(ENOTSUP));


	metaslab_class_t *mc = vd->vdev_mg->mg_class;
	metaslab_class_t *normal = spa_normal_class(spa);
	if (mc != normal) {
		/*
		 * Space allocated from the special (or dedup) class is
		 * included in the DMU's space usage, but it's not included
		 * in spa_dspace (or dsl_pool_adjustedsize()).  Therefore
		 * there is always at least as much free space in the normal
		 * class, as is allocated from the special (and dedup) class.
		 * As a backup check, we will return ENOSPC if this is
		 * violated. See also spa_update_dspace().
		 */
		uint64_t available = metaslab_class_get_space(normal) -
		    metaslab_class_get_alloc(normal);
		ASSERT3U(available, >=, vd->vdev_stat.vs_alloc);
		if (available < vd->vdev_stat.vs_alloc)
			return (SET_ERROR(ENOSPC));
	} else {
		/* available space in the pool's normal class */
		uint64_t available = dsl_dir_space_available(
		    spa->spa_dsl_pool->dp_root_dir, NULL, 0, B_TRUE);
		if (available <
		    vd->vdev_stat.vs_dspace + spa_get_slop_space(spa)) {
			/*
			 * This is a normal device. There has to be enough free
			 * space to remove the device and leave double the
			 * "slop" space (i.e. we must leave at least 3% of the
			 * pool free, in addition to the normal slop space).
			 */
			return (SET_ERROR(ENOSPC));
		}
	}

	/*
	 * There can not be a removal in progress.
	 */
	if (spa->spa_removing_phys.sr_state == DSS_SCANNING)
		return (SET_ERROR(EBUSY));

	/*
	 * The device must have all its data.
	 */
	if (!vdev_dtl_empty(vd, DTL_MISSING) ||
	    !vdev_dtl_empty(vd, DTL_OUTAGE))
		return (SET_ERROR(EBUSY));

	/*
	 * The device must be healthy.
	 */
	if (!vdev_readable(vd))
		return (SET_ERROR(EIO));

	/*
	 * All vdevs in normal class must have the same ashift.
	 */
	if (spa->spa_max_ashift != spa->spa_min_ashift) {
		return (SET_ERROR(EINVAL));
	}

	/*
	 * A removed special/dedup vdev must have same ashift as normal class.
	 */
	ASSERT(!vd->vdev_islog);
	if (vd->vdev_alloc_bias != VDEV_BIAS_NONE &&
	    vd->vdev_ashift != spa->spa_max_ashift) {
		return (SET_ERROR(EINVAL));
	}

	/*
	 * All vdevs in normal class must have the same ashift
	 * and not be raidz or draid.
	 */
	vdev_t *rvd = spa->spa_root_vdev;
	int num_indirect = 0;
	for (uint64_t id = 0; id < rvd->vdev_children; id++) {
		vdev_t *cvd = rvd->vdev_child[id];

		/*
		 * A removed special/dedup vdev must have the same ashift
		 * across all vdevs in its class.
		 */
		if (vd->vdev_alloc_bias != VDEV_BIAS_NONE &&
		    cvd->vdev_alloc_bias == vd->vdev_alloc_bias &&
		    cvd->vdev_ashift != vd->vdev_ashift) {
			return (SET_ERROR(EINVAL));
		}
		if (cvd->vdev_ashift != 0 &&
		    cvd->vdev_alloc_bias == VDEV_BIAS_NONE)
			ASSERT3U(cvd->vdev_ashift, ==, spa->spa_max_ashift);
		if (cvd->vdev_ops == &vdev_indirect_ops)
			num_indirect++;
		if (!vdev_is_concrete(cvd))
			continue;
		if (vdev_get_nparity(cvd) != 0)
			return (SET_ERROR(EINVAL));
		/*
		 * Need the mirror to be mirror of leaf vdevs only
		 */
		if (cvd->vdev_ops == &vdev_mirror_ops) {
			for (uint64_t cid = 0;
			    cid < cvd->vdev_children; cid++) {
				if (!cvd->vdev_child[cid]->vdev_ops->
				    vdev_op_leaf)
					return (SET_ERROR(EINVAL));
			}
		}
	}

	return (0);
}

/*
 * Initiate removal of a top-level vdev, reducing the total space in the pool.
 * The config lock is held for the specified TXG.  Once initiated,
 * evacuation of all allocated space (copying it to other vdevs) happens
 * in the background (see spa_vdev_remove_thread()), and can be canceled
 * (see spa_vdev_remove_cancel()).  If successful, the vdev will
 * be transformed to an indirect vdev (see spa_vdev_remove_complete()).
 */
static int
spa_vdev_remove_top(vdev_t *vd, uint64_t *txg)
{
	spa_t *spa = vd->vdev_spa;
	int error;

	/*
	 * Check for errors up-front, so that we don't waste time
	 * passivating the metaslab group and clearing the ZIL if there
	 * are errors.
	 */
	error = spa_vdev_remove_top_check(vd);
	if (error != 0)
		return (error);

	/*
	 * Stop allocating from this vdev.  Note that we must check
	 * that this is not the only device in the pool before
	 * passivating, otherwise we will not be able to make
	 * progress because we can't allocate from any vdevs.
	 * The above check for sufficient free space serves this
	 * purpose.
	 */
	metaslab_group_t *mg = vd->vdev_mg;
	metaslab_group_passivate(mg);
	ASSERT(!vd->vdev_islog);
<<<<<<< HEAD
	if (vd->vdev_log_mg != NULL)
		metaslab_group_passivate(vd->vdev_log_mg);
=======
	metaslab_group_passivate(vd->vdev_log_mg);
>>>>>>> aa755b35

	/*
	 * Wait for the youngest allocations and frees to sync,
	 * and then wait for the deferral of those frees to finish.
	 */
	spa_vdev_config_exit(spa, NULL,
	    *txg + TXG_CONCURRENT_STATES + TXG_DEFER_SIZE, 0, FTAG);

	/*
	 * We must ensure that no "stubby" log blocks are allocated
	 * on the device to be removed.  These blocks could be
	 * written at any time, including while we are in the middle
	 * of copying them.
	 */
	error = spa_reset_logs(spa);

	/*
	 * We stop any initializing and TRIM that is currently in progress
	 * but leave the state as "active". This will allow the process to
	 * resume if the removal is canceled sometime later.
	 */
	vdev_initialize_stop_all(vd, VDEV_INITIALIZE_ACTIVE);
	vdev_trim_stop_all(vd, VDEV_TRIM_ACTIVE);
	vdev_autotrim_stop_wait(vd);

	*txg = spa_vdev_config_enter(spa);

	/*
	 * Things might have changed while the config lock was dropped
	 * (e.g. space usage).  Check for errors again.
	 */
	if (error == 0)
		error = spa_vdev_remove_top_check(vd);

	if (error != 0) {
		metaslab_group_activate(mg);
		ASSERT(!vd->vdev_islog);
<<<<<<< HEAD
		if (vd->vdev_log_mg != NULL)
			metaslab_group_activate(vd->vdev_log_mg);
=======
		metaslab_group_activate(vd->vdev_log_mg);
>>>>>>> aa755b35
		spa_async_request(spa, SPA_ASYNC_INITIALIZE_RESTART);
		spa_async_request(spa, SPA_ASYNC_TRIM_RESTART);
		spa_async_request(spa, SPA_ASYNC_AUTOTRIM_RESTART);
		return (error);
	}

	vd->vdev_removing = B_TRUE;

	vdev_dirty_leaves(vd, VDD_DTL, *txg);
	vdev_config_dirty(vd);
	dmu_tx_t *tx = dmu_tx_create_assigned(spa->spa_dsl_pool, *txg);
	dsl_sync_task_nowait(spa->spa_dsl_pool,
	    vdev_remove_initiate_sync, (void *)(uintptr_t)vd->vdev_id, tx);
	dmu_tx_commit(tx);

	return (0);
}

/*
 * Remove a device from the pool.
 *
 * Removing a device from the vdev namespace requires several steps
 * and can take a significant amount of time.  As a result we use
 * the spa_vdev_config_[enter/exit] functions which allow us to
 * grab and release the spa_config_lock while still holding the namespace
 * lock.  During each step the configuration is synced out.
 */
int
spa_vdev_remove(spa_t *spa, uint64_t guid, boolean_t unspare)
{
	vdev_t *vd;
	nvlist_t **spares, **l2cache, *nv;
	uint64_t txg = 0;
	uint_t nspares, nl2cache;
	int error = 0, error_log;
	boolean_t locked = MUTEX_HELD(&spa_namespace_lock);
	sysevent_t *ev = NULL;
	char *vd_type = NULL, *vd_path = NULL;

	ASSERT(spa_writeable(spa));

	if (!locked)
		txg = spa_vdev_enter(spa);

	ASSERT(MUTEX_HELD(&spa_namespace_lock));
	if (spa_feature_is_active(spa, SPA_FEATURE_POOL_CHECKPOINT)) {
		error = (spa_has_checkpoint(spa)) ?
		    ZFS_ERR_CHECKPOINT_EXISTS : ZFS_ERR_DISCARDING_CHECKPOINT;

		if (!locked)
			return (spa_vdev_exit(spa, NULL, txg, error));

		return (error);
	}

	vd = spa_lookup_by_guid(spa, guid, B_FALSE);

	if (spa->spa_spares.sav_vdevs != NULL &&
	    nvlist_lookup_nvlist_array(spa->spa_spares.sav_config,
	    ZPOOL_CONFIG_SPARES, &spares, &nspares) == 0 &&
	    (nv = spa_nvlist_lookup_by_guid(spares, nspares, guid)) != NULL) {
		/*
		 * Only remove the hot spare if it's not currently in use
		 * in this pool.
		 */
		if (vd == NULL || unspare) {
			char *type;
			boolean_t draid_spare = B_FALSE;

			if (nvlist_lookup_string(nv, ZPOOL_CONFIG_TYPE, &type)
			    == 0 && strcmp(type, VDEV_TYPE_DRAID_SPARE) == 0)
				draid_spare = B_TRUE;

			if (vd == NULL && draid_spare) {
				error = SET_ERROR(ENOTSUP);
			} else {
				if (vd == NULL)
					vd = spa_lookup_by_guid(spa,
					    guid, B_TRUE);
				ev = spa_event_create(spa, vd, NULL,
				    ESC_ZFS_VDEV_REMOVE_AUX);

				vd_type = VDEV_TYPE_SPARE;
				vd_path = spa_strdup(fnvlist_lookup_string(
				    nv, ZPOOL_CONFIG_PATH));
				spa_vdev_remove_aux(spa->spa_spares.sav_config,
				    ZPOOL_CONFIG_SPARES, spares, nspares, nv);
				spa_load_spares(spa);
				spa->spa_spares.sav_sync = B_TRUE;
			}
		} else {
			error = SET_ERROR(EBUSY);
		}
	} else if (spa->spa_l2cache.sav_vdevs != NULL &&
	    nvlist_lookup_nvlist_array(spa->spa_l2cache.sav_config,
	    ZPOOL_CONFIG_L2CACHE, &l2cache, &nl2cache) == 0 &&
	    (nv = spa_nvlist_lookup_by_guid(l2cache, nl2cache, guid)) != NULL) {
		vd_type = VDEV_TYPE_L2CACHE;
		vd_path = spa_strdup(fnvlist_lookup_string(
		    nv, ZPOOL_CONFIG_PATH));
		/*
		 * Cache devices can always be removed.
		 */
		vd = spa_lookup_by_guid(spa, guid, B_TRUE);

		/*
		 * Stop trimming the cache device. We need to release the
		 * config lock to allow the syncing of TRIM transactions
		 * without releasing the spa_namespace_lock. The same
		 * strategy is employed in spa_vdev_remove_top().
		 */
		spa_vdev_config_exit(spa, NULL,
		    txg + TXG_CONCURRENT_STATES + TXG_DEFER_SIZE, 0, FTAG);
		mutex_enter(&vd->vdev_trim_lock);
		vdev_trim_stop(vd, VDEV_TRIM_CANCELED, NULL);
		mutex_exit(&vd->vdev_trim_lock);
		txg = spa_vdev_config_enter(spa);

		ev = spa_event_create(spa, vd, NULL, ESC_ZFS_VDEV_REMOVE_AUX);
		spa_vdev_remove_aux(spa->spa_l2cache.sav_config,
		    ZPOOL_CONFIG_L2CACHE, l2cache, nl2cache, nv);
		spa_load_l2cache(spa);
		spa->spa_l2cache.sav_sync = B_TRUE;
	} else if (vd != NULL && vd->vdev_islog) {
		ASSERT(!locked);
		vd_type = VDEV_TYPE_LOG;
		vd_path = spa_strdup((vd->vdev_path != NULL) ?
		    vd->vdev_path : "-");
		error = spa_vdev_remove_log(vd, &txg);
	} else if (vd != NULL) {
		ASSERT(!locked);
		error = spa_vdev_remove_top(vd, &txg);
	} else {
		/*
		 * There is no vdev of any kind with the specified guid.
		 */
		error = SET_ERROR(ENOENT);
	}

	error_log = error;

	if (!locked)
		error = spa_vdev_exit(spa, NULL, txg, error);

	/*
	 * Logging must be done outside the spa config lock. Otherwise,
	 * this code path could end up holding the spa config lock while
	 * waiting for a txg_sync so it can write to the internal log.
	 * Doing that would prevent the txg sync from actually happening,
	 * causing a deadlock.
	 */
	if (error_log == 0 && vd_type != NULL && vd_path != NULL) {
		spa_history_log_internal(spa, "vdev remove", NULL,
		    "%s vdev (%s) %s", spa_name(spa), vd_type, vd_path);
	}
	if (vd_path != NULL)
		spa_strfree(vd_path);

	if (ev != NULL)
		spa_event_post(ev);

	return (error);
}

int
spa_removal_get_stats(spa_t *spa, pool_removal_stat_t *prs)
{
	prs->prs_state = spa->spa_removing_phys.sr_state;

	if (prs->prs_state == DSS_NONE)
		return (SET_ERROR(ENOENT));

	prs->prs_removing_vdev = spa->spa_removing_phys.sr_removing_vdev;
	prs->prs_start_time = spa->spa_removing_phys.sr_start_time;
	prs->prs_end_time = spa->spa_removing_phys.sr_end_time;
	prs->prs_to_copy = spa->spa_removing_phys.sr_to_copy;
	prs->prs_copied = spa->spa_removing_phys.sr_copied;

	prs->prs_mapping_memory = 0;
	uint64_t indirect_vdev_id =
	    spa->spa_removing_phys.sr_prev_indirect_vdev;
	while (indirect_vdev_id != -1) {
		vdev_t *vd = spa->spa_root_vdev->vdev_child[indirect_vdev_id];
		vdev_indirect_config_t *vic = &vd->vdev_indirect_config;
		vdev_indirect_mapping_t *vim = vd->vdev_indirect_mapping;

		ASSERT3P(vd->vdev_ops, ==, &vdev_indirect_ops);
		prs->prs_mapping_memory += vdev_indirect_mapping_size(vim);
		indirect_vdev_id = vic->vic_prev_indirect_vdev;
	}

	return (0);
}

/* BEGIN CSTYLED */
ZFS_MODULE_PARAM(zfs_vdev, zfs_, removal_ignore_errors, INT, ZMOD_RW,
	"Ignore hard IO errors when removing device");

ZFS_MODULE_PARAM(zfs_vdev, zfs_, remove_max_segment, INT, ZMOD_RW,
	"Largest contiguous segment to allocate when removing device");

ZFS_MODULE_PARAM(zfs_vdev, vdev_, removal_max_span, INT, ZMOD_RW,
	"Largest span of free chunks a remap segment can span");

ZFS_MODULE_PARAM(zfs_vdev, zfs_, removal_suspend_progress, INT, ZMOD_RW,
	"Pause device removal after this many bytes are copied "
	"(debug use only - causes removal to hang)");
/* END CSTYLED */

EXPORT_SYMBOL(free_from_removing_vdev);
EXPORT_SYMBOL(spa_removal_get_stats);
EXPORT_SYMBOL(spa_remove_init);
EXPORT_SYMBOL(spa_restart_removal);
EXPORT_SYMBOL(spa_vdev_removal_destroy);
EXPORT_SYMBOL(spa_vdev_remove);
EXPORT_SYMBOL(spa_vdev_remove_cancel);
EXPORT_SYMBOL(spa_vdev_remove_suspend);
EXPORT_SYMBOL(svr_sync);<|MERGE_RESOLUTION|>--- conflicted
+++ resolved
@@ -1786,12 +1786,7 @@
 		vdev_t *vd = vdev_lookup_top(spa, vdid);
 		metaslab_group_activate(vd->vdev_mg);
 		ASSERT(!vd->vdev_islog);
-<<<<<<< HEAD
-		if (vd->vdev_log_mg != NULL)
-			metaslab_group_activate(vd->vdev_log_mg);
-=======
 		metaslab_group_activate(vd->vdev_log_mg);
->>>>>>> aa755b35
 		spa_config_exit(spa, SCL_ALLOC | SCL_VDEV, FTAG);
 	}
 
@@ -2136,12 +2131,7 @@
 	metaslab_group_t *mg = vd->vdev_mg;
 	metaslab_group_passivate(mg);
 	ASSERT(!vd->vdev_islog);
-<<<<<<< HEAD
-	if (vd->vdev_log_mg != NULL)
-		metaslab_group_passivate(vd->vdev_log_mg);
-=======
 	metaslab_group_passivate(vd->vdev_log_mg);
->>>>>>> aa755b35
 
 	/*
 	 * Wait for the youngest allocations and frees to sync,
@@ -2179,12 +2169,7 @@
 	if (error != 0) {
 		metaslab_group_activate(mg);
 		ASSERT(!vd->vdev_islog);
-<<<<<<< HEAD
-		if (vd->vdev_log_mg != NULL)
-			metaslab_group_activate(vd->vdev_log_mg);
-=======
 		metaslab_group_activate(vd->vdev_log_mg);
->>>>>>> aa755b35
 		spa_async_request(spa, SPA_ASYNC_INITIALIZE_RESTART);
 		spa_async_request(spa, SPA_ASYNC_TRIM_RESTART);
 		spa_async_request(spa, SPA_ASYNC_AUTOTRIM_RESTART);
