/*
 * CDDL HEADER START
 *
 * The contents of this file are subject to the terms of the
 * Common Development and Distribution License (the "License").
 * You may not use this file except in compliance with the License.
 *
 * You can obtain a copy of the license at usr/src/OPENSOLARIS.LICENSE
 * or http://www.opensolaris.org/os/licensing.
 * See the License for the specific language governing permissions
 * and limitations under the License.
 *
 * When distributing Covered Code, include this CDDL HEADER in each
 * file and include the License file at usr/src/OPENSOLARIS.LICENSE.
 * If applicable, add the following below this CDDL HEADER, with the
 * fields enclosed by brackets "[]" replaced with your own identifying
 * information: Portions Copyright [yyyy] [name of copyright owner]
 *
 * CDDL HEADER END
 */
/*
 * Copyright (c) 2005, 2010, Oracle and/or its affiliates. All rights reserved.
 * Copyright 2011 Nexenta Systems, Inc. All rights reserved.
 * Copyright (c) 2011, 2018 by Delphix. All rights reserved.
 * Copyright (c) 2014, Joyent, Inc. All rights reserved.
 * Copyright 2014 HybridCluster. All rights reserved.
 * Copyright 2016 RackTop Systems.
 * Copyright (c) 2016 Actifio, Inc. All rights reserved.
 */

#include <sys/dmu.h>
#include <sys/dmu_impl.h>
#include <sys/dmu_tx.h>
#include <sys/dbuf.h>
#include <sys/dnode.h>
#include <sys/zfs_context.h>
#include <sys/dmu_objset.h>
#include <sys/dmu_traverse.h>
#include <sys/dsl_dataset.h>
#include <sys/dsl_dir.h>
#include <sys/dsl_prop.h>
#include <sys/dsl_pool.h>
#include <sys/dsl_synctask.h>
#include <sys/spa_impl.h>
#include <sys/zfs_ioctl.h>
#include <sys/zap.h>
#include <sys/zio_checksum.h>
#include <sys/zfs_znode.h>
#include <zfs_fletcher.h>
#include <sys/avl.h>
#include <sys/ddt.h>
#include <sys/zfs_onexit.h>
#include <sys/dmu_send.h>
#include <sys/dmu_recv.h>
#include <sys/dsl_destroy.h>
#include <sys/blkptr.h>
#include <sys/dsl_bookmark.h>
#include <sys/zfeature.h>
#include <sys/bqueue.h>
#include <sys/zvol.h>
#include <sys/policy.h>
#include <sys/objlist.h>
#ifdef _KERNEL
#include <sys/zfs_vfsops.h>
#endif

/* Set this tunable to TRUE to replace corrupt data with 0x2f5baddb10c */
int zfs_send_corrupt_data = B_FALSE;
/*
 * This tunable controls the amount of data (measured in bytes) that will be
 * prefetched by zfs send.  If the main thread is blocking on reads that haven't
 * completed, this variable might need to be increased.  If instead the main
 * thread is issuing new reads because the prefetches have fallen out of the
 * cache, this may need to be decreased.
 */
int zfs_send_queue_length = SPA_MAXBLOCKSIZE;
/*
 * This tunable controls the length of the queues that zfs send worker threads
 * use to communicate.  If the send_main_thread is blocking on these queues,
 * this variable may need to be increased.  If there is a significant slowdown
 * at the start of a send as these threads consume all the available IO
 * resources, this variable may need to be decreased.
 */
int zfs_send_no_prefetch_queue_length = 1024 * 1024;
/*
 * These tunables control the fill fraction of the queues by zfs send.  The fill
 * fraction controls the frequency with which threads have to be cv_signaled.
 * If a lot of cpu time is being spent on cv_signal, then these should be tuned
 * down.  If the queues empty before the signalled thread can catch up, then
 * these should be tuned up.
 */
int zfs_send_queue_ff = 20;
int zfs_send_no_prefetch_queue_ff = 20;

/*
 * Use this to override the recordsize calculation for fast zfs send estimates.
 */
int zfs_override_estimate_recordsize = 0;

/* Set this tunable to FALSE to disable setting of DRR_FLAG_FREERECORDS */
int zfs_send_set_freerecords_bit = B_TRUE;

/* Set this tunable to FALSE is disable sending unmodified spill blocks. */
int zfs_send_unmodified_spill_blocks = B_TRUE;

static inline boolean_t
overflow_multiply(uint64_t a, uint64_t b, uint64_t *c)
{
	uint64_t temp = a * b;
	if (b != 0 && temp / b != a)
		return (B_FALSE);
	*c = temp;
	return (B_TRUE);
}

struct send_thread_arg {
	bqueue_t	q;
	dsl_dataset_t	*ds;		/* Dataset to traverse */
	redaction_list_t *redaction_list;
	uint64_t	fromtxg;	/* Traverse from this txg */
	int		flags;		/* flags to pass to traverse_dataset */
	int		error_code;
	boolean_t	cancel;
	zbookmark_phys_t resume;
	uint64_t	*num_blocks_visited;
};

struct redact_list_thread_arg {
	boolean_t		cancel;
	bqueue_t		q;
	zbookmark_phys_t	resume;
	redaction_list_t	*rl;
	boolean_t		mark_redact;
	int			error_code;
	uint64_t		*num_blocks_visited;
};

struct send_merge_thread_arg {
	bqueue_t			q;
	objset_t			*os;
	struct redact_list_thread_arg	*from_arg;
	struct send_thread_arg		*to_arg;
	struct redact_list_thread_arg	*redact_arg;
	int				error;
	boolean_t			cancel;
};

struct send_range {
	boolean_t		eos_marker; /* Marks the end of the stream */
	uint64_t		object;
	uint64_t		start_blkid;
	uint64_t		end_blkid;
	bqueue_node_t		ln;
	enum type {DATA, HOLE, OBJECT, OBJECT_RANGE, REDACT,
	    PREVIOUSLY_REDACTED} type;
	union {
		struct srd {
			dmu_object_type_t	obj_type;
			uint32_t		datablksz; // logical size
			uint32_t		datasz; // payload size
			blkptr_t		bp;
			arc_buf_t		*abuf;
			abd_t			*abd;
			kmutex_t		lock;
			kcondvar_t		cv;
			boolean_t		io_outstanding;
			int			io_err;
		} data;
		struct srh {
			uint32_t		datablksz;
		} hole;
		struct sro {
			/*
			 * This is a pointer because embedding it in the
			 * struct causes these structures to be massively larger
			 * for all range types; this makes the code much less
			 * memory efficient.
			 */
			dnode_phys_t		*dnp;
			blkptr_t		bp;
		} object;
		struct srr {
			uint32_t		datablksz;
		} redact;
		struct sror {
			blkptr_t		bp;
		} object_range;
	} sru;
};

/*
 * The list of data whose inclusion in a send stream can be pending from
 * one call to backup_cb to another.  Multiple calls to dump_free(),
 * dump_freeobjects(), and dump_redact() can be aggregated into a single
 * DRR_FREE, DRR_FREEOBJECTS, or DRR_REDACT replay record.
 */
typedef enum {
	PENDING_NONE,
	PENDING_FREE,
	PENDING_FREEOBJECTS,
	PENDING_REDACT
} dmu_pendop_t;

typedef struct dmu_send_cookie {
	dmu_replay_record_t *dsc_drr;
	dmu_send_outparams_t *dsc_dso;
	offset_t *dsc_off;
	objset_t *dsc_os;
	zio_cksum_t dsc_zc;
	uint64_t dsc_toguid;
	uint64_t dsc_fromtxg;
	int dsc_err;
	dmu_pendop_t dsc_pending_op;
	uint64_t dsc_featureflags;
	uint64_t dsc_last_data_object;
	uint64_t dsc_last_data_offset;
	uint64_t dsc_resume_object;
	uint64_t dsc_resume_offset;
	boolean_t dsc_sent_begin;
	boolean_t dsc_sent_end;
} dmu_send_cookie_t;

static int do_dump(dmu_send_cookie_t *dscp, struct send_range *range);

static void
range_free(struct send_range *range)
{
	if (range->type == OBJECT) {
		size_t size = sizeof (dnode_phys_t) *
		    (range->sru.object.dnp->dn_extra_slots + 1);
		kmem_free(range->sru.object.dnp, size);
	} else if (range->type == DATA) {
		mutex_enter(&range->sru.data.lock);
		while (range->sru.data.io_outstanding)
			cv_wait(&range->sru.data.cv, &range->sru.data.lock);
		if (range->sru.data.abd != NULL)
			abd_free(range->sru.data.abd);
		if (range->sru.data.abuf != NULL) {
			arc_buf_destroy(range->sru.data.abuf,
			    &range->sru.data.abuf);
		}
		mutex_exit(&range->sru.data.lock);

		cv_destroy(&range->sru.data.cv);
		mutex_destroy(&range->sru.data.lock);
	}
	kmem_free(range, sizeof (*range));
}

/*
 * For all record types except BEGIN, fill in the checksum (overlaid in
 * drr_u.drr_checksum.drr_checksum).  The checksum verifies everything
 * up to the start of the checksum itself.
 */
static int
dump_record(dmu_send_cookie_t *dscp, void *payload, int payload_len)
{
	dmu_send_outparams_t *dso = dscp->dsc_dso;
	ASSERT3U(offsetof(dmu_replay_record_t, drr_u.drr_checksum.drr_checksum),
	    ==, sizeof (dmu_replay_record_t) - sizeof (zio_cksum_t));
	(void) fletcher_4_incremental_native(dscp->dsc_drr,
	    offsetof(dmu_replay_record_t, drr_u.drr_checksum.drr_checksum),
	    &dscp->dsc_zc);
	if (dscp->dsc_drr->drr_type == DRR_BEGIN) {
		dscp->dsc_sent_begin = B_TRUE;
	} else {
		ASSERT(ZIO_CHECKSUM_IS_ZERO(&dscp->dsc_drr->drr_u.
		    drr_checksum.drr_checksum));
		dscp->dsc_drr->drr_u.drr_checksum.drr_checksum = dscp->dsc_zc;
	}
	if (dscp->dsc_drr->drr_type == DRR_END) {
		dscp->dsc_sent_end = B_TRUE;
	}
	(void) fletcher_4_incremental_native(&dscp->dsc_drr->
	    drr_u.drr_checksum.drr_checksum,
	    sizeof (zio_cksum_t), &dscp->dsc_zc);
	*dscp->dsc_off += sizeof (dmu_replay_record_t);
	dscp->dsc_err = dso->dso_outfunc(dscp->dsc_os, dscp->dsc_drr,
	    sizeof (dmu_replay_record_t), dso->dso_arg);
	if (dscp->dsc_err != 0)
		return (SET_ERROR(EINTR));
	if (payload_len != 0) {
		*dscp->dsc_off += payload_len;
		/*
		 * payload is null when dso_dryrun == B_TRUE (i.e. when we're
		 * doing a send size calculation)
		 */
		if (payload != NULL) {
			(void) fletcher_4_incremental_native(
			    payload, payload_len, &dscp->dsc_zc);
		}

		/*
		 * The code does not rely on this (len being a multiple of 8).
		 * We keep this assertion because of the corresponding assertion
		 * in receive_read().  Keeping this assertion ensures that we do
		 * not inadvertently break backwards compatibility (causing the
		 * assertion in receive_read() to trigger on old software).
		 *
		 * Raw sends cannot be received on old software, and so can
		 * bypass this assertion.
		 */

		ASSERT((payload_len % 8 == 0) ||
		    (dscp->dsc_featureflags & DMU_BACKUP_FEATURE_RAW));

		dscp->dsc_err = dso->dso_outfunc(dscp->dsc_os, payload,
		    payload_len, dso->dso_arg);
		if (dscp->dsc_err != 0)
			return (SET_ERROR(EINTR));
	}
	return (0);
}

/*
 * Fill in the drr_free struct, or perform aggregation if the previous record is
 * also a free record, and the two are adjacent.
 *
 * Note that we send free records even for a full send, because we want to be
 * able to receive a full send as a clone, which requires a list of all the free
 * and freeobject records that were generated on the source.
 */
static int
dump_free(dmu_send_cookie_t *dscp, uint64_t object, uint64_t offset,
    uint64_t length)
{
	struct drr_free *drrf = &(dscp->dsc_drr->drr_u.drr_free);

	/*
	 * When we receive a free record, dbuf_free_range() assumes
	 * that the receiving system doesn't have any dbufs in the range
	 * being freed.  This is always true because there is a one-record
	 * constraint: we only send one WRITE record for any given
	 * object,offset.  We know that the one-record constraint is
	 * true because we always send data in increasing order by
	 * object,offset.
	 *
	 * If the increasing-order constraint ever changes, we should find
	 * another way to assert that the one-record constraint is still
	 * satisfied.
	 */
	ASSERT(object > dscp->dsc_last_data_object ||
	    (object == dscp->dsc_last_data_object &&
	    offset > dscp->dsc_last_data_offset));

	/*
	 * If there is a pending op, but it's not PENDING_FREE, push it out,
	 * since free block aggregation can only be done for blocks of the
	 * same type (i.e., DRR_FREE records can only be aggregated with
	 * other DRR_FREE records.  DRR_FREEOBJECTS records can only be
	 * aggregated with other DRR_FREEOBJECTS records).
	 */
	if (dscp->dsc_pending_op != PENDING_NONE &&
	    dscp->dsc_pending_op != PENDING_FREE) {
		if (dump_record(dscp, NULL, 0) != 0)
			return (SET_ERROR(EINTR));
		dscp->dsc_pending_op = PENDING_NONE;
	}

	if (dscp->dsc_pending_op == PENDING_FREE) {
		/*
		 * Check to see whether this free block can be aggregated
		 * with pending one.
		 */
		if (drrf->drr_object == object && drrf->drr_offset +
		    drrf->drr_length == offset) {
			if (offset + length < offset || length == UINT64_MAX)
				drrf->drr_length = UINT64_MAX;
			else
				drrf->drr_length += length;
			return (0);
		} else {
			/* not a continuation.  Push out pending record */
			if (dump_record(dscp, NULL, 0) != 0)
				return (SET_ERROR(EINTR));
			dscp->dsc_pending_op = PENDING_NONE;
		}
	}
	/* create a FREE record and make it pending */
	bzero(dscp->dsc_drr, sizeof (dmu_replay_record_t));
	dscp->dsc_drr->drr_type = DRR_FREE;
	drrf->drr_object = object;
	drrf->drr_offset = offset;
	if (offset + length < offset)
		drrf->drr_length = DMU_OBJECT_END;
	else
		drrf->drr_length = length;
	drrf->drr_toguid = dscp->dsc_toguid;
	if (length == DMU_OBJECT_END) {
		if (dump_record(dscp, NULL, 0) != 0)
			return (SET_ERROR(EINTR));
	} else {
		dscp->dsc_pending_op = PENDING_FREE;
	}

	return (0);
}

/*
 * Fill in the drr_redact struct, or perform aggregation if the previous record
 * is also a redaction record, and the two are adjacent.
 */
static int
dump_redact(dmu_send_cookie_t *dscp, uint64_t object, uint64_t offset,
    uint64_t length)
{
	struct drr_redact *drrr = &dscp->dsc_drr->drr_u.drr_redact;

	/*
	 * If there is a pending op, but it's not PENDING_REDACT, push it out,
	 * since free block aggregation can only be done for blocks of the
	 * same type (i.e., DRR_REDACT records can only be aggregated with
	 * other DRR_REDACT records).
	 */
	if (dscp->dsc_pending_op != PENDING_NONE &&
	    dscp->dsc_pending_op != PENDING_REDACT) {
		if (dump_record(dscp, NULL, 0) != 0)
			return (SET_ERROR(EINTR));
		dscp->dsc_pending_op = PENDING_NONE;
	}

	if (dscp->dsc_pending_op == PENDING_REDACT) {
		/*
		 * Check to see whether this redacted block can be aggregated
		 * with pending one.
		 */
		if (drrr->drr_object == object && drrr->drr_offset +
		    drrr->drr_length == offset) {
			drrr->drr_length += length;
			return (0);
		} else {
			/* not a continuation.  Push out pending record */
			if (dump_record(dscp, NULL, 0) != 0)
				return (SET_ERROR(EINTR));
			dscp->dsc_pending_op = PENDING_NONE;
		}
	}
	/* create a REDACT record and make it pending */
	bzero(dscp->dsc_drr, sizeof (dmu_replay_record_t));
	dscp->dsc_drr->drr_type = DRR_REDACT;
	drrr->drr_object = object;
	drrr->drr_offset = offset;
	drrr->drr_length = length;
	drrr->drr_toguid = dscp->dsc_toguid;
	dscp->dsc_pending_op = PENDING_REDACT;

	return (0);
}

static int
dmu_dump_write(dmu_send_cookie_t *dscp, dmu_object_type_t type, uint64_t object,
    uint64_t offset, int lsize, int psize, const blkptr_t *bp, void *data)
{
	uint64_t payload_size;
	boolean_t raw = (dscp->dsc_featureflags & DMU_BACKUP_FEATURE_RAW);
	struct drr_write *drrw = &(dscp->dsc_drr->drr_u.drr_write);

	/*
	 * We send data in increasing object, offset order.
	 * See comment in dump_free() for details.
	 */
	ASSERT(object > dscp->dsc_last_data_object ||
	    (object == dscp->dsc_last_data_object &&
	    offset > dscp->dsc_last_data_offset));
	dscp->dsc_last_data_object = object;
	dscp->dsc_last_data_offset = offset + lsize - 1;

	/*
	 * If there is any kind of pending aggregation (currently either
	 * a grouping of free objects or free blocks), push it out to
	 * the stream, since aggregation can't be done across operations
	 * of different types.
	 */
	if (dscp->dsc_pending_op != PENDING_NONE) {
		if (dump_record(dscp, NULL, 0) != 0)
			return (SET_ERROR(EINTR));
		dscp->dsc_pending_op = PENDING_NONE;
	}
	/* write a WRITE record */
	bzero(dscp->dsc_drr, sizeof (dmu_replay_record_t));
	dscp->dsc_drr->drr_type = DRR_WRITE;
	drrw->drr_object = object;
	drrw->drr_type = type;
	drrw->drr_offset = offset;
	drrw->drr_toguid = dscp->dsc_toguid;
	drrw->drr_logical_size = lsize;

	/* only set the compression fields if the buf is compressed or raw */
	if (raw || lsize != psize) {
		ASSERT(raw || dscp->dsc_featureflags &
		    DMU_BACKUP_FEATURE_COMPRESSED);
		ASSERT(!BP_IS_EMBEDDED(bp));
		ASSERT3S(psize, >, 0);

		if (raw) {
			ASSERT(BP_IS_PROTECTED(bp));

			/*
			 * This is a raw protected block so we need to pass
			 * along everything the receiving side will need to
			 * interpret this block, including the byteswap, salt,
			 * IV, and MAC.
			 */
			if (BP_SHOULD_BYTESWAP(bp))
				drrw->drr_flags |= DRR_RAW_BYTESWAP;
			zio_crypt_decode_params_bp(bp, drrw->drr_salt,
			    drrw->drr_iv);
			zio_crypt_decode_mac_bp(bp, drrw->drr_mac);
		} else {
			/* this is a compressed block */
			ASSERT(dscp->dsc_featureflags &
			    DMU_BACKUP_FEATURE_COMPRESSED);
			ASSERT(!BP_SHOULD_BYTESWAP(bp));
			ASSERT(!DMU_OT_IS_METADATA(BP_GET_TYPE(bp)));
			ASSERT3U(BP_GET_COMPRESS(bp), !=, ZIO_COMPRESS_OFF);
			ASSERT3S(lsize, >=, psize);
		}

		/* set fields common to compressed and raw sends */
		drrw->drr_compressiontype = BP_GET_COMPRESS(bp);
		drrw->drr_compressed_size = psize;
		payload_size = drrw->drr_compressed_size;
	} else {
		payload_size = drrw->drr_logical_size;
	}

	if (bp == NULL || BP_IS_EMBEDDED(bp) || (BP_IS_PROTECTED(bp) && !raw)) {
		/*
		 * There's no pre-computed checksum for partial-block writes,
		 * embedded BP's, or encrypted BP's that are being sent as
		 * plaintext, so (like fletcher4-checksummed blocks) userland
		 * will have to compute a dedup-capable checksum itself.
		 */
		drrw->drr_checksumtype = ZIO_CHECKSUM_OFF;
	} else {
		drrw->drr_checksumtype = BP_GET_CHECKSUM(bp);
		if (zio_checksum_table[drrw->drr_checksumtype].ci_flags &
		    ZCHECKSUM_FLAG_DEDUP)
			drrw->drr_flags |= DRR_CHECKSUM_DEDUP;
		DDK_SET_LSIZE(&drrw->drr_key, BP_GET_LSIZE(bp));
		DDK_SET_PSIZE(&drrw->drr_key, BP_GET_PSIZE(bp));
		DDK_SET_COMPRESS(&drrw->drr_key, BP_GET_COMPRESS(bp));
		DDK_SET_CRYPT(&drrw->drr_key, BP_IS_PROTECTED(bp));
		drrw->drr_key.ddk_cksum = bp->blk_cksum;
	}

	if (dump_record(dscp, data, payload_size) != 0)
		return (SET_ERROR(EINTR));
	return (0);
}

static int
dump_write_embedded(dmu_send_cookie_t *dscp, uint64_t object, uint64_t offset,
    int blksz, const blkptr_t *bp)
{
	char buf[BPE_PAYLOAD_SIZE];
	struct drr_write_embedded *drrw =
	    &(dscp->dsc_drr->drr_u.drr_write_embedded);

	if (dscp->dsc_pending_op != PENDING_NONE) {
		if (dump_record(dscp, NULL, 0) != 0)
			return (SET_ERROR(EINTR));
		dscp->dsc_pending_op = PENDING_NONE;
	}

	ASSERT(BP_IS_EMBEDDED(bp));

	bzero(dscp->dsc_drr, sizeof (dmu_replay_record_t));
	dscp->dsc_drr->drr_type = DRR_WRITE_EMBEDDED;
	drrw->drr_object = object;
	drrw->drr_offset = offset;
	drrw->drr_length = blksz;
	drrw->drr_toguid = dscp->dsc_toguid;
	drrw->drr_compression = BP_GET_COMPRESS(bp);
	drrw->drr_etype = BPE_GET_ETYPE(bp);
	drrw->drr_lsize = BPE_GET_LSIZE(bp);
	drrw->drr_psize = BPE_GET_PSIZE(bp);

	decode_embedded_bp_compressed(bp, buf);

	if (dump_record(dscp, buf, P2ROUNDUP(drrw->drr_psize, 8)) != 0)
		return (SET_ERROR(EINTR));
	return (0);
}

static int
dump_spill(dmu_send_cookie_t *dscp, const blkptr_t *bp, uint64_t object,
    void *data)
{
	struct drr_spill *drrs = &(dscp->dsc_drr->drr_u.drr_spill);
	uint64_t blksz = BP_GET_LSIZE(bp);
	uint64_t payload_size = blksz;

	if (dscp->dsc_pending_op != PENDING_NONE) {
		if (dump_record(dscp, NULL, 0) != 0)
			return (SET_ERROR(EINTR));
		dscp->dsc_pending_op = PENDING_NONE;
	}

	/* write a SPILL record */
	bzero(dscp->dsc_drr, sizeof (dmu_replay_record_t));
	dscp->dsc_drr->drr_type = DRR_SPILL;
	drrs->drr_object = object;
	drrs->drr_length = blksz;
	drrs->drr_toguid = dscp->dsc_toguid;

	/* See comment in dump_dnode() for full details */
	if (zfs_send_unmodified_spill_blocks &&
	    (bp->blk_birth <= dscp->dsc_fromtxg)) {
		drrs->drr_flags |= DRR_SPILL_UNMODIFIED;
	}

	/* handle raw send fields */
	if (dscp->dsc_featureflags & DMU_BACKUP_FEATURE_RAW) {
		ASSERT(BP_IS_PROTECTED(bp));

		if (BP_SHOULD_BYTESWAP(bp))
			drrs->drr_flags |= DRR_RAW_BYTESWAP;
		drrs->drr_compressiontype = BP_GET_COMPRESS(bp);
		drrs->drr_compressed_size = BP_GET_PSIZE(bp);
		zio_crypt_decode_params_bp(bp, drrs->drr_salt, drrs->drr_iv);
		zio_crypt_decode_mac_bp(bp, drrs->drr_mac);
		payload_size = drrs->drr_compressed_size;
	}

	if (dump_record(dscp, data, payload_size) != 0)
		return (SET_ERROR(EINTR));
	return (0);
}

static int
dump_freeobjects(dmu_send_cookie_t *dscp, uint64_t firstobj, uint64_t numobjs)
{
	struct drr_freeobjects *drrfo = &(dscp->dsc_drr->drr_u.drr_freeobjects);
	uint64_t maxobj = DNODES_PER_BLOCK *
	    (DMU_META_DNODE(dscp->dsc_os)->dn_maxblkid + 1);

	/*
	 * ZoL < 0.7 does not handle large FREEOBJECTS records correctly,
	 * leading to zfs recv never completing. to avoid this issue, don't
	 * send FREEOBJECTS records for object IDs which cannot exist on the
	 * receiving side.
	 */
	if (maxobj > 0) {
		if (maxobj < firstobj)
			return (0);

		if (maxobj < firstobj + numobjs)
			numobjs = maxobj - firstobj;
	}

	/*
	 * If there is a pending op, but it's not PENDING_FREEOBJECTS,
	 * push it out, since free block aggregation can only be done for
	 * blocks of the same type (i.e., DRR_FREE records can only be
	 * aggregated with other DRR_FREE records.  DRR_FREEOBJECTS records
	 * can only be aggregated with other DRR_FREEOBJECTS records).
	 */
	if (dscp->dsc_pending_op != PENDING_NONE &&
	    dscp->dsc_pending_op != PENDING_FREEOBJECTS) {
		if (dump_record(dscp, NULL, 0) != 0)
			return (SET_ERROR(EINTR));
		dscp->dsc_pending_op = PENDING_NONE;
	}
	if (numobjs == 0)
		numobjs = UINT64_MAX - firstobj;

	if (dscp->dsc_pending_op == PENDING_FREEOBJECTS) {
		/*
		 * See whether this free object array can be aggregated
		 * with pending one
		 */
		if (drrfo->drr_firstobj + drrfo->drr_numobjs == firstobj) {
			drrfo->drr_numobjs += numobjs;
			return (0);
		} else {
			/* can't be aggregated.  Push out pending record */
			if (dump_record(dscp, NULL, 0) != 0)
				return (SET_ERROR(EINTR));
			dscp->dsc_pending_op = PENDING_NONE;
		}
	}

	/* write a FREEOBJECTS record */
	bzero(dscp->dsc_drr, sizeof (dmu_replay_record_t));
	dscp->dsc_drr->drr_type = DRR_FREEOBJECTS;
	drrfo->drr_firstobj = firstobj;
	drrfo->drr_numobjs = numobjs;
	drrfo->drr_toguid = dscp->dsc_toguid;

	dscp->dsc_pending_op = PENDING_FREEOBJECTS;

	return (0);
}

static int
dump_dnode(dmu_send_cookie_t *dscp, const blkptr_t *bp, uint64_t object,
    dnode_phys_t *dnp)
{
	struct drr_object *drro = &(dscp->dsc_drr->drr_u.drr_object);
	int bonuslen;

	if (object < dscp->dsc_resume_object) {
		/*
		 * Note: when resuming, we will visit all the dnodes in
		 * the block of dnodes that we are resuming from.  In
		 * this case it's unnecessary to send the dnodes prior to
		 * the one we are resuming from.  We should be at most one
		 * block's worth of dnodes behind the resume point.
		 */
		ASSERT3U(dscp->dsc_resume_object - object, <,
		    1 << (DNODE_BLOCK_SHIFT - DNODE_SHIFT));
		return (0);
	}

	if (dnp == NULL || dnp->dn_type == DMU_OT_NONE)
		return (dump_freeobjects(dscp, object, 1));

	if (dscp->dsc_pending_op != PENDING_NONE) {
		if (dump_record(dscp, NULL, 0) != 0)
			return (SET_ERROR(EINTR));
		dscp->dsc_pending_op = PENDING_NONE;
	}

	/* write an OBJECT record */
	bzero(dscp->dsc_drr, sizeof (dmu_replay_record_t));
	dscp->dsc_drr->drr_type = DRR_OBJECT;
	drro->drr_object = object;
	drro->drr_type = dnp->dn_type;
	drro->drr_bonustype = dnp->dn_bonustype;
	drro->drr_blksz = dnp->dn_datablkszsec << SPA_MINBLOCKSHIFT;
	drro->drr_bonuslen = dnp->dn_bonuslen;
	drro->drr_dn_slots = dnp->dn_extra_slots + 1;
	drro->drr_checksumtype = dnp->dn_checksum;
	drro->drr_compress = dnp->dn_compress;
	drro->drr_toguid = dscp->dsc_toguid;

	if (!(dscp->dsc_featureflags & DMU_BACKUP_FEATURE_LARGE_BLOCKS) &&
	    drro->drr_blksz > SPA_OLD_MAXBLOCKSIZE)
		drro->drr_blksz = SPA_OLD_MAXBLOCKSIZE;

	bonuslen = P2ROUNDUP(dnp->dn_bonuslen, 8);

	if ((dscp->dsc_featureflags & DMU_BACKUP_FEATURE_RAW)) {
		ASSERT(BP_IS_ENCRYPTED(bp));

		if (BP_SHOULD_BYTESWAP(bp))
			drro->drr_flags |= DRR_RAW_BYTESWAP;

		/* needed for reconstructing dnp on recv side */
		drro->drr_maxblkid = dnp->dn_maxblkid;
		drro->drr_indblkshift = dnp->dn_indblkshift;
		drro->drr_nlevels = dnp->dn_nlevels;
		drro->drr_nblkptr = dnp->dn_nblkptr;

		/*
		 * Since we encrypt the entire bonus area, the (raw) part
		 * beyond the bonuslen is actually nonzero, so we need
		 * to send it.
		 */
		if (bonuslen != 0) {
			drro->drr_raw_bonuslen = DN_MAX_BONUS_LEN(dnp);
			bonuslen = drro->drr_raw_bonuslen;
		}
	}

	/*
	 * DRR_OBJECT_SPILL is set for every dnode which references a
	 * spill block.	 This allows the receiving pool to definitively
	 * determine when a spill block should be kept or freed.
	 */
	if (dnp->dn_flags & DNODE_FLAG_SPILL_BLKPTR)
		drro->drr_flags |= DRR_OBJECT_SPILL;

	if (dump_record(dscp, DN_BONUS(dnp), bonuslen) != 0)
		return (SET_ERROR(EINTR));

	/* Free anything past the end of the file. */
	if (dump_free(dscp, object, (dnp->dn_maxblkid + 1) *
	    (dnp->dn_datablkszsec << SPA_MINBLOCKSHIFT), DMU_OBJECT_END) != 0)
		return (SET_ERROR(EINTR));

	/*
	 * Send DRR_SPILL records for unmodified spill blocks.	This is useful
	 * because changing certain attributes of the object (e.g. blocksize)
	 * can cause old versions of ZFS to incorrectly remove a spill block.
	 * Including these records in the stream forces an up to date version
	 * to always be written ensuring they're never lost.  Current versions
	 * of the code which understand the DRR_FLAG_SPILL_BLOCK feature can
	 * ignore these unmodified spill blocks.
	 */
	if (zfs_send_unmodified_spill_blocks &&
	    (dnp->dn_flags & DNODE_FLAG_SPILL_BLKPTR) &&
	    (DN_SPILL_BLKPTR(dnp)->blk_birth <= dscp->dsc_fromtxg)) {
		struct send_range record;
		blkptr_t *bp = DN_SPILL_BLKPTR(dnp);

		bzero(&record, sizeof (struct send_range));
		record.type = DATA;
		record.object = object;
		record.eos_marker = B_FALSE;
		record.start_blkid = DMU_SPILL_BLKID;
		record.end_blkid = record.start_blkid + 1;
		record.sru.data.bp = *bp;
		record.sru.data.obj_type = dnp->dn_type;
		record.sru.data.datablksz = BP_GET_LSIZE(bp);

		if (do_dump(dscp, &record) != 0)
			return (SET_ERROR(EINTR));
	}

	if (dscp->dsc_err != 0)
		return (SET_ERROR(EINTR));

	return (0);
}

static int
dump_object_range(dmu_send_cookie_t *dscp, const blkptr_t *bp,
    uint64_t firstobj, uint64_t numslots)
{
	struct drr_object_range *drror =
	    &(dscp->dsc_drr->drr_u.drr_object_range);

	/* we only use this record type for raw sends */
	ASSERT(BP_IS_PROTECTED(bp));
	ASSERT(dscp->dsc_featureflags & DMU_BACKUP_FEATURE_RAW);
	ASSERT3U(BP_GET_COMPRESS(bp), ==, ZIO_COMPRESS_OFF);
	ASSERT3U(BP_GET_TYPE(bp), ==, DMU_OT_DNODE);
	ASSERT0(BP_GET_LEVEL(bp));

	if (dscp->dsc_pending_op != PENDING_NONE) {
		if (dump_record(dscp, NULL, 0) != 0)
			return (SET_ERROR(EINTR));
		dscp->dsc_pending_op = PENDING_NONE;
	}

	bzero(dscp->dsc_drr, sizeof (dmu_replay_record_t));
	dscp->dsc_drr->drr_type = DRR_OBJECT_RANGE;
	drror->drr_firstobj = firstobj;
	drror->drr_numslots = numslots;
	drror->drr_toguid = dscp->dsc_toguid;
	if (BP_SHOULD_BYTESWAP(bp))
		drror->drr_flags |= DRR_RAW_BYTESWAP;
	zio_crypt_decode_params_bp(bp, drror->drr_salt, drror->drr_iv);
	zio_crypt_decode_mac_bp(bp, drror->drr_mac);

	if (dump_record(dscp, NULL, 0) != 0)
		return (SET_ERROR(EINTR));
	return (0);
}

static boolean_t
send_do_embed(const blkptr_t *bp, uint64_t featureflags)
{
	if (!BP_IS_EMBEDDED(bp))
		return (B_FALSE);

	/*
	 * Compression function must be legacy, or explicitly enabled.
	 */
	if ((BP_GET_COMPRESS(bp) >= ZIO_COMPRESS_LEGACY_FUNCTIONS &&
	    !(featureflags & DMU_BACKUP_FEATURE_LZ4)))
		return (B_FALSE);

	/*
	 * Embed type must be explicitly enabled.
	 */
	switch (BPE_GET_ETYPE(bp)) {
	case BP_EMBEDDED_TYPE_DATA:
		if (featureflags & DMU_BACKUP_FEATURE_EMBED_DATA)
			return (B_TRUE);
		break;
	default:
		return (B_FALSE);
	}
	return (B_FALSE);
}

/*
 * This function actually handles figuring out what kind of record needs to be
 * dumped, and calling the appropriate helper function.  In most cases,
 * the data has already been read by send_reader_thread().
 */
static int
do_dump(dmu_send_cookie_t *dscp, struct send_range *range)
{
	int err = 0;
	switch (range->type) {
	case OBJECT:
		err = dump_dnode(dscp, &range->sru.object.bp, range->object,
		    range->sru.object.dnp);
		return (err);
	case OBJECT_RANGE: {
		ASSERT3U(range->start_blkid + 1, ==, range->end_blkid);
		if (!(dscp->dsc_featureflags & DMU_BACKUP_FEATURE_RAW)) {
			return (0);
		}
		uint64_t epb = BP_GET_LSIZE(&range->sru.object_range.bp) >>
		    DNODE_SHIFT;
		uint64_t firstobj = range->start_blkid * epb;
		err = dump_object_range(dscp, &range->sru.object_range.bp,
		    firstobj, epb);
		break;
	}
	case REDACT: {
		struct srr *srrp = &range->sru.redact;
		err = dump_redact(dscp, range->object, range->start_blkid *
		    srrp->datablksz, (range->end_blkid - range->start_blkid) *
		    srrp->datablksz);
		return (err);
	}
	case DATA: {
		struct srd *srdp = &range->sru.data;
		blkptr_t *bp = &srdp->bp;
		spa_t *spa =
		    dmu_objset_spa(dscp->dsc_os);

		ASSERT3U(srdp->datablksz, ==, BP_GET_LSIZE(bp));
		ASSERT3U(range->start_blkid + 1, ==, range->end_blkid);
		if (BP_GET_TYPE(bp) == DMU_OT_SA) {
			arc_flags_t aflags = ARC_FLAG_WAIT;
			enum zio_flag zioflags = ZIO_FLAG_CANFAIL;

			if (dscp->dsc_featureflags & DMU_BACKUP_FEATURE_RAW) {
				ASSERT(BP_IS_PROTECTED(bp));
				zioflags |= ZIO_FLAG_RAW;
			}

			zbookmark_phys_t zb;
			ASSERT3U(range->start_blkid, ==, DMU_SPILL_BLKID);
			zb.zb_objset = dmu_objset_id(dscp->dsc_os);
			zb.zb_object = range->object;
			zb.zb_level = 0;
			zb.zb_blkid = range->start_blkid;

			arc_buf_t *abuf = NULL;
			if (!dscp->dsc_dso->dso_dryrun && arc_read(NULL, spa,
			    bp, arc_getbuf_func, &abuf, ZIO_PRIORITY_ASYNC_READ,
			    zioflags, &aflags, &zb) != 0)
				return (SET_ERROR(EIO));

			err = dump_spill(dscp, bp, zb.zb_object,
			    (abuf == NULL ? NULL : abuf->b_data));
			if (abuf != NULL)
				arc_buf_destroy(abuf, &abuf);
			return (err);
		}
		if (send_do_embed(bp, dscp->dsc_featureflags)) {
			err = dump_write_embedded(dscp, range->object,
			    range->start_blkid * srdp->datablksz,
			    srdp->datablksz, bp);
			return (err);
		}
		ASSERT(range->object > dscp->dsc_resume_object ||
		    (range->object == dscp->dsc_resume_object &&
		    range->start_blkid * srdp->datablksz >=
		    dscp->dsc_resume_offset));
		/* it's a level-0 block of a regular object */

		mutex_enter(&srdp->lock);
		while (srdp->io_outstanding)
			cv_wait(&srdp->cv, &srdp->lock);
		err = srdp->io_err;
		mutex_exit(&srdp->lock);

		if (err != 0) {
			if (zfs_send_corrupt_data &&
			    !dscp->dsc_dso->dso_dryrun) {
				/*
				 * Send a block filled with 0x"zfs badd bloc"
				 */
				srdp->abuf = arc_alloc_buf(spa, &srdp->abuf,
				    ARC_BUFC_DATA, srdp->datablksz);
				uint64_t *ptr;
				for (ptr = srdp->abuf->b_data;
				    (char *)ptr < (char *)srdp->abuf->b_data +
				    srdp->datablksz; ptr++)
					*ptr = 0x2f5baddb10cULL;
			} else {
				return (SET_ERROR(EIO));
			}
		}

		ASSERT(dscp->dsc_dso->dso_dryrun ||
		    srdp->abuf != NULL || srdp->abd != NULL);

		uint64_t offset = range->start_blkid * srdp->datablksz;

		char *data = NULL;
		if (srdp->abd != NULL) {
			data = abd_to_buf(srdp->abd);
			ASSERT3P(srdp->abuf, ==, NULL);
		} else if (srdp->abuf != NULL) {
			data = srdp->abuf->b_data;
		}

		/*
		 * If we have large blocks stored on disk but the send flags
		 * don't allow us to send large blocks, we split the data from
		 * the arc buf into chunks.
		 */
		if (srdp->datablksz > SPA_OLD_MAXBLOCKSIZE &&
		    !(dscp->dsc_featureflags &
		    DMU_BACKUP_FEATURE_LARGE_BLOCKS)) {
			while (srdp->datablksz > 0 && err == 0) {
				int n = MIN(srdp->datablksz,
				    SPA_OLD_MAXBLOCKSIZE);
				err = dmu_dump_write(dscp, srdp->obj_type,
				    range->object, offset, n, n, NULL, data);
				offset += n;
				/*
				 * When doing dry run, data==NULL is used as a
				 * sentinel value by
				 * dmu_dump_write()->dump_record().
				 */
				if (data != NULL)
					data += n;
				srdp->datablksz -= n;
			}
		} else {
			err = dmu_dump_write(dscp, srdp->obj_type,
			    range->object, offset,
			    srdp->datablksz, srdp->datasz, bp, data);
		}
		return (err);
	}
	case HOLE: {
		struct srh *srhp = &range->sru.hole;
		if (range->object == DMU_META_DNODE_OBJECT) {
			uint32_t span = srhp->datablksz >> DNODE_SHIFT;
			uint64_t first_obj = range->start_blkid * span;
			uint64_t numobj = range->end_blkid * span - first_obj;
			return (dump_freeobjects(dscp, first_obj, numobj));
		}
		uint64_t offset = 0;

		/*
		 * If this multiply overflows, we don't need to send this block.
		 * Even if it has a birth time, it can never not be a hole, so
		 * we don't need to send records for it.
		 */
		if (!overflow_multiply(range->start_blkid, srhp->datablksz,
		    &offset)) {
			return (0);
		}
		uint64_t len = 0;

		if (!overflow_multiply(range->end_blkid, srhp->datablksz, &len))
			len = UINT64_MAX;
		len = len - offset;
		return (dump_free(dscp, range->object, offset, len));
	}
	default:
		panic("Invalid range type in do_dump: %d", range->type);
	}
	return (err);
}

static struct send_range *
range_alloc(enum type type, uint64_t object, uint64_t start_blkid,
    uint64_t end_blkid, boolean_t eos)
{
	struct send_range *range = kmem_alloc(sizeof (*range), KM_SLEEP);
	range->type = type;
	range->object = object;
	range->start_blkid = start_blkid;
	range->end_blkid = end_blkid;
	range->eos_marker = eos;
	if (type == DATA) {
		range->sru.data.abd = NULL;
		range->sru.data.abuf = NULL;
		mutex_init(&range->sru.data.lock, NULL, MUTEX_DEFAULT, NULL);
		cv_init(&range->sru.data.cv, NULL, CV_DEFAULT, NULL);
		range->sru.data.io_outstanding = 0;
		range->sru.data.io_err = 0;
	}
	return (range);
}

/*
 * This is the callback function to traverse_dataset that acts as a worker
 * thread for dmu_send_impl.
 */
/*ARGSUSED*/
static int
send_cb(spa_t *spa, zilog_t *zilog, const blkptr_t *bp,
    const zbookmark_phys_t *zb, const struct dnode_phys *dnp, void *arg)
{
	struct send_thread_arg *sta = arg;
	struct send_range *record;

	ASSERT(zb->zb_object == DMU_META_DNODE_OBJECT ||
	    zb->zb_object >= sta->resume.zb_object);
	ASSERT3P(sta->ds, !=, NULL);

	/*
	 * All bps of an encrypted os should have the encryption bit set.
	 * If this is not true it indicates tampering and we report an error.
	 */
	objset_t *os;
	VERIFY0(dmu_objset_from_ds(sta->ds, &os));
	if (os->os_encrypted &&
	    !BP_IS_HOLE(bp) && !BP_USES_CRYPT(bp)) {
		spa_log_error(spa, zb);
		zfs_panic_recover("unencrypted block in encrypted "
		    "object set %llu", sta->ds->ds_object);
		return (SET_ERROR(EIO));
	}

	if (sta->cancel)
		return (SET_ERROR(EINTR));
	if (zb->zb_object != DMU_META_DNODE_OBJECT &&
	    DMU_OBJECT_IS_SPECIAL(zb->zb_object))
		return (0);
	atomic_inc_64(sta->num_blocks_visited);

	if (zb->zb_level == ZB_DNODE_LEVEL) {
		if (zb->zb_object == DMU_META_DNODE_OBJECT)
			return (0);
		record = range_alloc(OBJECT, zb->zb_object, 0, 0, B_FALSE);
		record->sru.object.bp = *bp;
		size_t size  = sizeof (*dnp) * (dnp->dn_extra_slots + 1);
		record->sru.object.dnp = kmem_alloc(size, KM_SLEEP);
		bcopy(dnp, record->sru.object.dnp, size);
		bqueue_enqueue(&sta->q, record, sizeof (*record));
		return (0);
	}
	if (zb->zb_level == 0 && zb->zb_object == DMU_META_DNODE_OBJECT &&
	    !BP_IS_HOLE(bp)) {
		record = range_alloc(OBJECT_RANGE, 0, zb->zb_blkid,
		    zb->zb_blkid + 1, B_FALSE);
		record->sru.object_range.bp = *bp;
		bqueue_enqueue(&sta->q, record, sizeof (*record));
		return (0);
	}
	if (zb->zb_level < 0 || (zb->zb_level > 0 && !BP_IS_HOLE(bp)))
		return (0);
	if (zb->zb_object == DMU_META_DNODE_OBJECT && !BP_IS_HOLE(bp))
		return (0);

	uint64_t span = bp_span_in_blocks(dnp->dn_indblkshift, zb->zb_level);
	uint64_t start;

	/*
	 * If this multiply overflows, we don't need to send this block.
	 * Even if it has a birth time, it can never not be a hole, so
	 * we don't need to send records for it.
	 */
	if (!overflow_multiply(span, zb->zb_blkid, &start) || (!(zb->zb_blkid ==
	    DMU_SPILL_BLKID || DMU_OT_IS_METADATA(dnp->dn_type)) &&
	    span * zb->zb_blkid > dnp->dn_maxblkid)) {
		ASSERT(BP_IS_HOLE(bp));
		return (0);
	}

	if (zb->zb_blkid == DMU_SPILL_BLKID)
		ASSERT3U(BP_GET_TYPE(bp), ==, DMU_OT_SA);

	record = range_alloc(DATA, zb->zb_object, start, (start + span < start ?
	    0 : start + span), B_FALSE);

	uint64_t datablksz = (zb->zb_blkid == DMU_SPILL_BLKID ?
	    BP_GET_LSIZE(bp) : dnp->dn_datablkszsec << SPA_MINBLOCKSHIFT);
	if (BP_IS_HOLE(bp)) {
		record->type = HOLE;
		record->sru.hole.datablksz = datablksz;
	} else if (BP_IS_REDACTED(bp)) {
		record->type = REDACT;
		record->sru.redact.datablksz = datablksz;
	} else {
		record->type = DATA;
		record->sru.data.datablksz = datablksz;
		record->sru.data.obj_type = dnp->dn_type;
		record->sru.data.bp = *bp;
	}
	bqueue_enqueue(&sta->q, record, sizeof (*record));
	return (0);
}

struct redact_list_cb_arg {
	uint64_t *num_blocks_visited;
	bqueue_t *q;
	boolean_t *cancel;
	boolean_t mark_redact;
};

static int
redact_list_cb(redact_block_phys_t *rb, void *arg)
{
	struct redact_list_cb_arg *rlcap = arg;

	atomic_inc_64(rlcap->num_blocks_visited);
	if (*rlcap->cancel)
		return (-1);

	struct send_range *data = range_alloc(REDACT, rb->rbp_object,
	    rb->rbp_blkid, rb->rbp_blkid + redact_block_get_count(rb), B_FALSE);
	ASSERT3U(data->end_blkid, >, rb->rbp_blkid);
	if (rlcap->mark_redact) {
		data->type = REDACT;
		data->sru.redact.datablksz = redact_block_get_size(rb);
	} else {
		data->type = PREVIOUSLY_REDACTED;
	}
	bqueue_enqueue(rlcap->q, data, sizeof (*data));

	return (0);
}

/*
 * This function kicks off the traverse_dataset.  It also handles setting the
 * error code of the thread in case something goes wrong, and pushes the End of
 * Stream record when the traverse_dataset call has finished.  If there is no
 * dataset to traverse, then we traverse the redaction list provided and enqueue
 * records for that.  If neither is provided, the thread immediately pushes an
 * End of Stream marker.
 */
static void
send_traverse_thread(void *arg)
{
	struct send_thread_arg *st_arg = arg;
	int err = 0;
	struct send_range *data;
	fstrans_cookie_t cookie = spl_fstrans_mark();

	if (st_arg->ds != NULL) {
		ASSERT3P(st_arg->redaction_list, ==, NULL);
		err = traverse_dataset_resume(st_arg->ds,
		    st_arg->fromtxg, &st_arg->resume,
		    st_arg->flags, send_cb, st_arg);
	} else if (st_arg->redaction_list != NULL) {
		struct redact_list_cb_arg rlcba = {0};
		rlcba.cancel = &st_arg->cancel;
		rlcba.num_blocks_visited = st_arg->num_blocks_visited;
		rlcba.q = &st_arg->q;
		rlcba.mark_redact = B_FALSE;
		err = dsl_redaction_list_traverse(st_arg->redaction_list,
		    &st_arg->resume, redact_list_cb, &rlcba);
	}

	if (err != EINTR)
		st_arg->error_code = err;
	data = range_alloc(DATA, 0, 0, 0, B_TRUE);
	bqueue_enqueue_flush(&st_arg->q, data, sizeof (*data));
	spl_fstrans_unmark(cookie);
	thread_exit();
}

/*
 * Utility function that causes End of Stream records to compare after of all
 * others, so that other threads' comparison logic can stay simple.
 */
static int __attribute__((unused))
send_range_after(const struct send_range *from, const struct send_range *to)
{
	if (from->eos_marker == B_TRUE)
		return (1);
	if (to->eos_marker == B_TRUE)
		return (-1);

	uint64_t from_obj = from->object;
	uint64_t from_end_obj = from->object + 1;
	uint64_t to_obj = to->object;
	uint64_t to_end_obj = to->object + 1;
	if (from_obj == 0) {
		ASSERT(from->type == HOLE || from->type == OBJECT_RANGE);
		from_obj = from->start_blkid << DNODES_PER_BLOCK_SHIFT;
		from_end_obj = from->end_blkid << DNODES_PER_BLOCK_SHIFT;
	}
	if (to_obj == 0) {
		ASSERT(to->type == HOLE || to->type == OBJECT_RANGE);
		to_obj = to->start_blkid << DNODES_PER_BLOCK_SHIFT;
		to_end_obj = to->end_blkid << DNODES_PER_BLOCK_SHIFT;
	}

	if (from_end_obj <= to_obj)
		return (-1);
	if (from_obj >= to_end_obj)
		return (1);
	int64_t cmp = TREE_CMP(to->type == OBJECT_RANGE, from->type ==
	    OBJECT_RANGE);
	if (unlikely(cmp))
		return (cmp);
	cmp = TREE_CMP(to->type == OBJECT, from->type == OBJECT);
	if (unlikely(cmp))
		return (cmp);
	if (from->end_blkid <= to->start_blkid)
		return (-1);
	if (from->start_blkid >= to->end_blkid)
		return (1);
	return (0);
}

/*
 * Pop the new data off the queue, check that the records we receive are in
 * the right order, but do not free the old data.  This is used so that the
 * records can be sent on to the main thread without copying the data.
 */
static struct send_range *
get_next_range_nofree(bqueue_t *bq, struct send_range *prev)
{
	struct send_range *next = bqueue_dequeue(bq);
	ASSERT3S(send_range_after(prev, next), ==, -1);
	return (next);
}

/*
 * Pop the new data off the queue, check that the records we receive are in
 * the right order, and free the old data.
 */
static struct send_range *
get_next_range(bqueue_t *bq, struct send_range *prev)
{
	struct send_range *next = get_next_range_nofree(bq, prev);
	range_free(prev);
	return (next);
}

static void
redact_list_thread(void *arg)
{
	struct redact_list_thread_arg *rlt_arg = arg;
	struct send_range *record;
	fstrans_cookie_t cookie = spl_fstrans_mark();
	if (rlt_arg->rl != NULL) {
		struct redact_list_cb_arg rlcba = {0};
		rlcba.cancel = &rlt_arg->cancel;
		rlcba.q = &rlt_arg->q;
		rlcba.num_blocks_visited = rlt_arg->num_blocks_visited;
		rlcba.mark_redact = rlt_arg->mark_redact;
		int err = dsl_redaction_list_traverse(rlt_arg->rl,
		    &rlt_arg->resume, redact_list_cb, &rlcba);
		if (err != EINTR)
			rlt_arg->error_code = err;
	}
	record = range_alloc(DATA, 0, 0, 0, B_TRUE);
	bqueue_enqueue_flush(&rlt_arg->q, record, sizeof (*record));
	spl_fstrans_unmark(cookie);
}

/*
 * Compare the start point of the two provided ranges. End of stream ranges
 * compare last, objects compare before any data or hole inside that object and
 * multi-object holes that start at the same object.
 */
static int
send_range_start_compare(struct send_range *r1, struct send_range *r2)
{
	uint64_t r1_objequiv = r1->object;
	uint64_t r1_l0equiv = r1->start_blkid;
	uint64_t r2_objequiv = r2->object;
	uint64_t r2_l0equiv = r2->start_blkid;
	int64_t cmp = TREE_CMP(r1->eos_marker, r2->eos_marker);
	if (unlikely(cmp))
		return (cmp);
	if (r1->object == 0) {
		r1_objequiv = r1->start_blkid * DNODES_PER_BLOCK;
		r1_l0equiv = 0;
	}
	if (r2->object == 0) {
		r2_objequiv = r2->start_blkid * DNODES_PER_BLOCK;
		r2_l0equiv = 0;
	}

	cmp = TREE_CMP(r1_objequiv, r2_objequiv);
	if (likely(cmp))
		return (cmp);
	cmp = TREE_CMP(r2->type == OBJECT_RANGE, r1->type == OBJECT_RANGE);
	if (unlikely(cmp))
		return (cmp);
	cmp = TREE_CMP(r2->type == OBJECT, r1->type == OBJECT);
	if (unlikely(cmp))
		return (cmp);

	return (TREE_CMP(r1_l0equiv, r2_l0equiv));
}

enum q_idx {
	REDACT_IDX = 0,
	TO_IDX,
	FROM_IDX,
	NUM_THREADS
};

/*
 * This function returns the next range the send_merge_thread should operate on.
 * The inputs are two arrays; the first one stores the range at the front of the
 * queues stored in the second one.  The ranges are sorted in descending
 * priority order; the metadata from earlier ranges overrules metadata from
 * later ranges.  out_mask is used to return which threads the ranges came from;
 * bit i is set if ranges[i] started at the same place as the returned range.
 *
 * This code is not hardcoded to compare a specific number of threads; it could
 * be used with any number, just by changing the q_idx enum.
 *
 * The "next range" is the one with the earliest start; if two starts are equal,
 * the highest-priority range is the next to operate on.  If a higher-priority
 * range starts in the middle of the first range, then the first range will be
 * truncated to end where the higher-priority range starts, and we will operate
 * on that one next time.   In this way, we make sure that each block covered by
 * some range gets covered by a returned range, and each block covered is
 * returned using the metadata of the highest-priority range it appears in.
 *
 * For example, if the three ranges at the front of the queues were [2,4),
 * [3,5), and [1,3), then the ranges returned would be [1,2) with the metadata
 * from the third range, [2,4) with the metadata from the first range, and then
 * [4,5) with the metadata from the second.
 */
static struct send_range *
find_next_range(struct send_range **ranges, bqueue_t **qs, uint64_t *out_mask)
{
	int idx = 0; // index of the range with the earliest start
	int i;
	uint64_t bmask = 0;
	for (i = 1; i < NUM_THREADS; i++) {
		if (send_range_start_compare(ranges[i], ranges[idx]) < 0)
			idx = i;
	}
	if (ranges[idx]->eos_marker) {
		struct send_range *ret = range_alloc(DATA, 0, 0, 0, B_TRUE);
		*out_mask = 0;
		return (ret);
	}
	/*
	 * Find all the ranges that start at that same point.
	 */
	for (i = 0; i < NUM_THREADS; i++) {
		if (send_range_start_compare(ranges[i], ranges[idx]) == 0)
			bmask |= 1 << i;
	}
	*out_mask = bmask;
	/*
	 * OBJECT_RANGE records only come from the TO thread, and should always
	 * be treated as overlapping with nothing and sent on immediately.  They
	 * are only used in raw sends, and are never redacted.
	 */
	if (ranges[idx]->type == OBJECT_RANGE) {
		ASSERT3U(idx, ==, TO_IDX);
		ASSERT3U(*out_mask, ==, 1 << TO_IDX);
		struct send_range *ret = ranges[idx];
		ranges[idx] = get_next_range_nofree(qs[idx], ranges[idx]);
		return (ret);
	}
	/*
	 * Find the first start or end point after the start of the first range.
	 */
	uint64_t first_change = ranges[idx]->end_blkid;
	for (i = 0; i < NUM_THREADS; i++) {
		if (i == idx || ranges[i]->eos_marker ||
		    ranges[i]->object > ranges[idx]->object ||
		    ranges[i]->object == DMU_META_DNODE_OBJECT)
			continue;
		ASSERT3U(ranges[i]->object, ==, ranges[idx]->object);
		if (first_change > ranges[i]->start_blkid &&
		    (bmask & (1 << i)) == 0)
			first_change = ranges[i]->start_blkid;
		else if (first_change > ranges[i]->end_blkid)
			first_change = ranges[i]->end_blkid;
	}
	/*
	 * Update all ranges to no longer overlap with the range we're
	 * returning. All such ranges must start at the same place as the range
	 * being returned, and end at or after first_change. Thus we update
	 * their start to first_change. If that makes them size 0, then free
	 * them and pull a new range from that thread.
	 */
	for (i = 0; i < NUM_THREADS; i++) {
		if (i == idx || (bmask & (1 << i)) == 0)
			continue;
		ASSERT3U(first_change, >, ranges[i]->start_blkid);
		ranges[i]->start_blkid = first_change;
		ASSERT3U(ranges[i]->start_blkid, <=, ranges[i]->end_blkid);
		if (ranges[i]->start_blkid == ranges[i]->end_blkid)
			ranges[i] = get_next_range(qs[i], ranges[i]);
	}
	/*
	 * Short-circuit the simple case; if the range doesn't overlap with
	 * anything else, or it only overlaps with things that start at the same
	 * place and are longer, send it on.
	 */
	if (first_change == ranges[idx]->end_blkid) {
		struct send_range *ret = ranges[idx];
		ranges[idx] = get_next_range_nofree(qs[idx], ranges[idx]);
		return (ret);
	}

	/*
	 * Otherwise, return a truncated copy of ranges[idx] and move the start
	 * of ranges[idx] back to first_change.
	 */
	struct send_range *ret = kmem_alloc(sizeof (*ret), KM_SLEEP);
	*ret = *ranges[idx];
	ret->end_blkid = first_change;
	ranges[idx]->start_blkid = first_change;
	return (ret);
}

#define	FROM_AND_REDACT_BITS ((1 << REDACT_IDX) | (1 << FROM_IDX))

/*
 * Merge the results from the from thread and the to thread, and then hand the
 * records off to send_prefetch_thread to prefetch them.  If this is not a
 * send from a redaction bookmark, the from thread will push an end of stream
 * record and stop, and we'll just send everything that was changed in the
 * to_ds since the ancestor's creation txg. If it is, then since
 * traverse_dataset has a canonical order, we can compare each change as
 * they're pulled off the queues.  That will give us a stream that is
 * appropriately sorted, and covers all records.  In addition, we pull the
 * data from the redact_list_thread and use that to determine which blocks
 * should be redacted.
 */
static void
send_merge_thread(void *arg)
{
	struct send_merge_thread_arg *smt_arg = arg;
	struct send_range *front_ranges[NUM_THREADS];
	bqueue_t *queues[NUM_THREADS];
	int err = 0;
	fstrans_cookie_t cookie = spl_fstrans_mark();

	if (smt_arg->redact_arg == NULL) {
		front_ranges[REDACT_IDX] =
		    kmem_zalloc(sizeof (struct send_range), KM_SLEEP);
		front_ranges[REDACT_IDX]->eos_marker = B_TRUE;
		front_ranges[REDACT_IDX]->type = REDACT;
		queues[REDACT_IDX] = NULL;
	} else {
		front_ranges[REDACT_IDX] =
		    bqueue_dequeue(&smt_arg->redact_arg->q);
		queues[REDACT_IDX] = &smt_arg->redact_arg->q;
	}
	front_ranges[TO_IDX] = bqueue_dequeue(&smt_arg->to_arg->q);
	queues[TO_IDX] = &smt_arg->to_arg->q;
	front_ranges[FROM_IDX] = bqueue_dequeue(&smt_arg->from_arg->q);
	queues[FROM_IDX] = &smt_arg->from_arg->q;
	uint64_t mask = 0;
	struct send_range *range;
	for (range = find_next_range(front_ranges, queues, &mask);
	    !range->eos_marker && err == 0 && !smt_arg->cancel;
	    range = find_next_range(front_ranges, queues, &mask)) {
		/*
		 * If the range in question was in both the from redact bookmark
		 * and the bookmark we're using to redact, then don't send it.
		 * It's already redacted on the receiving system, so a redaction
		 * record would be redundant.
		 */
		if ((mask & FROM_AND_REDACT_BITS) == FROM_AND_REDACT_BITS) {
			ASSERT3U(range->type, ==, REDACT);
			range_free(range);
			continue;
		}
		bqueue_enqueue(&smt_arg->q, range, sizeof (*range));

		if (smt_arg->to_arg->error_code != 0) {
			err = smt_arg->to_arg->error_code;
		} else if (smt_arg->from_arg->error_code != 0) {
			err = smt_arg->from_arg->error_code;
		} else if (smt_arg->redact_arg != NULL &&
		    smt_arg->redact_arg->error_code != 0) {
			err = smt_arg->redact_arg->error_code;
		}
	}
	if (smt_arg->cancel && err == 0)
		err = SET_ERROR(EINTR);
	smt_arg->error = err;
	if (smt_arg->error != 0) {
		smt_arg->to_arg->cancel = B_TRUE;
		smt_arg->from_arg->cancel = B_TRUE;
		if (smt_arg->redact_arg != NULL)
			smt_arg->redact_arg->cancel = B_TRUE;
	}
	for (int i = 0; i < NUM_THREADS; i++) {
		while (!front_ranges[i]->eos_marker) {
			front_ranges[i] = get_next_range(queues[i],
			    front_ranges[i]);
		}
		range_free(front_ranges[i]);
	}
	if (range == NULL)
		range = kmem_zalloc(sizeof (*range), KM_SLEEP);
	range->eos_marker = B_TRUE;
	bqueue_enqueue_flush(&smt_arg->q, range, 1);
	spl_fstrans_unmark(cookie);
	thread_exit();
}

struct send_reader_thread_arg {
	struct send_merge_thread_arg *smta;
	bqueue_t q;
	boolean_t cancel;
	boolean_t issue_reads;
	uint64_t featureflags;
	int error;
};

static void
dmu_send_read_done(zio_t *zio)
{
	struct send_range *range = zio->io_private;

	mutex_enter(&range->sru.data.lock);
	if (zio->io_error != 0) {
		abd_free(range->sru.data.abd);
		range->sru.data.abd = NULL;
		range->sru.data.io_err = zio->io_error;
	}

	ASSERT(range->sru.data.io_outstanding);
	range->sru.data.io_outstanding = B_FALSE;
	cv_broadcast(&range->sru.data.cv);
	mutex_exit(&range->sru.data.lock);
}

static void
issue_data_read(struct send_reader_thread_arg *srta, struct send_range *range)
{
	struct srd *srdp = &range->sru.data;
	blkptr_t *bp = &srdp->bp;
	objset_t *os = srta->smta->os;

	ASSERT3U(range->type, ==, DATA);
	ASSERT3U(range->start_blkid + 1, ==, range->end_blkid);
	/*
	 * If we have large blocks stored on disk but
	 * the send flags don't allow us to send large
	 * blocks, we split the data from the arc buf
	 * into chunks.
	 */
	boolean_t split_large_blocks =
	    srdp->datablksz > SPA_OLD_MAXBLOCKSIZE &&
	    !(srta->featureflags & DMU_BACKUP_FEATURE_LARGE_BLOCKS);
	/*
	 * We should only request compressed data from the ARC if all
	 * the following are true:
	 *  - stream compression was requested
	 *  - we aren't splitting large blocks into smaller chunks
	 *  - the data won't need to be byteswapped before sending
	 *  - this isn't an embedded block
	 *  - this isn't metadata (if receiving on a different endian
	 *    system it can be byteswapped more easily)
	 */
	boolean_t request_compressed =
	    (srta->featureflags & DMU_BACKUP_FEATURE_COMPRESSED) &&
	    !split_large_blocks && !BP_SHOULD_BYTESWAP(bp) &&
	    !BP_IS_EMBEDDED(bp) && !DMU_OT_IS_METADATA(BP_GET_TYPE(bp));

	enum zio_flag zioflags = ZIO_FLAG_CANFAIL;

	if (srta->featureflags & DMU_BACKUP_FEATURE_RAW)
		zioflags |= ZIO_FLAG_RAW;
	else if (request_compressed)
		zioflags |= ZIO_FLAG_RAW_COMPRESS;

	srdp->datasz = (zioflags & ZIO_FLAG_RAW_COMPRESS) ?
	    BP_GET_PSIZE(bp) : BP_GET_LSIZE(bp);

	if (!srta->issue_reads)
		return;
	if (BP_IS_REDACTED(bp))
		return;
	if (send_do_embed(bp, srta->featureflags))
		return;

	zbookmark_phys_t zb = {
	    .zb_objset = dmu_objset_id(os),
	    .zb_object = range->object,
	    .zb_level = 0,
	    .zb_blkid = range->start_blkid,
	};

	arc_flags_t aflags = ARC_FLAG_CACHED_ONLY;

	int arc_err = arc_read(NULL, os->os_spa, bp,
	    arc_getbuf_func, &srdp->abuf, ZIO_PRIORITY_ASYNC_READ,
	    zioflags, &aflags, &zb);
	/*
	 * If the data is not already cached in the ARC, we read directly
	 * from zio.  This avoids the performance overhead of adding a new
	 * entry to the ARC, and we also avoid polluting the ARC cache with
	 * data that is not likely to be used in the future.
	 */
	if (arc_err != 0) {
		srdp->abd = abd_alloc_linear(srdp->datasz, B_FALSE);
		srdp->io_outstanding = B_TRUE;
		zio_nowait(zio_read(NULL, os->os_spa, bp, srdp->abd,
		    srdp->datasz, dmu_send_read_done, range,
		    ZIO_PRIORITY_ASYNC_READ, zioflags, &zb));
	}
}

/*
 * Create a new record with the given values.
 */
static void
enqueue_range(struct send_reader_thread_arg *srta, bqueue_t *q, dnode_t *dn,
    uint64_t blkid, uint64_t count, const blkptr_t *bp, uint32_t datablksz)
{
	enum type range_type = (bp == NULL || BP_IS_HOLE(bp) ? HOLE :
	    (BP_IS_REDACTED(bp) ? REDACT : DATA));

	struct send_range *range = range_alloc(range_type, dn->dn_object,
	    blkid, blkid + count, B_FALSE);

	if (blkid == DMU_SPILL_BLKID)
		ASSERT3U(BP_GET_TYPE(bp), ==, DMU_OT_SA);

	switch (range_type) {
	case HOLE:
		range->sru.hole.datablksz = datablksz;
		break;
	case DATA:
		ASSERT3U(count, ==, 1);
		range->sru.data.datablksz = datablksz;
		range->sru.data.obj_type = dn->dn_type;
		range->sru.data.bp = *bp;
		issue_data_read(srta, range);
		break;
	case REDACT:
		range->sru.redact.datablksz = datablksz;
		break;
	default:
		break;
	}
	bqueue_enqueue(q, range, datablksz);
}

/*
 * This thread is responsible for two things: First, it retrieves the correct
 * blkptr in the to ds if we need to send the data because of something from
 * the from thread.  As a result of this, we're the first ones to discover that
 * some indirect blocks can be discarded because they're not holes. Second,
 * it issues prefetches for the data we need to send.
 */
static void
send_reader_thread(void *arg)
{
	struct send_reader_thread_arg *srta = arg;
	struct send_merge_thread_arg *smta = srta->smta;
	bqueue_t *inq = &smta->q;
	bqueue_t *outq = &srta->q;
	objset_t *os = smta->os;
	fstrans_cookie_t cookie = spl_fstrans_mark();
	struct send_range *range = bqueue_dequeue(inq);
	int err = 0;

	/*
	 * If the record we're analyzing is from a redaction bookmark from the
	 * fromds, then we need to know whether or not it exists in the tods so
	 * we know whether to create records for it or not. If it does, we need
	 * the datablksz so we can generate an appropriate record for it.
	 * Finally, if it isn't redacted, we need the blkptr so that we can send
	 * a WRITE record containing the actual data.
	 */
	uint64_t last_obj = UINT64_MAX;
	uint64_t last_obj_exists = B_TRUE;
	while (!range->eos_marker && !srta->cancel && smta->error == 0 &&
	    err == 0) {
		switch (range->type) {
		case DATA:
			issue_data_read(srta, range);
			bqueue_enqueue(outq, range, range->sru.data.datablksz);
			range = get_next_range_nofree(inq, range);
			break;
		case HOLE:
		case OBJECT:
		case OBJECT_RANGE:
		case REDACT: // Redacted blocks must exist
			bqueue_enqueue(outq, range, sizeof (*range));
			range = get_next_range_nofree(inq, range);
			break;
		case PREVIOUSLY_REDACTED: {
			/*
			 * This entry came from the "from bookmark" when
			 * sending from a bookmark that has a redaction
			 * list.  We need to check if this object/blkid
			 * exists in the target ("to") dataset, and if
			 * not then we drop this entry.  We also need
			 * to fill in the block pointer so that we know
			 * what to prefetch.
			 *
			 * To accomplish the above, we first cache whether or
			 * not the last object we examined exists.  If it
			 * doesn't, we can drop this record. If it does, we hold
			 * the dnode and use it to call dbuf_dnode_findbp. We do
			 * this instead of dbuf_bookmark_findbp because we will
			 * often operate on large ranges, and holding the dnode
			 * once is more efficient.
			 */
			boolean_t object_exists = B_TRUE;
			/*
			 * If the data is redacted, we only care if it exists,
			 * so that we don't send records for objects that have
			 * been deleted.
			 */
			dnode_t *dn;
			if (range->object == last_obj && !last_obj_exists) {
				/*
				 * If we're still examining the same object as
				 * previously, and it doesn't exist, we don't
				 * need to call dbuf_bookmark_findbp.
				 */
				object_exists = B_FALSE;
			} else {
				err = dnode_hold(os, range->object, FTAG, &dn);
				if (err == ENOENT) {
					object_exists = B_FALSE;
					err = 0;
				}
				last_obj = range->object;
				last_obj_exists = object_exists;
			}

			if (err != 0) {
				break;
			} else if (!object_exists) {
				/*
				 * The block was modified, but doesn't
				 * exist in the to dataset; if it was
				 * deleted in the to dataset, then we'll
				 * visit the hole bp for it at some point.
				 */
				range = get_next_range(inq, range);
				continue;
			}
			uint64_t file_max =
			    (dn->dn_maxblkid < range->end_blkid ?
			    dn->dn_maxblkid : range->end_blkid);
			/*
			 * The object exists, so we need to try to find the
			 * blkptr for each block in the range we're processing.
			 */
			rw_enter(&dn->dn_struct_rwlock, RW_READER);
			for (uint64_t blkid = range->start_blkid;
			    blkid < file_max; blkid++) {
				blkptr_t bp;
				uint32_t datablksz =
				    dn->dn_phys->dn_datablkszsec <<
				    SPA_MINBLOCKSHIFT;
				uint64_t offset = blkid * datablksz;
				/*
				 * This call finds the next non-hole block in
				 * the object. This is to prevent a
				 * performance problem where we're unredacting
				 * a large hole. Using dnode_next_offset to
				 * skip over the large hole avoids iterating
				 * over every block in it.
				 */
				err = dnode_next_offset(dn, DNODE_FIND_HAVELOCK,
				    &offset, 1, 1, 0);
				if (err == ESRCH) {
					offset = UINT64_MAX;
					err = 0;
				} else if (err != 0) {
					break;
				}
				if (offset != blkid * datablksz) {
					/*
					 * if there is a hole from here
					 * (blkid) to offset
					 */
					offset = MIN(offset, file_max *
					    datablksz);
					uint64_t nblks = (offset / datablksz) -
					    blkid;
					enqueue_range(srta, outq, dn, blkid,
					    nblks, NULL, datablksz);
					blkid += nblks;
				}
				if (blkid >= file_max)
					break;
				err = dbuf_dnode_findbp(dn, 0, blkid, &bp,
				    NULL, NULL);
				if (err != 0)
					break;
				ASSERT(!BP_IS_HOLE(&bp));
				enqueue_range(srta, outq, dn, blkid, 1, &bp,
				    datablksz);
			}
			rw_exit(&dn->dn_struct_rwlock);
			dnode_rele(dn, FTAG);
			range = get_next_range(inq, range);
		}
		}
	}
	if (srta->cancel || err != 0) {
		smta->cancel = B_TRUE;
		srta->error = err;
	} else if (smta->error != 0) {
		srta->error = smta->error;
	}
	while (!range->eos_marker)
		range = get_next_range(inq, range);

	bqueue_enqueue_flush(outq, range, 1);
	spl_fstrans_unmark(cookie);
	thread_exit();
}

#define	NUM_SNAPS_NOT_REDACTED UINT64_MAX

struct dmu_send_params {
	/* Pool args */
	void *tag; // Tag that dp was held with, will be used to release dp.
	dsl_pool_t *dp;
	/* To snapshot args */
	const char *tosnap;
	dsl_dataset_t *to_ds;
	/* From snapshot args */
	zfs_bookmark_phys_t ancestor_zb;
	uint64_t *fromredactsnaps;
	/* NUM_SNAPS_NOT_REDACTED if not sending from redaction bookmark */
	uint64_t numfromredactsnaps;
	/* Stream params */
	boolean_t is_clone;
	boolean_t embedok;
	boolean_t large_block_ok;
	boolean_t compressok;
	boolean_t rawok;
	boolean_t savedok;
	uint64_t resumeobj;
	uint64_t resumeoff;
	uint64_t saved_guid;
	zfs_bookmark_phys_t *redactbook;
	/* Stream output params */
	dmu_send_outparams_t *dso;

	/* Stream progress params */
	offset_t *off;
	int outfd;
	char saved_toname[MAXNAMELEN];
};

static int
setup_featureflags(struct dmu_send_params *dspp, objset_t *os,
    uint64_t *featureflags)
{
	dsl_dataset_t *to_ds = dspp->to_ds;
	dsl_pool_t *dp = dspp->dp;
#ifdef _KERNEL
	if (dmu_objset_type(os) == DMU_OST_ZFS) {
		uint64_t version;
		if (zfs_get_zplprop(os, ZFS_PROP_VERSION, &version) != 0)
			return (SET_ERROR(EINVAL));

		if (version >= ZPL_VERSION_SA)
			*featureflags |= DMU_BACKUP_FEATURE_SA_SPILL;
	}
#endif

	/* raw sends imply large_block_ok */
	if ((dspp->rawok || dspp->large_block_ok) &&
	    dsl_dataset_feature_is_active(to_ds, SPA_FEATURE_LARGE_BLOCKS)) {
		*featureflags |= DMU_BACKUP_FEATURE_LARGE_BLOCKS;
	}

	/* encrypted datasets will not have embedded blocks */
	if ((dspp->embedok || dspp->rawok) && !os->os_encrypted &&
	    spa_feature_is_active(dp->dp_spa, SPA_FEATURE_EMBEDDED_DATA)) {
		*featureflags |= DMU_BACKUP_FEATURE_EMBED_DATA;
	}

	/* raw send implies compressok */
	if (dspp->compressok || dspp->rawok)
		*featureflags |= DMU_BACKUP_FEATURE_COMPRESSED;
	if (dspp->rawok && os->os_encrypted)
		*featureflags |= DMU_BACKUP_FEATURE_RAW;

	if ((*featureflags &
	    (DMU_BACKUP_FEATURE_EMBED_DATA | DMU_BACKUP_FEATURE_COMPRESSED |
	    DMU_BACKUP_FEATURE_RAW)) != 0 &&
	    spa_feature_is_active(dp->dp_spa, SPA_FEATURE_LZ4_COMPRESS)) {
		*featureflags |= DMU_BACKUP_FEATURE_LZ4;
	}

	if (dspp->resumeobj != 0 || dspp->resumeoff != 0) {
		*featureflags |= DMU_BACKUP_FEATURE_RESUMING;
	}

	if (dspp->redactbook != NULL) {
		*featureflags |= DMU_BACKUP_FEATURE_REDACTED;
	}

	if (dsl_dataset_feature_is_active(to_ds, SPA_FEATURE_LARGE_DNODE)) {
		*featureflags |= DMU_BACKUP_FEATURE_LARGE_DNODE;
	}
	return (0);
}

static dmu_replay_record_t *
create_begin_record(struct dmu_send_params *dspp, objset_t *os,
    uint64_t featureflags)
{
	dmu_replay_record_t *drr = kmem_zalloc(sizeof (dmu_replay_record_t),
	    KM_SLEEP);
	drr->drr_type = DRR_BEGIN;

	struct drr_begin *drrb = &drr->drr_u.drr_begin;
	dsl_dataset_t *to_ds = dspp->to_ds;

	drrb->drr_magic = DMU_BACKUP_MAGIC;
	drrb->drr_creation_time = dsl_dataset_phys(to_ds)->ds_creation_time;
	drrb->drr_type = dmu_objset_type(os);
	drrb->drr_toguid = dsl_dataset_phys(to_ds)->ds_guid;
	drrb->drr_fromguid = dspp->ancestor_zb.zbm_guid;

	DMU_SET_STREAM_HDRTYPE(drrb->drr_versioninfo, DMU_SUBSTREAM);
	DMU_SET_FEATUREFLAGS(drrb->drr_versioninfo, featureflags);

	if (dspp->is_clone)
		drrb->drr_flags |= DRR_FLAG_CLONE;
	if (dsl_dataset_phys(dspp->to_ds)->ds_flags & DS_FLAG_CI_DATASET)
		drrb->drr_flags |= DRR_FLAG_CI_DATA;
	if (zfs_send_set_freerecords_bit)
		drrb->drr_flags |= DRR_FLAG_FREERECORDS;
	drr->drr_u.drr_begin.drr_flags |= DRR_FLAG_SPILL_BLOCK;

	if (dspp->savedok) {
		drrb->drr_toguid = dspp->saved_guid;
		strcpy(drrb->drr_toname, dspp->saved_toname);
	} else {
		dsl_dataset_name(to_ds, drrb->drr_toname);
		if (!to_ds->ds_is_snapshot) {
			(void) strlcat(drrb->drr_toname, "@--head--",
			    sizeof (drrb->drr_toname));
		}
	}
	return (drr);
}

static void
setup_to_thread(struct send_thread_arg *to_arg, dsl_dataset_t *to_ds,
    dmu_sendstatus_t *dssp, uint64_t fromtxg, boolean_t rawok)
{
	VERIFY0(bqueue_init(&to_arg->q, zfs_send_no_prefetch_queue_ff,
	    MAX(zfs_send_no_prefetch_queue_length, 2 * zfs_max_recordsize),
	    offsetof(struct send_range, ln)));
	to_arg->error_code = 0;
	to_arg->cancel = B_FALSE;
	to_arg->ds = to_ds;
	to_arg->fromtxg = fromtxg;
	to_arg->flags = TRAVERSE_PRE | TRAVERSE_PREFETCH_METADATA;
	if (rawok)
		to_arg->flags |= TRAVERSE_NO_DECRYPT;
	to_arg->redaction_list = NULL;
	to_arg->num_blocks_visited = &dssp->dss_blocks;
	(void) thread_create(NULL, 0, send_traverse_thread, to_arg, 0,
	    curproc, TS_RUN, minclsyspri);
}

static void
setup_from_thread(struct redact_list_thread_arg *from_arg,
    redaction_list_t *from_rl, dmu_sendstatus_t *dssp)
{
	VERIFY0(bqueue_init(&from_arg->q, zfs_send_no_prefetch_queue_ff,
	    MAX(zfs_send_no_prefetch_queue_length, 2 * zfs_max_recordsize),
	    offsetof(struct send_range, ln)));
	from_arg->error_code = 0;
	from_arg->cancel = B_FALSE;
	from_arg->rl = from_rl;
	from_arg->mark_redact = B_FALSE;
	from_arg->num_blocks_visited = &dssp->dss_blocks;
	/*
	 * If from_ds is null, send_traverse_thread just returns success and
	 * enqueues an eos marker.
	 */
	(void) thread_create(NULL, 0, redact_list_thread, from_arg, 0,
	    curproc, TS_RUN, minclsyspri);
}

static void
setup_redact_list_thread(struct redact_list_thread_arg *rlt_arg,
    struct dmu_send_params *dspp, redaction_list_t *rl, dmu_sendstatus_t *dssp)
{
	if (dspp->redactbook == NULL)
		return;

	rlt_arg->cancel = B_FALSE;
	VERIFY0(bqueue_init(&rlt_arg->q, zfs_send_no_prefetch_queue_ff,
	    MAX(zfs_send_no_prefetch_queue_length, 2 * zfs_max_recordsize),
	    offsetof(struct send_range, ln)));
	rlt_arg->error_code = 0;
	rlt_arg->mark_redact = B_TRUE;
	rlt_arg->rl = rl;
	rlt_arg->num_blocks_visited = &dssp->dss_blocks;

	(void) thread_create(NULL, 0, redact_list_thread, rlt_arg, 0,
	    curproc, TS_RUN, minclsyspri);
}

static void
setup_merge_thread(struct send_merge_thread_arg *smt_arg,
    struct dmu_send_params *dspp, struct redact_list_thread_arg *from_arg,
    struct send_thread_arg *to_arg, struct redact_list_thread_arg *rlt_arg,
    objset_t *os)
{
	VERIFY0(bqueue_init(&smt_arg->q, zfs_send_no_prefetch_queue_ff,
	    MAX(zfs_send_no_prefetch_queue_length, 2 * zfs_max_recordsize),
	    offsetof(struct send_range, ln)));
	smt_arg->cancel = B_FALSE;
	smt_arg->error = 0;
	smt_arg->from_arg = from_arg;
	smt_arg->to_arg = to_arg;
	if (dspp->redactbook != NULL)
		smt_arg->redact_arg = rlt_arg;

	smt_arg->os = os;
	(void) thread_create(NULL, 0, send_merge_thread, smt_arg, 0, curproc,
	    TS_RUN, minclsyspri);
}

static void
setup_reader_thread(struct send_reader_thread_arg *srt_arg,
    struct dmu_send_params *dspp, struct send_merge_thread_arg *smt_arg,
    uint64_t featureflags)
{
	VERIFY0(bqueue_init(&srt_arg->q, zfs_send_queue_ff,
	    MAX(zfs_send_queue_length, 2 * zfs_max_recordsize),
	    offsetof(struct send_range, ln)));
<<<<<<< HEAD
	spt_arg->smta = smt_arg;
	spt_arg->issue_prefetches = !dspp->dso->dso_dryrun;
	(void) thread_create(NULL, 0, send_prefetch_thread, spt_arg, 0,
	    curproc, TS_RUN, maxclsyspri);
=======
	srt_arg->smta = smt_arg;
	srt_arg->issue_reads = !dspp->dso->dso_dryrun;
	srt_arg->featureflags = featureflags;
	(void) thread_create(NULL, 0, send_reader_thread, srt_arg, 0,
	    curproc, TS_RUN, minclsyspri);
>>>>>>> 1dc32a67
}

static int
setup_resume_points(struct dmu_send_params *dspp,
    struct send_thread_arg *to_arg, struct redact_list_thread_arg *from_arg,
    struct redact_list_thread_arg *rlt_arg,
    struct send_merge_thread_arg *smt_arg, boolean_t resuming, objset_t *os,
    redaction_list_t *redact_rl, nvlist_t *nvl)
{
	dsl_dataset_t *to_ds = dspp->to_ds;
	int err = 0;

	uint64_t obj = 0;
	uint64_t blkid = 0;
	if (resuming) {
		obj = dspp->resumeobj;
		dmu_object_info_t to_doi;
		err = dmu_object_info(os, obj, &to_doi);
		if (err != 0)
			return (err);

		blkid = dspp->resumeoff / to_doi.doi_data_block_size;
	}
	/*
	 * If we're resuming a redacted send, we can skip to the appropriate
	 * point in the redaction bookmark by binary searching through it.
	 */
	if (redact_rl != NULL) {
		SET_BOOKMARK(&rlt_arg->resume, to_ds->ds_object, obj, 0, blkid);
	}

	SET_BOOKMARK(&to_arg->resume, to_ds->ds_object, obj, 0, blkid);
	if (nvlist_exists(nvl, BEGINNV_REDACT_FROM_SNAPS)) {
		uint64_t objset = dspp->ancestor_zb.zbm_redaction_obj;
		/*
		 * Note: If the resume point is in an object whose
		 * blocksize is different in the from vs to snapshots,
		 * we will have divided by the "wrong" blocksize.
		 * However, in this case fromsnap's send_cb() will
		 * detect that the blocksize has changed and therefore
		 * ignore this object.
		 *
		 * If we're resuming a send from a redaction bookmark,
		 * we still cannot accidentally suggest blocks behind
		 * the to_ds.  In addition, we know that any blocks in
		 * the object in the to_ds will have to be sent, since
		 * the size changed.  Therefore, we can't cause any harm
		 * this way either.
		 */
		SET_BOOKMARK(&from_arg->resume, objset, obj, 0, blkid);
	}
	if (resuming) {
		fnvlist_add_uint64(nvl, BEGINNV_RESUME_OBJECT, dspp->resumeobj);
		fnvlist_add_uint64(nvl, BEGINNV_RESUME_OFFSET, dspp->resumeoff);
	}
	return (0);
}

static dmu_sendstatus_t *
setup_send_progress(struct dmu_send_params *dspp)
{
	dmu_sendstatus_t *dssp = kmem_zalloc(sizeof (*dssp), KM_SLEEP);
	dssp->dss_outfd = dspp->outfd;
	dssp->dss_off = dspp->off;
	dssp->dss_proc = curproc;
	mutex_enter(&dspp->to_ds->ds_sendstream_lock);
	list_insert_head(&dspp->to_ds->ds_sendstreams, dssp);
	mutex_exit(&dspp->to_ds->ds_sendstream_lock);
	return (dssp);
}

/*
 * Actually do the bulk of the work in a zfs send.
 *
 * The idea is that we want to do a send from ancestor_zb to to_ds.  We also
 * want to not send any data that has been modified by all the datasets in
 * redactsnaparr, and store the list of blocks that are redacted in this way in
 * a bookmark named redactbook, created on the to_ds.  We do this by creating
 * several worker threads, whose function is described below.
 *
 * There are three cases.
 * The first case is a redacted zfs send.  In this case there are 5 threads.
 * The first thread is the to_ds traversal thread: it calls dataset_traverse on
 * the to_ds and finds all the blocks that have changed since ancestor_zb (if
 * it's a full send, that's all blocks in the dataset).  It then sends those
 * blocks on to the send merge thread. The redact list thread takes the data
 * from the redaction bookmark and sends those blocks on to the send merge
 * thread.  The send merge thread takes the data from the to_ds traversal
 * thread, and combines it with the redaction records from the redact list
 * thread.  If a block appears in both the to_ds's data and the redaction data,
 * the send merge thread will mark it as redacted and send it on to the prefetch
 * thread.  Otherwise, the send merge thread will send the block on to the
 * prefetch thread unchanged. The prefetch thread will issue prefetch reads for
 * any data that isn't redacted, and then send the data on to the main thread.
 * The main thread behaves the same as in a normal send case, issuing demand
 * reads for data blocks and sending out records over the network
 *
 * The graphic below diagrams the flow of data in the case of a redacted zfs
 * send.  Each box represents a thread, and each line represents the flow of
 * data.
 *
 *             Records from the |
 *           redaction bookmark |
 * +--------------------+       |  +---------------------------+
 * |                    |       v  | Send Merge Thread         |
 * | Redact List Thread +----------> Apply redaction marks to  |
 * |                    |          | records as specified by   |
 * +--------------------+          | redaction ranges          |
 *                                 +----^---------------+------+
 *                                      |               | Merged data
 *                                      |               |
 *                                      |  +------------v--------+
 *                                      |  | Prefetch Thread     |
 * +--------------------+               |  | Issues prefetch     |
 * | to_ds Traversal    |               |  | reads of data blocks|
 * | Thread (finds      +---------------+  +------------+--------+
 * | candidate blocks)  |  Blocks modified              | Prefetched data
 * +--------------------+  by to_ds since               |
 *                         ancestor_zb     +------------v----+
 *                                         | Main Thread     |  File Descriptor
 *                                         | Sends data over +->(to zfs receive)
 *                                         | wire            |
 *                                         +-----------------+
 *
 * The second case is an incremental send from a redaction bookmark.  The to_ds
 * traversal thread and the main thread behave the same as in the redacted
 * send case.  The new thread is the from bookmark traversal thread.  It
 * iterates over the redaction list in the redaction bookmark, and enqueues
 * records for each block that was redacted in the original send.  The send
 * merge thread now has to merge the data from the two threads.  For details
 * about that process, see the header comment of send_merge_thread().  Any data
 * it decides to send on will be prefetched by the prefetch thread.  Note that
 * you can perform a redacted send from a redaction bookmark; in that case,
 * the data flow behaves very similarly to the flow in the redacted send case,
 * except with the addition of the bookmark traversal thread iterating over the
 * redaction bookmark.  The send_merge_thread also has to take on the
 * responsibility of merging the redact list thread's records, the bookmark
 * traversal thread's records, and the to_ds records.
 *
 * +---------------------+
 * |                     |
 * | Redact List Thread  +--------------+
 * |                     |              |
 * +---------------------+              |
 *        Blocks in redaction list      | Ranges modified by every secure snap
 *        of from bookmark              | (or EOS if not readcted)
 *                                      |
 * +---------------------+   |     +----v----------------------+
 * | bookmark Traversal  |   v     | Send Merge Thread         |
 * | Thread (finds       +---------> Merges bookmark, rlt, and |
 * | candidate blocks)   |         | to_ds send records        |
 * +---------------------+         +----^---------------+------+
 *                                      |               | Merged data
 *                                      |  +------------v--------+
 *                                      |  | Prefetch Thread     |
 * +--------------------+               |  | Issues prefetch     |
 * | to_ds Traversal    |               |  | reads of data blocks|
 * | Thread (finds      +---------------+  +------------+--------+
 * | candidate blocks)  |  Blocks modified              | Prefetched data
 * +--------------------+  by to_ds since  +------------v----+
 *                         ancestor_zb     | Main Thread     |  File Descriptor
 *                                         | Sends data over +->(to zfs receive)
 *                                         | wire            |
 *                                         +-----------------+
 *
 * The final case is a simple zfs full or incremental send.  The to_ds traversal
 * thread behaves the same as always. The redact list thread is never started.
 * The send merge thread takes all the blocks that the to_ds traversal thread
 * sends it, prefetches the data, and sends the blocks on to the main thread.
 * The main thread sends the data over the wire.
 *
 * To keep performance acceptable, we want to prefetch the data in the worker
 * threads.  While the to_ds thread could simply use the TRAVERSE_PREFETCH
 * feature built into traverse_dataset, the combining and deletion of records
 * due to redaction and sends from redaction bookmarks mean that we could
 * issue many unnecessary prefetches.  As a result, we only prefetch data
 * after we've determined that the record is not going to be redacted.  To
 * prevent the prefetching from getting too far ahead of the main thread, the
 * blocking queues that are used for communication are capped not by the
 * number of entries in the queue, but by the sum of the size of the
 * prefetches associated with them.  The limit on the amount of data that the
 * thread can prefetch beyond what the main thread has reached is controlled
 * by the global variable zfs_send_queue_length.  In addition, to prevent poor
 * performance in the beginning of a send, we also limit the distance ahead
 * that the traversal threads can be.  That distance is controlled by the
 * zfs_send_no_prefetch_queue_length tunable.
 *
 * Note: Releases dp using the specified tag.
 */
static int
dmu_send_impl(struct dmu_send_params *dspp)
{
	objset_t *os;
	dmu_replay_record_t *drr;
	dmu_sendstatus_t *dssp;
	dmu_send_cookie_t dsc = {0};
	int err;
	uint64_t fromtxg = dspp->ancestor_zb.zbm_creation_txg;
	uint64_t featureflags = 0;
	struct redact_list_thread_arg *from_arg;
	struct send_thread_arg *to_arg;
	struct redact_list_thread_arg *rlt_arg;
	struct send_merge_thread_arg *smt_arg;
	struct send_reader_thread_arg *srt_arg;
	struct send_range *range;
	redaction_list_t *from_rl = NULL;
	redaction_list_t *redact_rl = NULL;
	boolean_t resuming = (dspp->resumeobj != 0 || dspp->resumeoff != 0);
	boolean_t book_resuming = resuming;

	dsl_dataset_t *to_ds = dspp->to_ds;
	zfs_bookmark_phys_t *ancestor_zb = &dspp->ancestor_zb;
	dsl_pool_t *dp = dspp->dp;
	void *tag = dspp->tag;

	err = dmu_objset_from_ds(to_ds, &os);
	if (err != 0) {
		dsl_pool_rele(dp, tag);
		return (err);
	}

	/*
	 * If this is a non-raw send of an encrypted ds, we can ensure that
	 * the objset_phys_t is authenticated. This is safe because this is
	 * either a snapshot or we have owned the dataset, ensuring that
	 * it can't be modified.
	 */
	if (!dspp->rawok && os->os_encrypted &&
	    arc_is_unauthenticated(os->os_phys_buf)) {
		zbookmark_phys_t zb;

		SET_BOOKMARK(&zb, to_ds->ds_object, ZB_ROOT_OBJECT,
		    ZB_ROOT_LEVEL, ZB_ROOT_BLKID);
		err = arc_untransform(os->os_phys_buf, os->os_spa,
		    &zb, B_FALSE);
		if (err != 0) {
			dsl_pool_rele(dp, tag);
			return (err);
		}

		ASSERT0(arc_is_unauthenticated(os->os_phys_buf));
	}

	if ((err = setup_featureflags(dspp, os, &featureflags)) != 0) {
		dsl_pool_rele(dp, tag);
		return (err);
	}

	/*
	 * If we're doing a redacted send, hold the bookmark's redaction list.
	 */
	if (dspp->redactbook != NULL) {
		err = dsl_redaction_list_hold_obj(dp,
		    dspp->redactbook->zbm_redaction_obj, FTAG,
		    &redact_rl);
		if (err != 0) {
			dsl_pool_rele(dp, tag);
			return (SET_ERROR(EINVAL));
		}
		dsl_redaction_list_long_hold(dp, redact_rl, FTAG);
	}

	/*
	 * If we're sending from a redaction bookmark, hold the redaction list
	 * so that we can consider sending the redacted blocks.
	 */
	if (ancestor_zb->zbm_redaction_obj != 0) {
		err = dsl_redaction_list_hold_obj(dp,
		    ancestor_zb->zbm_redaction_obj, FTAG, &from_rl);
		if (err != 0) {
			if (redact_rl != NULL) {
				dsl_redaction_list_long_rele(redact_rl, FTAG);
				dsl_redaction_list_rele(redact_rl, FTAG);
			}
			dsl_pool_rele(dp, tag);
			return (SET_ERROR(EINVAL));
		}
		dsl_redaction_list_long_hold(dp, from_rl, FTAG);
	}

	dsl_dataset_long_hold(to_ds, FTAG);

	from_arg = kmem_zalloc(sizeof (*from_arg), KM_SLEEP);
	to_arg = kmem_zalloc(sizeof (*to_arg), KM_SLEEP);
	rlt_arg = kmem_zalloc(sizeof (*rlt_arg), KM_SLEEP);
	smt_arg = kmem_zalloc(sizeof (*smt_arg), KM_SLEEP);
	srt_arg = kmem_zalloc(sizeof (*srt_arg), KM_SLEEP);

	drr = create_begin_record(dspp, os, featureflags);
	dssp = setup_send_progress(dspp);

	dsc.dsc_drr = drr;
	dsc.dsc_dso = dspp->dso;
	dsc.dsc_os = os;
	dsc.dsc_off = dspp->off;
	dsc.dsc_toguid = dsl_dataset_phys(to_ds)->ds_guid;
	dsc.dsc_fromtxg = fromtxg;
	dsc.dsc_pending_op = PENDING_NONE;
	dsc.dsc_featureflags = featureflags;
	dsc.dsc_resume_object = dspp->resumeobj;
	dsc.dsc_resume_offset = dspp->resumeoff;

	dsl_pool_rele(dp, tag);

	void *payload = NULL;
	size_t payload_len = 0;
	nvlist_t *nvl = fnvlist_alloc();

	/*
	 * If we're doing a redacted send, we include the snapshots we're
	 * redacted with respect to so that the target system knows what send
	 * streams can be correctly received on top of this dataset. If we're
	 * instead sending a redacted dataset, we include the snapshots that the
	 * dataset was created with respect to.
	 */
	if (dspp->redactbook != NULL) {
		fnvlist_add_uint64_array(nvl, BEGINNV_REDACT_SNAPS,
		    redact_rl->rl_phys->rlp_snaps,
		    redact_rl->rl_phys->rlp_num_snaps);
	} else if (dsl_dataset_feature_is_active(to_ds,
	    SPA_FEATURE_REDACTED_DATASETS)) {
		uint64_t *tods_guids;
		uint64_t length;
		VERIFY(dsl_dataset_get_uint64_array_feature(to_ds,
		    SPA_FEATURE_REDACTED_DATASETS, &length, &tods_guids));
		fnvlist_add_uint64_array(nvl, BEGINNV_REDACT_SNAPS, tods_guids,
		    length);
	}

	/*
	 * If we're sending from a redaction bookmark, then we should retrieve
	 * the guids of that bookmark so we can send them over the wire.
	 */
	if (from_rl != NULL) {
		fnvlist_add_uint64_array(nvl, BEGINNV_REDACT_FROM_SNAPS,
		    from_rl->rl_phys->rlp_snaps,
		    from_rl->rl_phys->rlp_num_snaps);
	}

	/*
	 * If the snapshot we're sending from is redacted, include the redaction
	 * list in the stream.
	 */
	if (dspp->numfromredactsnaps != NUM_SNAPS_NOT_REDACTED) {
		ASSERT3P(from_rl, ==, NULL);
		fnvlist_add_uint64_array(nvl, BEGINNV_REDACT_FROM_SNAPS,
		    dspp->fromredactsnaps, (uint_t)dspp->numfromredactsnaps);
		if (dspp->numfromredactsnaps > 0) {
			kmem_free(dspp->fromredactsnaps,
			    dspp->numfromredactsnaps * sizeof (uint64_t));
			dspp->fromredactsnaps = NULL;
		}
	}

	if (resuming || book_resuming) {
		err = setup_resume_points(dspp, to_arg, from_arg,
		    rlt_arg, smt_arg, resuming, os, redact_rl, nvl);
		if (err != 0)
			goto out;
	}

	if (featureflags & DMU_BACKUP_FEATURE_RAW) {
		uint64_t ivset_guid = (ancestor_zb != NULL) ?
		    ancestor_zb->zbm_ivset_guid : 0;
		nvlist_t *keynvl = NULL;
		ASSERT(os->os_encrypted);

		err = dsl_crypto_populate_key_nvlist(to_ds, ivset_guid,
		    &keynvl);
		if (err != 0) {
			fnvlist_free(nvl);
			goto out;
		}

		fnvlist_add_nvlist(nvl, "crypt_keydata", keynvl);
		fnvlist_free(keynvl);
	}

	if (!nvlist_empty(nvl)) {
		payload = fnvlist_pack(nvl, &payload_len);
		drr->drr_payloadlen = payload_len;
	}

	fnvlist_free(nvl);
	err = dump_record(&dsc, payload, payload_len);
	fnvlist_pack_free(payload, payload_len);
	if (err != 0) {
		err = dsc.dsc_err;
		goto out;
	}

	setup_to_thread(to_arg, to_ds, dssp, fromtxg, dspp->rawok);
	setup_from_thread(from_arg, from_rl, dssp);
	setup_redact_list_thread(rlt_arg, dspp, redact_rl, dssp);
	setup_merge_thread(smt_arg, dspp, from_arg, to_arg, rlt_arg, os);
	setup_reader_thread(srt_arg, dspp, smt_arg, featureflags);

	range = bqueue_dequeue(&srt_arg->q);
	while (err == 0 && !range->eos_marker) {
		err = do_dump(&dsc, range);
		range = get_next_range(&srt_arg->q, range);
		if (issig(JUSTLOOKING) && issig(FORREAL))
			err = SET_ERROR(EINTR);
	}

	/*
	 * If we hit an error or are interrupted, cancel our worker threads and
	 * clear the queue of any pending records.  The threads will pass the
	 * cancel up the tree of worker threads, and each one will clean up any
	 * pending records before exiting.
	 */
	if (err != 0) {
		srt_arg->cancel = B_TRUE;
		while (!range->eos_marker) {
			range = get_next_range(&srt_arg->q, range);
		}
	}
	range_free(range);

	bqueue_destroy(&srt_arg->q);
	bqueue_destroy(&smt_arg->q);
	if (dspp->redactbook != NULL)
		bqueue_destroy(&rlt_arg->q);
	bqueue_destroy(&to_arg->q);
	bqueue_destroy(&from_arg->q);

	if (err == 0 && srt_arg->error != 0)
		err = srt_arg->error;

	if (err != 0)
		goto out;

	if (dsc.dsc_pending_op != PENDING_NONE)
		if (dump_record(&dsc, NULL, 0) != 0)
			err = SET_ERROR(EINTR);

	if (err != 0) {
		if (err == EINTR && dsc.dsc_err != 0)
			err = dsc.dsc_err;
		goto out;
	}

	/*
	 * Send the DRR_END record if this is not a saved stream.
	 * Otherwise, the omitted DRR_END record will signal to
	 * the receive side that the stream is incomplete.
	 */
	if (!dspp->savedok) {
		bzero(drr, sizeof (dmu_replay_record_t));
		drr->drr_type = DRR_END;
		drr->drr_u.drr_end.drr_checksum = dsc.dsc_zc;
		drr->drr_u.drr_end.drr_toguid = dsc.dsc_toguid;

		if (dump_record(&dsc, NULL, 0) != 0)
			err = dsc.dsc_err;
	}
out:
	mutex_enter(&to_ds->ds_sendstream_lock);
	list_remove(&to_ds->ds_sendstreams, dssp);
	mutex_exit(&to_ds->ds_sendstream_lock);

	VERIFY(err != 0 || (dsc.dsc_sent_begin &&
	    (dsc.dsc_sent_end || dspp->savedok)));

	kmem_free(drr, sizeof (dmu_replay_record_t));
	kmem_free(dssp, sizeof (dmu_sendstatus_t));
	kmem_free(from_arg, sizeof (*from_arg));
	kmem_free(to_arg, sizeof (*to_arg));
	kmem_free(rlt_arg, sizeof (*rlt_arg));
	kmem_free(smt_arg, sizeof (*smt_arg));
	kmem_free(srt_arg, sizeof (*srt_arg));

	dsl_dataset_long_rele(to_ds, FTAG);
	if (from_rl != NULL) {
		dsl_redaction_list_long_rele(from_rl, FTAG);
		dsl_redaction_list_rele(from_rl, FTAG);
	}
	if (redact_rl != NULL) {
		dsl_redaction_list_long_rele(redact_rl, FTAG);
		dsl_redaction_list_rele(redact_rl, FTAG);
	}

	return (err);
}

int
dmu_send_obj(const char *pool, uint64_t tosnap, uint64_t fromsnap,
    boolean_t embedok, boolean_t large_block_ok, boolean_t compressok,
    boolean_t rawok, boolean_t savedok, int outfd, offset_t *off,
    dmu_send_outparams_t *dsop)
{
	int err;
	dsl_dataset_t *fromds;
	ds_hold_flags_t dsflags = (rawok) ? 0 : DS_HOLD_FLAG_DECRYPT;
	struct dmu_send_params dspp = {0};
	dspp.embedok = embedok;
	dspp.large_block_ok = large_block_ok;
	dspp.compressok = compressok;
	dspp.outfd = outfd;
	dspp.off = off;
	dspp.dso = dsop;
	dspp.tag = FTAG;
	dspp.rawok = rawok;
	dspp.savedok = savedok;

	err = dsl_pool_hold(pool, FTAG, &dspp.dp);
	if (err != 0)
		return (err);

	err = dsl_dataset_hold_obj_flags(dspp.dp, tosnap, dsflags, FTAG,
	    &dspp.to_ds);
	if (err != 0) {
		dsl_pool_rele(dspp.dp, FTAG);
		return (err);
	}

	if (fromsnap != 0) {
		err = dsl_dataset_hold_obj_flags(dspp.dp, fromsnap, dsflags,
		    FTAG, &fromds);
		if (err != 0) {
			dsl_dataset_rele_flags(dspp.to_ds, dsflags, FTAG);
			dsl_pool_rele(dspp.dp, FTAG);
			return (err);
		}
		dspp.ancestor_zb.zbm_guid = dsl_dataset_phys(fromds)->ds_guid;
		dspp.ancestor_zb.zbm_creation_txg =
		    dsl_dataset_phys(fromds)->ds_creation_txg;
		dspp.ancestor_zb.zbm_creation_time =
		    dsl_dataset_phys(fromds)->ds_creation_time;

		if (dsl_dataset_is_zapified(fromds)) {
			(void) zap_lookup(dspp.dp->dp_meta_objset,
			    fromds->ds_object, DS_FIELD_IVSET_GUID, 8, 1,
			    &dspp.ancestor_zb.zbm_ivset_guid);
		}

		/* See dmu_send for the reasons behind this. */
		uint64_t *fromredact;

		if (!dsl_dataset_get_uint64_array_feature(fromds,
		    SPA_FEATURE_REDACTED_DATASETS,
		    &dspp.numfromredactsnaps,
		    &fromredact)) {
			dspp.numfromredactsnaps = NUM_SNAPS_NOT_REDACTED;
		} else if (dspp.numfromredactsnaps > 0) {
			uint64_t size = dspp.numfromredactsnaps *
			    sizeof (uint64_t);
			dspp.fromredactsnaps = kmem_zalloc(size, KM_SLEEP);
			bcopy(fromredact, dspp.fromredactsnaps, size);
		}

		if (!dsl_dataset_is_before(dspp.to_ds, fromds, 0)) {
			err = SET_ERROR(EXDEV);
		} else {
			dspp.is_clone = (dspp.to_ds->ds_dir !=
			    fromds->ds_dir);
			dsl_dataset_rele(fromds, FTAG);
			err = dmu_send_impl(&dspp);
		}
	} else {
		dspp.numfromredactsnaps = NUM_SNAPS_NOT_REDACTED;
		err = dmu_send_impl(&dspp);
	}
	dsl_dataset_rele(dspp.to_ds, FTAG);
	return (err);
}

int
dmu_send(const char *tosnap, const char *fromsnap, boolean_t embedok,
    boolean_t large_block_ok, boolean_t compressok, boolean_t rawok,
    boolean_t savedok, uint64_t resumeobj, uint64_t resumeoff,
    const char *redactbook, int outfd, offset_t *off,
    dmu_send_outparams_t *dsop)
{
	int err = 0;
	ds_hold_flags_t dsflags = (rawok) ? 0 : DS_HOLD_FLAG_DECRYPT;
	boolean_t owned = B_FALSE;
	dsl_dataset_t *fromds = NULL;
	zfs_bookmark_phys_t book = {0};
	struct dmu_send_params dspp = {0};

	dspp.tosnap = tosnap;
	dspp.embedok = embedok;
	dspp.large_block_ok = large_block_ok;
	dspp.compressok = compressok;
	dspp.outfd = outfd;
	dspp.off = off;
	dspp.dso = dsop;
	dspp.tag = FTAG;
	dspp.resumeobj = resumeobj;
	dspp.resumeoff = resumeoff;
	dspp.rawok = rawok;
	dspp.savedok = savedok;

	if (fromsnap != NULL && strpbrk(fromsnap, "@#") == NULL)
		return (SET_ERROR(EINVAL));

	err = dsl_pool_hold(tosnap, FTAG, &dspp.dp);
	if (err != 0)
		return (err);

	if (strchr(tosnap, '@') == NULL && spa_writeable(dspp.dp->dp_spa)) {
		/*
		 * We are sending a filesystem or volume.  Ensure
		 * that it doesn't change by owning the dataset.
		 */

		if (savedok) {
			/*
			 * We are looking for the dataset that represents the
			 * partially received send stream. If this stream was
			 * received as a new snapshot of an existing dataset,
			 * this will be saved in a hidden clone named
			 * "<pool>/<dataset>/%recv". Otherwise, the stream
			 * will be saved in the live dataset itself. In
			 * either case we need to use dsl_dataset_own_force()
			 * because the stream is marked as inconsistent,
			 * which would normally make it unavailable to be
			 * owned.
			 */
			char *name = kmem_asprintf("%s/%s", tosnap,
			    recv_clone_name);
			err = dsl_dataset_own_force(dspp.dp, name, dsflags,
			    FTAG, &dspp.to_ds);
			if (err == ENOENT) {
				err = dsl_dataset_own_force(dspp.dp, tosnap,
				    dsflags, FTAG, &dspp.to_ds);
			}

			if (err == 0) {
				err = zap_lookup(dspp.dp->dp_meta_objset,
				    dspp.to_ds->ds_object,
				    DS_FIELD_RESUME_TOGUID, 8, 1,
				    &dspp.saved_guid);
			}

			if (err == 0) {
				err = zap_lookup(dspp.dp->dp_meta_objset,
				    dspp.to_ds->ds_object,
				    DS_FIELD_RESUME_TONAME, 1,
				    sizeof (dspp.saved_toname),
				    dspp.saved_toname);
			}
			if (err != 0)
				dsl_dataset_disown(dspp.to_ds, dsflags, FTAG);

			kmem_strfree(name);
		} else {
			err = dsl_dataset_own(dspp.dp, tosnap, dsflags,
			    FTAG, &dspp.to_ds);
		}
		owned = B_TRUE;
	} else {
		err = dsl_dataset_hold_flags(dspp.dp, tosnap, dsflags, FTAG,
		    &dspp.to_ds);
	}

	if (err != 0) {
		dsl_pool_rele(dspp.dp, FTAG);
		return (err);
	}

	if (redactbook != NULL) {
		char path[ZFS_MAX_DATASET_NAME_LEN];
		(void) strlcpy(path, tosnap, sizeof (path));
		char *at = strchr(path, '@');
		if (at == NULL) {
			err = EINVAL;
		} else {
			(void) snprintf(at, sizeof (path) - (at - path), "#%s",
			    redactbook);
			err = dsl_bookmark_lookup(dspp.dp, path,
			    NULL, &book);
			dspp.redactbook = &book;
		}
	}

	if (err != 0) {
		dsl_pool_rele(dspp.dp, FTAG);
		if (owned)
			dsl_dataset_disown(dspp.to_ds, dsflags, FTAG);
		else
			dsl_dataset_rele_flags(dspp.to_ds, dsflags, FTAG);
		return (err);
	}

	if (fromsnap != NULL) {
		zfs_bookmark_phys_t *zb = &dspp.ancestor_zb;
		int fsnamelen;
		if (strpbrk(tosnap, "@#") != NULL)
			fsnamelen = strpbrk(tosnap, "@#") - tosnap;
		else
			fsnamelen = strlen(tosnap);

		/*
		 * If the fromsnap is in a different filesystem, then
		 * mark the send stream as a clone.
		 */
		if (strncmp(tosnap, fromsnap, fsnamelen) != 0 ||
		    (fromsnap[fsnamelen] != '@' &&
		    fromsnap[fsnamelen] != '#')) {
			dspp.is_clone = B_TRUE;
		}

		if (strchr(fromsnap, '@') != NULL) {
			err = dsl_dataset_hold(dspp.dp, fromsnap, FTAG,
			    &fromds);

			if (err != 0) {
				ASSERT3P(fromds, ==, NULL);
			} else {
				/*
				 * We need to make a deep copy of the redact
				 * snapshots of the from snapshot, because the
				 * array will be freed when we evict from_ds.
				 */
				uint64_t *fromredact;
				if (!dsl_dataset_get_uint64_array_feature(
				    fromds, SPA_FEATURE_REDACTED_DATASETS,
				    &dspp.numfromredactsnaps,
				    &fromredact)) {
					dspp.numfromredactsnaps =
					    NUM_SNAPS_NOT_REDACTED;
				} else if (dspp.numfromredactsnaps > 0) {
					uint64_t size =
					    dspp.numfromredactsnaps *
					    sizeof (uint64_t);
					dspp.fromredactsnaps = kmem_zalloc(size,
					    KM_SLEEP);
					bcopy(fromredact, dspp.fromredactsnaps,
					    size);
				}
				if (!dsl_dataset_is_before(dspp.to_ds, fromds,
				    0)) {
					err = SET_ERROR(EXDEV);
				} else {
					zb->zbm_creation_txg =
					    dsl_dataset_phys(fromds)->
					    ds_creation_txg;
					zb->zbm_creation_time =
					    dsl_dataset_phys(fromds)->
					    ds_creation_time;
					zb->zbm_guid =
					    dsl_dataset_phys(fromds)->ds_guid;
					zb->zbm_redaction_obj = 0;

					if (dsl_dataset_is_zapified(fromds)) {
						(void) zap_lookup(
						    dspp.dp->dp_meta_objset,
						    fromds->ds_object,
						    DS_FIELD_IVSET_GUID, 8, 1,
						    &zb->zbm_ivset_guid);
					}
				}
				dsl_dataset_rele(fromds, FTAG);
			}
		} else {
			dspp.numfromredactsnaps = NUM_SNAPS_NOT_REDACTED;
			err = dsl_bookmark_lookup(dspp.dp, fromsnap, dspp.to_ds,
			    zb);
			if (err == EXDEV && zb->zbm_redaction_obj != 0 &&
			    zb->zbm_guid ==
			    dsl_dataset_phys(dspp.to_ds)->ds_guid)
				err = 0;
		}

		if (err == 0) {
			/* dmu_send_impl will call dsl_pool_rele for us. */
			err = dmu_send_impl(&dspp);
		} else {
			dsl_pool_rele(dspp.dp, FTAG);
		}
	} else {
		dspp.numfromredactsnaps = NUM_SNAPS_NOT_REDACTED;
		err = dmu_send_impl(&dspp);
	}
	if (owned)
		dsl_dataset_disown(dspp.to_ds, dsflags, FTAG);
	else
		dsl_dataset_rele_flags(dspp.to_ds, dsflags, FTAG);
	return (err);
}

static int
dmu_adjust_send_estimate_for_indirects(dsl_dataset_t *ds, uint64_t uncompressed,
    uint64_t compressed, boolean_t stream_compressed, uint64_t *sizep)
{
	int err = 0;
	uint64_t size;
	/*
	 * Assume that space (both on-disk and in-stream) is dominated by
	 * data.  We will adjust for indirect blocks and the copies property,
	 * but ignore per-object space used (eg, dnodes and DRR_OBJECT records).
	 */

	uint64_t recordsize;
	uint64_t record_count;
	objset_t *os;
	VERIFY0(dmu_objset_from_ds(ds, &os));

	/* Assume all (uncompressed) blocks are recordsize. */
	if (zfs_override_estimate_recordsize != 0) {
		recordsize = zfs_override_estimate_recordsize;
	} else if (os->os_phys->os_type == DMU_OST_ZVOL) {
		err = dsl_prop_get_int_ds(ds,
		    zfs_prop_to_name(ZFS_PROP_VOLBLOCKSIZE), &recordsize);
	} else {
		err = dsl_prop_get_int_ds(ds,
		    zfs_prop_to_name(ZFS_PROP_RECORDSIZE), &recordsize);
	}
	if (err != 0)
		return (err);
	record_count = uncompressed / recordsize;

	/*
	 * If we're estimating a send size for a compressed stream, use the
	 * compressed data size to estimate the stream size. Otherwise, use the
	 * uncompressed data size.
	 */
	size = stream_compressed ? compressed : uncompressed;

	/*
	 * Subtract out approximate space used by indirect blocks.
	 * Assume most space is used by data blocks (non-indirect, non-dnode).
	 * Assume no ditto blocks or internal fragmentation.
	 *
	 * Therefore, space used by indirect blocks is sizeof(blkptr_t) per
	 * block.
	 */
	size -= record_count * sizeof (blkptr_t);

	/* Add in the space for the record associated with each block. */
	size += record_count * sizeof (dmu_replay_record_t);

	*sizep = size;

	return (0);
}

int
dmu_send_estimate_fast(dsl_dataset_t *origds, dsl_dataset_t *fromds,
    zfs_bookmark_phys_t *frombook, boolean_t stream_compressed,
    boolean_t saved, uint64_t *sizep)
{
	int err;
	dsl_dataset_t *ds = origds;
	uint64_t uncomp, comp;

	ASSERT(dsl_pool_config_held(origds->ds_dir->dd_pool));
	ASSERT(fromds == NULL || frombook == NULL);

	/*
	 * If this is a saved send we may actually be sending
	 * from the %recv clone used for resuming.
	 */
	if (saved) {
		objset_t *mos = origds->ds_dir->dd_pool->dp_meta_objset;
		uint64_t guid;
		char dsname[ZFS_MAX_DATASET_NAME_LEN + 6];

		dsl_dataset_name(origds, dsname);
		(void) strcat(dsname, "/");
		(void) strcat(dsname, recv_clone_name);

		err = dsl_dataset_hold(origds->ds_dir->dd_pool,
		    dsname, FTAG, &ds);
		if (err != ENOENT && err != 0) {
			return (err);
		} else if (err == ENOENT) {
			ds = origds;
		}

		/* check that this dataset has partially received data */
		err = zap_lookup(mos, ds->ds_object,
		    DS_FIELD_RESUME_TOGUID, 8, 1, &guid);
		if (err != 0) {
			err = SET_ERROR(err == ENOENT ? EINVAL : err);
			goto out;
		}

		err = zap_lookup(mos, ds->ds_object,
		    DS_FIELD_RESUME_TONAME, 1, sizeof (dsname), dsname);
		if (err != 0) {
			err = SET_ERROR(err == ENOENT ? EINVAL : err);
			goto out;
		}
	}

	/* tosnap must be a snapshot or the target of a saved send */
	if (!ds->ds_is_snapshot && ds == origds)
		return (SET_ERROR(EINVAL));

	if (fromds != NULL) {
		uint64_t used;
		if (!fromds->ds_is_snapshot) {
			err = SET_ERROR(EINVAL);
			goto out;
		}

		if (!dsl_dataset_is_before(ds, fromds, 0)) {
			err = SET_ERROR(EXDEV);
			goto out;
		}

		err = dsl_dataset_space_written(fromds, ds, &used, &comp,
		    &uncomp);
		if (err != 0)
			goto out;
	} else if (frombook != NULL) {
		uint64_t used;
		err = dsl_dataset_space_written_bookmark(frombook, ds, &used,
		    &comp, &uncomp);
		if (err != 0)
			goto out;
	} else {
		uncomp = dsl_dataset_phys(ds)->ds_uncompressed_bytes;
		comp = dsl_dataset_phys(ds)->ds_compressed_bytes;
	}

	err = dmu_adjust_send_estimate_for_indirects(ds, uncomp, comp,
	    stream_compressed, sizep);
	/*
	 * Add the size of the BEGIN and END records to the estimate.
	 */
	*sizep += 2 * sizeof (dmu_replay_record_t);

out:
	if (ds != origds)
		dsl_dataset_rele(ds, FTAG);
	return (err);
}

/* BEGIN CSTYLED */
ZFS_MODULE_PARAM(zfs_send, zfs_send_, corrupt_data, INT, ZMOD_RW,
	"Allow sending corrupt data");

ZFS_MODULE_PARAM(zfs_send, zfs_send_, queue_length, INT, ZMOD_RW,
	"Maximum send queue length");

ZFS_MODULE_PARAM(zfs_send, zfs_send_, unmodified_spill_blocks, INT, ZMOD_RW,
	"Send unmodified spill blocks");

ZFS_MODULE_PARAM(zfs_send, zfs_send_, no_prefetch_queue_length, INT, ZMOD_RW,
	"Maximum send queue length for non-prefetch queues");

ZFS_MODULE_PARAM(zfs_send, zfs_send_, queue_ff, INT, ZMOD_RW,
	"Send queue fill fraction");

ZFS_MODULE_PARAM(zfs_send, zfs_send_, no_prefetch_queue_ff, INT, ZMOD_RW,
	"Send queue fill fraction for non-prefetch queues");

ZFS_MODULE_PARAM(zfs_send, zfs_, override_estimate_recordsize, INT, ZMOD_RW,
	"Override block size estimate with fixed size");
/* END CSTYLED */<|MERGE_RESOLUTION|>--- conflicted
+++ resolved
@@ -2117,18 +2117,11 @@
 	VERIFY0(bqueue_init(&srt_arg->q, zfs_send_queue_ff,
 	    MAX(zfs_send_queue_length, 2 * zfs_max_recordsize),
 	    offsetof(struct send_range, ln)));
-<<<<<<< HEAD
-	spt_arg->smta = smt_arg;
-	spt_arg->issue_prefetches = !dspp->dso->dso_dryrun;
-	(void) thread_create(NULL, 0, send_prefetch_thread, spt_arg, 0,
-	    curproc, TS_RUN, maxclsyspri);
-=======
 	srt_arg->smta = smt_arg;
 	srt_arg->issue_reads = !dspp->dso->dso_dryrun;
 	srt_arg->featureflags = featureflags;
 	(void) thread_create(NULL, 0, send_reader_thread, srt_arg, 0,
-	    curproc, TS_RUN, minclsyspri);
->>>>>>> 1dc32a67
+	    curproc, TS_RUN, maxclsyspri);
 }
 
 static int
