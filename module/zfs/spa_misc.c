--- conflicted
+++ resolved
@@ -384,12 +384,8 @@
  * See also the comments in zfs_space_check_t.
  */
 int spa_slop_shift = 5;
-<<<<<<< HEAD
-uint64_t spa_min_slop = 1 * 1024 * 1024;
-=======
 uint64_t spa_min_slop = 128ULL * 1024 * 1024;
 uint64_t spa_max_slop = 128ULL * 1024 * 1024 * 1024;
->>>>>>> f5ada653
 int spa_allocators = 4;
 
 
