--- conflicted
+++ resolved
@@ -135,20 +135,14 @@
 			(void) sprintf(name, "zio_buf_%lu", (ulong_t)size);
 			zio_buf_cache[c] = kmem_cache_create(name, size,
 			    align, NULL, NULL, NULL, NULL, NULL,
-<<<<<<< HEAD
-			    KMC_NODEBUG | zio_bulk_flags);
-=======
-			    size > zio_buf_debug_limit ? KMC_NODEBUG : 0);
->>>>>>> e2ca9a51
+			    (size > zio_buf_debug_limit ? KMC_NODEBUG : 0) |
+			    zio_bulk_flags);
 
 			(void) sprintf(name, "zio_data_buf_%lu", (ulong_t)size);
 			zio_data_buf_cache[c] = kmem_cache_create(name, size,
 			    align, NULL, NULL, NULL, NULL, data_alloc_arena,
-<<<<<<< HEAD
-			    KMC_NODEBUG | zio_bulk_flags);
-=======
-			    size > zio_buf_debug_limit ? KMC_NODEBUG : 0);
->>>>>>> e2ca9a51
+			    (size > zio_buf_debug_limit ? KMC_NODEBUG : 0) |
+			    zio_bulk_flags);
 		}
 	}
 
