/*
 * CDDL HEADER START
 *
 * The contents of this file are subject to the terms of the
 * Common Development and Distribution License (the "License").
 * You may not use this file except in compliance with the License.
 *
 * You can obtain a copy of the license at usr/src/OPENSOLARIS.LICENSE
 * or http://www.opensolaris.org/os/licensing.
 * See the License for the specific language governing permissions
 * and limitations under the License.
 *
 * When distributing Covered Code, include this CDDL HEADER in each
 * file and include the License file at usr/src/OPENSOLARIS.LICENSE.
 * If applicable, add the following below this CDDL HEADER, with the
 * fields enclosed by brackets "[]" replaced with your own identifying
 * information: Portions Copyright [yyyy] [name of copyright owner]
 *
 * CDDL HEADER END
 */

/*
 * Copyright 2009 Sun Microsystems, Inc.  All rights reserved.
 * Use is subject to license terms.
 */

/*
 * This file contains all the routines used when modifying on-disk SPA state.
 * This includes opening, importing, destroying, exporting a pool, and syncing a
 * pool.
 */

#include <sys/zfs_context.h>
#include <sys/fm/fs/zfs.h>
#include <sys/spa_impl.h>
#include <sys/zio.h>
#include <sys/zio_checksum.h>
#include <sys/zio_compress.h>
#include <sys/dmu.h>
#include <sys/dmu_tx.h>
#include <sys/zap.h>
#include <sys/zil.h>
#include <sys/vdev_impl.h>
#include <sys/metaslab.h>
#include <sys/uberblock_impl.h>
#include <sys/txg.h>
#include <sys/avl.h>
#include <sys/dmu_traverse.h>
#include <sys/dmu_objset.h>
#include <sys/unique.h>
#include <sys/dsl_pool.h>
#include <sys/dsl_dataset.h>
#include <sys/dsl_dir.h>
#include <sys/dsl_prop.h>
#include <sys/dsl_synctask.h>
#include <sys/fs/zfs.h>
#include <sys/arc.h>
#include <sys/callb.h>
#include <sys/systeminfo.h>
#include <sys/sunddi.h>
#include <sys/spa_boot.h>
#include <sys/zfs_ioctl.h>

#ifdef	_KERNEL
#include <sys/zone.h>
#endif	/* _KERNEL */

#include "zfs_prop.h"
#include "zfs_comutil.h"

enum zti_modes {
	zti_mode_fixed,			/* value is # of threads (min 1) */
	zti_mode_online_percent,	/* value is % of online CPUs */
	zti_mode_tune,			/* fill from zio_taskq_tune_* */
	zti_nmodes
};

#define	ZTI_THREAD_FIX(n)	{ zti_mode_fixed, (n) }
#define	ZTI_THREAD_PCT(n)	{ zti_mode_online_percent, (n) }
#define	ZTI_THREAD_TUNE		{ zti_mode_tune, 0 }

#define	ZTI_THREAD_ONE		ZTI_THREAD_FIX(1)

typedef struct zio_taskq_info {
	const char *zti_name;
	struct {
		enum zti_modes zti_mode;
		uint_t zti_value;
	} zti_nthreads[ZIO_TASKQ_TYPES];
} zio_taskq_info_t;

static const char *const zio_taskq_types[ZIO_TASKQ_TYPES] = {
				"issue",		"intr"
};

const zio_taskq_info_t zio_taskqs[ZIO_TYPES] = {
	/*			ISSUE			INTR		*/
	{ "spa_zio_null",	{ ZTI_THREAD_ONE,	ZTI_THREAD_ONE } },
	{ "spa_zio_read",	{ ZTI_THREAD_FIX(8),	ZTI_THREAD_TUNE } },
	{ "spa_zio_write",	{ ZTI_THREAD_TUNE,	ZTI_THREAD_FIX(8) } },
	{ "spa_zio_free",	{ ZTI_THREAD_ONE,	ZTI_THREAD_ONE } },
	{ "spa_zio_claim",	{ ZTI_THREAD_ONE,	ZTI_THREAD_ONE } },
	{ "spa_zio_ioctl",	{ ZTI_THREAD_ONE,	ZTI_THREAD_ONE } },
};

enum zti_modes zio_taskq_tune_mode = zti_mode_online_percent;
uint_t zio_taskq_tune_value = 80;	/* #threads = 80% of # online CPUs */

static void spa_sync_props(void *arg1, void *arg2, cred_t *cr, dmu_tx_t *tx);
static boolean_t spa_has_active_shared_spare(spa_t *spa);

/*
 * ==========================================================================
 * SPA properties routines
 * ==========================================================================
 */

/*
 * Add a (source=src, propname=propval) list to an nvlist.
 */
static void
spa_prop_add_list(nvlist_t *nvl, zpool_prop_t prop, char *strval,
    uint64_t intval, zprop_source_t src)
{
	const char *propname = zpool_prop_to_name(prop);
	nvlist_t *propval;

	VERIFY(nvlist_alloc(&propval, NV_UNIQUE_NAME, KM_SLEEP) == 0);
	VERIFY(nvlist_add_uint64(propval, ZPROP_SOURCE, src) == 0);

	if (strval != NULL)
		VERIFY(nvlist_add_string(propval, ZPROP_VALUE, strval) == 0);
	else
		VERIFY(nvlist_add_uint64(propval, ZPROP_VALUE, intval) == 0);

	VERIFY(nvlist_add_nvlist(nvl, propname, propval) == 0);
	nvlist_free(propval);
}

/*
 * Get property values from the spa configuration.
 */
static void
spa_prop_get_config(spa_t *spa, nvlist_t **nvp)
{
	uint64_t size;
	uint64_t used;
	uint64_t cap, version;
	zprop_source_t src = ZPROP_SRC_NONE;
	spa_config_dirent_t *dp;

	ASSERT(MUTEX_HELD(&spa->spa_props_lock));

	if (spa->spa_root_vdev != NULL) {
		size = spa_get_space(spa);
		used = spa_get_alloc(spa);
		spa_prop_add_list(*nvp, ZPOOL_PROP_NAME, spa_name(spa), 0, src);
		spa_prop_add_list(*nvp, ZPOOL_PROP_SIZE, NULL, size, src);
		spa_prop_add_list(*nvp, ZPOOL_PROP_USED, NULL, used, src);
		spa_prop_add_list(*nvp, ZPOOL_PROP_AVAILABLE, NULL,
		    size - used, src);

		cap = (size == 0) ? 0 : (used * 100 / size);
		spa_prop_add_list(*nvp, ZPOOL_PROP_CAPACITY, NULL, cap, src);

		spa_prop_add_list(*nvp, ZPOOL_PROP_HEALTH, NULL,
		    spa->spa_root_vdev->vdev_state, src);

		version = spa_version(spa);
		if (version == zpool_prop_default_numeric(ZPOOL_PROP_VERSION))
			src = ZPROP_SRC_DEFAULT;
		else
			src = ZPROP_SRC_LOCAL;
		spa_prop_add_list(*nvp, ZPOOL_PROP_VERSION, NULL, version, src);
	}

	spa_prop_add_list(*nvp, ZPOOL_PROP_GUID, NULL, spa_guid(spa), src);

	if (spa->spa_root != NULL)
		spa_prop_add_list(*nvp, ZPOOL_PROP_ALTROOT, spa->spa_root,
		    0, ZPROP_SRC_LOCAL);

	if ((dp = list_head(&spa->spa_config_list)) != NULL) {
		if (dp->scd_path == NULL) {
			spa_prop_add_list(*nvp, ZPOOL_PROP_CACHEFILE,
			    "none", 0, ZPROP_SRC_LOCAL);
		} else if (strcmp(dp->scd_path, spa_config_path) != 0) {
			spa_prop_add_list(*nvp, ZPOOL_PROP_CACHEFILE,
			    dp->scd_path, 0, ZPROP_SRC_LOCAL);
		}
	}
}

/*
 * Get zpool property values.
 */
int
spa_prop_get(spa_t *spa, nvlist_t **nvp)
{
	zap_cursor_t zc;
	zap_attribute_t za;
	objset_t *mos = spa->spa_meta_objset;
	int err;

	VERIFY(nvlist_alloc(nvp, NV_UNIQUE_NAME, KM_SLEEP) == 0);

	mutex_enter(&spa->spa_props_lock);

	/*
	 * Get properties from the spa config.
	 */
	spa_prop_get_config(spa, nvp);

	/* If no pool property object, no more prop to get. */
	if (spa->spa_pool_props_object == 0) {
		mutex_exit(&spa->spa_props_lock);
		return (0);
	}

	/*
	 * Get properties from the MOS pool property object.
	 */
	for (zap_cursor_init(&zc, mos, spa->spa_pool_props_object);
	    (err = zap_cursor_retrieve(&zc, &za)) == 0;
	    zap_cursor_advance(&zc)) {
		uint64_t intval = 0;
		char *strval = NULL;
		zprop_source_t src = ZPROP_SRC_DEFAULT;
		zpool_prop_t prop;

		if ((prop = zpool_name_to_prop(za.za_name)) == ZPROP_INVAL)
			continue;

		switch (za.za_integer_length) {
		case 8:
			/* integer property */
			if (za.za_first_integer !=
			    zpool_prop_default_numeric(prop))
				src = ZPROP_SRC_LOCAL;

			if (prop == ZPOOL_PROP_BOOTFS) {
				dsl_pool_t *dp;
				dsl_dataset_t *ds = NULL;

				dp = spa_get_dsl(spa);
				rw_enter(&dp->dp_config_rwlock, RW_READER);
				if ((err = dsl_dataset_hold_obj(dp,
				    za.za_first_integer, FTAG, &ds))) {
					rw_exit(&dp->dp_config_rwlock);
					break;
				}

				strval = kmem_alloc(
				    MAXNAMELEN + strlen(MOS_DIR_NAME) + 1,
				    KM_SLEEP);
				dsl_dataset_name(ds, strval);
				dsl_dataset_rele(ds, FTAG);
				rw_exit(&dp->dp_config_rwlock);
			} else {
				strval = NULL;
				intval = za.za_first_integer;
			}

			spa_prop_add_list(*nvp, prop, strval, intval, src);

			if (strval != NULL)
				kmem_free(strval,
				    MAXNAMELEN + strlen(MOS_DIR_NAME) + 1);

			break;

		case 1:
			/* string property */
			strval = kmem_alloc(za.za_num_integers, KM_SLEEP);
			err = zap_lookup(mos, spa->spa_pool_props_object,
			    za.za_name, 1, za.za_num_integers, strval);
			if (err) {
				kmem_free(strval, za.za_num_integers);
				break;
			}
			spa_prop_add_list(*nvp, prop, strval, 0, src);
			kmem_free(strval, za.za_num_integers);
			break;

		default:
			break;
		}
	}
	zap_cursor_fini(&zc);
	mutex_exit(&spa->spa_props_lock);
out:
	if (err && err != ENOENT) {
		nvlist_free(*nvp);
		*nvp = NULL;
		return (err);
	}

	return (0);
}

/*
 * Validate the given pool properties nvlist and modify the list
 * for the property values to be set.
 */
static int
spa_prop_validate(spa_t *spa, nvlist_t *props)
{
	nvpair_t *elem;
	int error = 0, reset_bootfs = 0;
	uint64_t objnum;

	elem = NULL;
	while ((elem = nvlist_next_nvpair(props, elem)) != NULL) {
		zpool_prop_t prop;
		char *propname, *strval;
		uint64_t intval;
		objset_t *os;
		char *slash;

		propname = nvpair_name(elem);

		if ((prop = zpool_name_to_prop(propname)) == ZPROP_INVAL)
			return (EINVAL);

		switch (prop) {
		case ZPOOL_PROP_VERSION:
			error = nvpair_value_uint64(elem, &intval);
			if (!error &&
			    (intval < spa_version(spa) || intval > SPA_VERSION))
				error = EINVAL;
			break;

		case ZPOOL_PROP_DELEGATION:
		case ZPOOL_PROP_AUTOREPLACE:
		case ZPOOL_PROP_LISTSNAPS:
		case ZPOOL_PROP_AUTOEXPAND:
			error = nvpair_value_uint64(elem, &intval);
			if (!error && intval > 1)
				error = EINVAL;
			break;

		case ZPOOL_PROP_BOOTFS:
			/*
			 * If the pool version is less than SPA_VERSION_BOOTFS,
			 * or the pool is still being created (version == 0),
			 * the bootfs property cannot be set.
			 */
			if (spa_version(spa) < SPA_VERSION_BOOTFS) {
				error = ENOTSUP;
				break;
			}

			/*
			 * Make sure the vdev config is bootable
			 */
			if (!vdev_is_bootable(spa->spa_root_vdev)) {
				error = ENOTSUP;
				break;
			}

			reset_bootfs = 1;

			error = nvpair_value_string(elem, &strval);

			if (!error) {
				uint64_t compress;

				if (strval == NULL || strval[0] == '\0') {
					objnum = zpool_prop_default_numeric(
					    ZPOOL_PROP_BOOTFS);
					break;
				}

				if ((error = dmu_objset_open(strval,DMU_OST_ZFS,
				    DS_MODE_USER | DS_MODE_READONLY, &os)))
					break;

				/* We don't support gzip bootable datasets */
				if ((error = dsl_prop_get_integer(strval,
				    zfs_prop_to_name(ZFS_PROP_COMPRESSION),
				    &compress, NULL)) == 0 &&
				    !BOOTFS_COMPRESS_VALID(compress)) {
					error = ENOTSUP;
				} else {
					objnum = dmu_objset_id(os);
				}
				dmu_objset_close(os);
			}
			break;

		case ZPOOL_PROP_FAILUREMODE:
			error = nvpair_value_uint64(elem, &intval);
			if (!error && (intval < ZIO_FAILURE_MODE_WAIT ||
			    intval > ZIO_FAILURE_MODE_PANIC))
				error = EINVAL;

			/*
			 * This is a special case which only occurs when
			 * the pool has completely failed. This allows
			 * the user to change the in-core failmode property
			 * without syncing it out to disk (I/Os might
			 * currently be blocked). We do this by returning
			 * EIO to the caller (spa_prop_set) to trick it
			 * into thinking we encountered a property validation
			 * error.
			 */
			if (!error && spa_suspended(spa)) {
				spa->spa_failmode = intval;
				error = EIO;
			}
			break;

		case ZPOOL_PROP_CACHEFILE:
			if ((error = nvpair_value_string(elem, &strval)) != 0)
				break;

			if (strval[0] == '\0')
				break;

			if (strcmp(strval, "none") == 0)
				break;

			if (strval[0] != '/') {
				error = EINVAL;
				break;
			}

			slash = strrchr(strval, '/');
			ASSERT(slash != NULL);

			if (slash[1] == '\0' || strcmp(slash, "/.") == 0 ||
			    strcmp(slash, "/..") == 0)
				error = EINVAL;
			break;
		}

		if (error)
			break;
	}

	if (!error && reset_bootfs) {
		error = nvlist_remove(props,
		    zpool_prop_to_name(ZPOOL_PROP_BOOTFS), DATA_TYPE_STRING);

		if (!error) {
			error = nvlist_add_uint64(props,
			    zpool_prop_to_name(ZPOOL_PROP_BOOTFS), objnum);
		}
	}

	return (error);
}

void
spa_configfile_set(spa_t *spa, nvlist_t *nvp, boolean_t need_sync)
{
	char *cachefile;
	spa_config_dirent_t *dp;

	if (nvlist_lookup_string(nvp, zpool_prop_to_name(ZPOOL_PROP_CACHEFILE),
	    &cachefile) != 0)
		return;

	dp = kmem_alloc(sizeof (spa_config_dirent_t),
	    KM_SLEEP);

	if (cachefile[0] == '\0')
		dp->scd_path = spa_strdup(spa_config_path);
	else if (strcmp(cachefile, "none") == 0)
		dp->scd_path = NULL;
	else
		dp->scd_path = spa_strdup(cachefile);

	list_insert_head(&spa->spa_config_list, dp);
	if (need_sync)
		spa_async_request(spa, SPA_ASYNC_CONFIG_UPDATE);
}

int
spa_prop_set(spa_t *spa, nvlist_t *nvp)
{
	int error;
	nvpair_t *elem;
	boolean_t need_sync = B_FALSE;
	zpool_prop_t prop;

	if ((error = spa_prop_validate(spa, nvp)) != 0)
		return (error);

	elem = NULL;
	while ((elem = nvlist_next_nvpair(nvp, elem)) != NULL) {
		if ((prop = zpool_name_to_prop(
		    nvpair_name(elem))) == ZPROP_INVAL)
			return (EINVAL);

		if (prop == ZPOOL_PROP_CACHEFILE || prop == ZPOOL_PROP_ALTROOT)
			continue;

		need_sync = B_TRUE;
		break;
	}

	if (need_sync)
		return (dsl_sync_task_do(spa_get_dsl(spa), NULL, spa_sync_props,
		    spa, nvp, 3));
	else
		return (0);
}

/*
 * If the bootfs property value is dsobj, clear it.
 */
void
spa_prop_clear_bootfs(spa_t *spa, uint64_t dsobj, dmu_tx_t *tx)
{
	if (spa->spa_bootfs == dsobj && spa->spa_pool_props_object != 0) {
		VERIFY(zap_remove(spa->spa_meta_objset,
		    spa->spa_pool_props_object,
		    zpool_prop_to_name(ZPOOL_PROP_BOOTFS), tx) == 0);
		spa->spa_bootfs = 0;
	}
}

/*
 * ==========================================================================
 * SPA state manipulation (open/create/destroy/import/export)
 * ==========================================================================
 */

static int
spa_error_entry_compare(const void *a, const void *b)
{
	spa_error_entry_t *sa = (spa_error_entry_t *)a;
	spa_error_entry_t *sb = (spa_error_entry_t *)b;
	int ret;

	ret = bcmp(&sa->se_bookmark, &sb->se_bookmark,
	    sizeof (zbookmark_t));

	if (ret < 0)
		return (-1);
	else if (ret > 0)
		return (1);
	else
		return (0);
}

/*
 * Utility function which retrieves copies of the current logs and
 * re-initializes them in the process.
 */
void
spa_get_errlists(spa_t *spa, avl_tree_t *last, avl_tree_t *scrub)
{
	ASSERT(MUTEX_HELD(&spa->spa_errlist_lock));

	bcopy(&spa->spa_errlist_last, last, sizeof (avl_tree_t));
	bcopy(&spa->spa_errlist_scrub, scrub, sizeof (avl_tree_t));

	avl_create(&spa->spa_errlist_scrub,
	    spa_error_entry_compare, sizeof (spa_error_entry_t),
	    offsetof(spa_error_entry_t, se_avl));
	avl_create(&spa->spa_errlist_last,
	    spa_error_entry_compare, sizeof (spa_error_entry_t),
	    offsetof(spa_error_entry_t, se_avl));
}

/*
 * Activate an uninitialized pool.
 */
static void
spa_activate(spa_t *spa, int mode)
{
	ASSERT(spa->spa_state == POOL_STATE_UNINITIALIZED);

	spa->spa_state = POOL_STATE_ACTIVE;
	spa->spa_mode = mode;

	spa->spa_normal_class = metaslab_class_create(zfs_metaslab_ops);
	spa->spa_log_class = metaslab_class_create(zfs_metaslab_ops);

	for (int t = 0; t < ZIO_TYPES; t++) {
		const zio_taskq_info_t *ztip = &zio_taskqs[t];
		for (int q = 0; q < ZIO_TASKQ_TYPES; q++) {
			enum zti_modes mode = ztip->zti_nthreads[q].zti_mode;
			uint_t value = ztip->zti_nthreads[q].zti_value;
			char name[32];

			(void) snprintf(name, sizeof (name),
			    "%s_%s", ztip->zti_name, zio_taskq_types[q]);

			if (mode == zti_mode_tune) {
				mode = zio_taskq_tune_mode;
				value = zio_taskq_tune_value;
				if (mode == zti_mode_tune)
					mode = zti_mode_online_percent;
			}

			switch (mode) {
			case zti_mode_fixed:
				ASSERT3U(value, >=, 1);
				value = MAX(value, 1);

				spa->spa_zio_taskq[t][q] = taskq_create(name,
				    value, maxclsyspri, 50, INT_MAX,
				    TASKQ_PREPOPULATE);
				break;

			case zti_mode_online_percent:
				spa->spa_zio_taskq[t][q] = taskq_create(name,
				    value, maxclsyspri, 50, INT_MAX,
				    TASKQ_PREPOPULATE | TASKQ_THREADS_CPU_PCT);
				break;

			case zti_mode_tune:
			default:
				panic("unrecognized mode for "
				    "zio_taskqs[%u]->zti_nthreads[%u] (%u:%u) "
				    "in spa_activate()",
				    t, q, mode, value);
				break;
			}
		}
	}

	list_create(&spa->spa_config_dirty_list, sizeof (vdev_t),
	    offsetof(vdev_t, vdev_config_dirty_node));
	list_create(&spa->spa_state_dirty_list, sizeof (vdev_t),
	    offsetof(vdev_t, vdev_state_dirty_node));

	txg_list_create(&spa->spa_vdev_txg_list,
	    offsetof(struct vdev, vdev_txg_node));

	avl_create(&spa->spa_errlist_scrub,
	    spa_error_entry_compare, sizeof (spa_error_entry_t),
	    offsetof(spa_error_entry_t, se_avl));
	avl_create(&spa->spa_errlist_last,
	    spa_error_entry_compare, sizeof (spa_error_entry_t),
	    offsetof(spa_error_entry_t, se_avl));
}

/*
 * Opposite of spa_activate().
 */
static void
spa_deactivate(spa_t *spa)
{
	ASSERT(spa->spa_sync_on == B_FALSE);
	ASSERT(spa->spa_dsl_pool == NULL);
	ASSERT(spa->spa_root_vdev == NULL);
	ASSERT(spa->spa_async_zio_root == NULL);
	ASSERT(spa->spa_state != POOL_STATE_UNINITIALIZED);

	txg_list_destroy(&spa->spa_vdev_txg_list);

	list_destroy(&spa->spa_config_dirty_list);
	list_destroy(&spa->spa_state_dirty_list);

	for (int t = 0; t < ZIO_TYPES; t++) {
		for (int q = 0; q < ZIO_TASKQ_TYPES; q++) {
			taskq_destroy(spa->spa_zio_taskq[t][q]);
			spa->spa_zio_taskq[t][q] = NULL;
		}
	}

	metaslab_class_destroy(spa->spa_normal_class);
	spa->spa_normal_class = NULL;

	metaslab_class_destroy(spa->spa_log_class);
	spa->spa_log_class = NULL;

	/*
	 * If this was part of an import or the open otherwise failed, we may
	 * still have errors left in the queues.  Empty them just in case.
	 */
	spa_errlog_drain(spa);

	avl_destroy(&spa->spa_errlist_scrub);
	avl_destroy(&spa->spa_errlist_last);

	spa->spa_state = POOL_STATE_UNINITIALIZED;
}

/*
 * Verify a pool configuration, and construct the vdev tree appropriately.  This
 * will create all the necessary vdevs in the appropriate layout, with each vdev
 * in the CLOSED state.  This will prep the pool before open/creation/import.
 * All vdev validation is done by the vdev_alloc() routine.
 */
static int
spa_config_parse(spa_t *spa, vdev_t **vdp, nvlist_t *nv, vdev_t *parent,
    uint_t id, int atype)
{
	nvlist_t **child;
	uint_t children;
	int error;

	if ((error = vdev_alloc(spa, vdp, nv, parent, id, atype)) != 0)
		return (error);

	if ((*vdp)->vdev_ops->vdev_op_leaf)
		return (0);

	error = nvlist_lookup_nvlist_array(nv, ZPOOL_CONFIG_CHILDREN,
	    &child, &children);

	if (error == ENOENT)
		return (0);

	if (error) {
		vdev_free(*vdp);
		*vdp = NULL;
		return (EINVAL);
	}

	for (int c = 0; c < children; c++) {
		vdev_t *vd;
		if ((error = spa_config_parse(spa, &vd, child[c], *vdp, c,
		    atype)) != 0) {
			vdev_free(*vdp);
			*vdp = NULL;
			return (error);
		}
	}

	ASSERT(*vdp != NULL);

	return (0);
}

/*
 * Opposite of spa_load().
 */
static void
spa_unload(spa_t *spa)
{
	int i;

	ASSERT(MUTEX_HELD(&spa_namespace_lock));

	/*
	 * Stop async tasks.
	 */
	spa_async_suspend(spa);

	/*
	 * Stop syncing.
	 */
	if (spa->spa_sync_on) {
		txg_sync_stop(spa->spa_dsl_pool);
		spa->spa_sync_on = B_FALSE;
	}

	/*
	 * Wait for any outstanding async I/O to complete.
	 */
	if (spa->spa_async_zio_root != NULL) {
		(void) zio_wait(spa->spa_async_zio_root);
		spa->spa_async_zio_root = NULL;
	}

	/*
	 * Close the dsl pool.
	 */
	if (spa->spa_dsl_pool) {
		dsl_pool_close(spa->spa_dsl_pool);
		spa->spa_dsl_pool = NULL;
	}

	spa_config_enter(spa, SCL_ALL, FTAG, RW_WRITER);

	/*
	 * Drop and purge level 2 cache
	 */
	spa_l2cache_drop(spa);

	/*
	 * Close all vdevs.
	 */
	if (spa->spa_root_vdev)
		vdev_free(spa->spa_root_vdev);
	ASSERT(spa->spa_root_vdev == NULL);

	for (i = 0; i < spa->spa_spares.sav_count; i++)
		vdev_free(spa->spa_spares.sav_vdevs[i]);
	if (spa->spa_spares.sav_vdevs) {
		kmem_free(spa->spa_spares.sav_vdevs,
		    spa->spa_spares.sav_count * sizeof (void *));
		spa->spa_spares.sav_vdevs = NULL;
	}
	if (spa->spa_spares.sav_config) {
		nvlist_free(spa->spa_spares.sav_config);
		spa->spa_spares.sav_config = NULL;
	}
	spa->spa_spares.sav_count = 0;

	for (i = 0; i < spa->spa_l2cache.sav_count; i++)
		vdev_free(spa->spa_l2cache.sav_vdevs[i]);
	if (spa->spa_l2cache.sav_vdevs) {
		kmem_free(spa->spa_l2cache.sav_vdevs,
		    spa->spa_l2cache.sav_count * sizeof (void *));
		spa->spa_l2cache.sav_vdevs = NULL;
	}
	if (spa->spa_l2cache.sav_config) {
		nvlist_free(spa->spa_l2cache.sav_config);
		spa->spa_l2cache.sav_config = NULL;
	}
	spa->spa_l2cache.sav_count = 0;

	spa->spa_async_suspended = 0;

	spa_config_exit(spa, SCL_ALL, FTAG);
}

/*
 * Load (or re-load) the current list of vdevs describing the active spares for
 * this pool.  When this is called, we have some form of basic information in
 * 'spa_spares.sav_config'.  We parse this into vdevs, try to open them, and
 * then re-generate a more complete list including status information.
 */
static void
spa_load_spares(spa_t *spa)
{
	nvlist_t **spares;
	uint_t nspares;
	int i;
	vdev_t *vd, *tvd;

	ASSERT(spa_config_held(spa, SCL_ALL, RW_WRITER) == SCL_ALL);

	/*
	 * First, close and free any existing spare vdevs.
	 */
	for (i = 0; i < spa->spa_spares.sav_count; i++) {
		vd = spa->spa_spares.sav_vdevs[i];

		/* Undo the call to spa_activate() below */
		if ((tvd = spa_lookup_by_guid(spa, vd->vdev_guid,
		    B_FALSE)) != NULL && tvd->vdev_isspare)
			spa_spare_remove(tvd);
		vdev_close(vd);
		vdev_free(vd);
	}

	if (spa->spa_spares.sav_vdevs)
		kmem_free(spa->spa_spares.sav_vdevs,
		    spa->spa_spares.sav_count * sizeof (void *));

	if (spa->spa_spares.sav_config == NULL)
		nspares = 0;
	else
		VERIFY(nvlist_lookup_nvlist_array(spa->spa_spares.sav_config,
		    ZPOOL_CONFIG_SPARES, &spares, &nspares) == 0);

	spa->spa_spares.sav_count = (int)nspares;
	spa->spa_spares.sav_vdevs = NULL;

	if (nspares == 0)
		return;

	/*
	 * Construct the array of vdevs, opening them to get status in the
	 * process.   For each spare, there is potentially two different vdev_t
	 * structures associated with it: one in the list of spares (used only
	 * for basic validation purposes) and one in the active vdev
	 * configuration (if it's spared in).  During this phase we open and
	 * validate each vdev on the spare list.  If the vdev also exists in the
	 * active configuration, then we also mark this vdev as an active spare.
	 */
	spa->spa_spares.sav_vdevs = kmem_alloc(nspares * sizeof (void *),
	    KM_SLEEP);
	for (i = 0; i < spa->spa_spares.sav_count; i++) {
		VERIFY(spa_config_parse(spa, &vd, spares[i], NULL, 0,
		    VDEV_ALLOC_SPARE) == 0);
		ASSERT(vd != NULL);

		spa->spa_spares.sav_vdevs[i] = vd;

		if ((tvd = spa_lookup_by_guid(spa, vd->vdev_guid,
		    B_FALSE)) != NULL) {
			if (!tvd->vdev_isspare)
				spa_spare_add(tvd);

			/*
			 * We only mark the spare active if we were successfully
			 * able to load the vdev.  Otherwise, importing a pool
			 * with a bad active spare would result in strange
			 * behavior, because multiple pool would think the spare
			 * is actively in use.
			 *
			 * There is a vulnerability here to an equally bizarre
			 * circumstance, where a dead active spare is later
			 * brought back to life (onlined or otherwise).  Given
			 * the rarity of this scenario, and the extra complexity
			 * it adds, we ignore the possibility.
			 */
			if (!vdev_is_dead(tvd))
				spa_spare_activate(tvd);
		}

		vd->vdev_top = vd;
		vd->vdev_aux = &spa->spa_spares;

		if (vdev_open(vd) != 0)
			continue;

		if (vdev_validate_aux(vd) == 0)
			spa_spare_add(vd);
	}

	/*
	 * Recompute the stashed list of spares, with status information
	 * this time.
	 */
	VERIFY(nvlist_remove(spa->spa_spares.sav_config, ZPOOL_CONFIG_SPARES,
	    DATA_TYPE_NVLIST_ARRAY) == 0);

	spares = kmem_alloc(spa->spa_spares.sav_count * sizeof (void *),
	    KM_SLEEP);
	for (i = 0; i < spa->spa_spares.sav_count; i++)
		spares[i] = vdev_config_generate(spa,
		    spa->spa_spares.sav_vdevs[i], B_TRUE, B_TRUE, B_FALSE);
	VERIFY(nvlist_add_nvlist_array(spa->spa_spares.sav_config,
	    ZPOOL_CONFIG_SPARES, spares, spa->spa_spares.sav_count) == 0);
	for (i = 0; i < spa->spa_spares.sav_count; i++)
		nvlist_free(spares[i]);
	kmem_free(spares, spa->spa_spares.sav_count * sizeof (void *));
}

/*
 * Load (or re-load) the current list of vdevs describing the active l2cache for
 * this pool.  When this is called, we have some form of basic information in
 * 'spa_l2cache.sav_config'.  We parse this into vdevs, try to open them, and
 * then re-generate a more complete list including status information.
 * Devices which are already active have their details maintained, and are
 * not re-opened.
 */
static void
spa_load_l2cache(spa_t *spa)
{
	nvlist_t **l2cache;
	uint_t nl2cache;
	int i, j, oldnvdevs;
	uint64_t guid;
	vdev_t *vd, **oldvdevs, **newvdevs;
	spa_aux_vdev_t *sav = &spa->spa_l2cache;

	ASSERT(spa_config_held(spa, SCL_ALL, RW_WRITER) == SCL_ALL);

	if (sav->sav_config != NULL) {
		VERIFY(nvlist_lookup_nvlist_array(sav->sav_config,
		    ZPOOL_CONFIG_L2CACHE, &l2cache, &nl2cache) == 0);
		newvdevs = kmem_alloc(nl2cache * sizeof (void *), KM_SLEEP);
	} else {
		nl2cache = 0;
	}

	oldvdevs = sav->sav_vdevs;
	oldnvdevs = sav->sav_count;
	sav->sav_vdevs = NULL;
	sav->sav_count = 0;

	/*
	 * Process new nvlist of vdevs.
	 */
	for (i = 0; i < nl2cache; i++) {
		VERIFY(nvlist_lookup_uint64(l2cache[i], ZPOOL_CONFIG_GUID,
		    &guid) == 0);

		newvdevs[i] = NULL;
		for (j = 0; j < oldnvdevs; j++) {
			vd = oldvdevs[j];
			if (vd != NULL && guid == vd->vdev_guid) {
				/*
				 * Retain previous vdev for add/remove ops.
				 */
				newvdevs[i] = vd;
				oldvdevs[j] = NULL;
				break;
			}
		}

		if (newvdevs[i] == NULL) {
			/*
			 * Create new vdev
			 */
			VERIFY(spa_config_parse(spa, &vd, l2cache[i], NULL, 0,
			    VDEV_ALLOC_L2CACHE) == 0);
			ASSERT(vd != NULL);
			newvdevs[i] = vd;

			/*
			 * Commit this vdev as an l2cache device,
			 * even if it fails to open.
			 */
			spa_l2cache_add(vd);

			vd->vdev_top = vd;
			vd->vdev_aux = sav;

			spa_l2cache_activate(vd);

			if (vdev_open(vd) != 0)
				continue;

			(void) vdev_validate_aux(vd);

			if (!vdev_is_dead(vd))
				l2arc_add_vdev(spa, vd);
		}
	}

	/*
	 * Purge vdevs that were dropped
	 */
	for (i = 0; i < oldnvdevs; i++) {
		uint64_t pool;

		vd = oldvdevs[i];
		if (vd != NULL) {
			if (spa_l2cache_exists(vd->vdev_guid, &pool) &&
			    pool != 0ULL && l2arc_vdev_present(vd))
				l2arc_remove_vdev(vd);
			(void) vdev_close(vd);
			spa_l2cache_remove(vd);
		}
	}

	if (oldvdevs)
		kmem_free(oldvdevs, oldnvdevs * sizeof (void *));

	if (sav->sav_config == NULL)
		goto out;

	sav->sav_vdevs = newvdevs;
	sav->sav_count = (int)nl2cache;

	/*
	 * Recompute the stashed list of l2cache devices, with status
	 * information this time.
	 */
	VERIFY(nvlist_remove(sav->sav_config, ZPOOL_CONFIG_L2CACHE,
	    DATA_TYPE_NVLIST_ARRAY) == 0);

	l2cache = kmem_alloc(sav->sav_count * sizeof (void *), KM_SLEEP);
	for (i = 0; i < sav->sav_count; i++)
		l2cache[i] = vdev_config_generate(spa,
		    sav->sav_vdevs[i], B_TRUE, B_FALSE, B_TRUE);
	VERIFY(nvlist_add_nvlist_array(sav->sav_config,
	    ZPOOL_CONFIG_L2CACHE, l2cache, sav->sav_count) == 0);
out:
	for (i = 0; i < sav->sav_count; i++)
		nvlist_free(l2cache[i]);
	if (sav->sav_count)
		kmem_free(l2cache, sav->sav_count * sizeof (void *));
}

static int
load_nvlist(spa_t *spa, uint64_t obj, nvlist_t **value)
{
	dmu_buf_t *db;
	char *packed = NULL;
	size_t nvsize = 0;
	int error;
	*value = NULL;

	VERIFY(0 == dmu_bonus_hold(spa->spa_meta_objset, obj, FTAG, &db));
	nvsize = *(uint64_t *)db->db_data;
	dmu_buf_rele(db, FTAG);

	packed = kmem_alloc(nvsize, KM_SLEEP);
	error = dmu_read(spa->spa_meta_objset, obj, 0, nvsize, packed,
	    DMU_READ_PREFETCH);
	if (error == 0)
		error = nvlist_unpack(packed, nvsize, value, 0);
	kmem_free(packed, nvsize);

	return (error);
}

/*
 * Checks to see if the given vdev could not be opened, in which case we post a
 * sysevent to notify the autoreplace code that the device has been removed.
 */
static void
spa_check_removed(vdev_t *vd)
{
	for (int c = 0; c < vd->vdev_children; c++)
		spa_check_removed(vd->vdev_child[c]);

	if (vd->vdev_ops->vdev_op_leaf && vdev_is_dead(vd)) {
		zfs_post_autoreplace(vd->vdev_spa, vd);
		spa_event_notify(vd->vdev_spa, vd, ESC_ZFS_VDEV_CHECK);
	}
}

/*
 * Load the slog device state from the config object since it's possible
 * that the label does not contain the most up-to-date information.
 */
void
spa_load_log_state(spa_t *spa)
{
	nvlist_t *nv, *nvroot, **child;
	uint64_t is_log;
	uint_t children;
	vdev_t *rvd = spa->spa_root_vdev;

	VERIFY(load_nvlist(spa, spa->spa_config_object, &nv) == 0);
	VERIFY(nvlist_lookup_nvlist(nv, ZPOOL_CONFIG_VDEV_TREE, &nvroot) == 0);
	VERIFY(nvlist_lookup_nvlist_array(nvroot, ZPOOL_CONFIG_CHILDREN,
	    &child, &children) == 0);

	for (int c = 0; c < children; c++) {
		vdev_t *tvd = rvd->vdev_child[c];

		if (nvlist_lookup_uint64(child[c], ZPOOL_CONFIG_IS_LOG,
		    &is_log) == 0 && is_log)
			vdev_load_log_state(tvd, child[c]);
	}
	nvlist_free(nv);
}

/*
 * Check for missing log devices
 */
int
spa_check_logs(spa_t *spa)
{
	switch (spa->spa_log_state) {
	case SPA_LOG_MISSING:
		/* need to recheck in case slog has been restored */
	case SPA_LOG_UNKNOWN:
		if (dmu_objset_find(spa->spa_name, zil_check_log_chain, NULL,
		    DS_FIND_CHILDREN)) {
			spa->spa_log_state = SPA_LOG_MISSING;
			return (1);
		}
		break;
	}
	return (0);
}

/*
 * Load an existing storage pool, using the pool's builtin spa_config as a
 * source of configuration information.
 */
static int
spa_load(spa_t *spa, nvlist_t *config, spa_load_state_t state, int mosconfig)
{
	int error = 0;
	nvlist_t *nvroot = NULL;
	vdev_t *rvd;
	uberblock_t *ub = &spa->spa_uberblock;
	uint64_t config_cache_txg = spa->spa_config_txg;
	uint64_t pool_guid;
	uint64_t version;
	uint64_t autoreplace = 0;
	int orig_mode = spa->spa_mode;
	char *ereport = FM_EREPORT_ZFS_POOL;

	/*
	 * If this is an untrusted config, access the pool in read-only mode.
	 * This prevents things like resilvering recently removed devices.
	 */
	if (!mosconfig)
		spa->spa_mode = FREAD;

	ASSERT(MUTEX_HELD(&spa_namespace_lock));

	spa->spa_load_state = state;

	if (nvlist_lookup_nvlist(config, ZPOOL_CONFIG_VDEV_TREE, &nvroot) ||
	    nvlist_lookup_uint64(config, ZPOOL_CONFIG_POOL_GUID, &pool_guid)) {
		error = EINVAL;
		goto out;
	}

	/*
	 * Versioning wasn't explicitly added to the label until later, so if
	 * it's not present treat it as the initial version.
	 */
	if (nvlist_lookup_uint64(config, ZPOOL_CONFIG_VERSION, &version) != 0)
		version = SPA_VERSION_INITIAL;

	(void) nvlist_lookup_uint64(config, ZPOOL_CONFIG_POOL_TXG,
	    &spa->spa_config_txg);

	if ((state == SPA_LOAD_IMPORT || state == SPA_LOAD_TRYIMPORT) &&
	    spa_guid_exists(pool_guid, 0)) {
		error = EEXIST;
		goto out;
	}

	spa->spa_load_guid = pool_guid;

	/*
	 * Create "The Godfather" zio to hold all async IOs
	 */
	spa->spa_async_zio_root = zio_root(spa, NULL, NULL,
	    ZIO_FLAG_CANFAIL | ZIO_FLAG_SPECULATIVE | ZIO_FLAG_GODFATHER);

	/*
	 * Parse the configuration into a vdev tree.  We explicitly set the
	 * value that will be returned by spa_version() since parsing the
	 * configuration requires knowing the version number.
	 */
	spa_config_enter(spa, SCL_ALL, FTAG, RW_WRITER);
	spa->spa_ubsync.ub_version = version;
	error = spa_config_parse(spa, &rvd, nvroot, NULL, 0, VDEV_ALLOC_LOAD);
	spa_config_exit(spa, SCL_ALL, FTAG);

	if (error != 0)
		goto out;

	ASSERT(spa->spa_root_vdev == rvd);
	ASSERT(spa_guid(spa) == pool_guid);

	/*
	 * Try to open all vdevs, loading each label in the process.
	 */
	spa_config_enter(spa, SCL_ALL, FTAG, RW_WRITER);
	error = vdev_open(rvd);
	spa_config_exit(spa, SCL_ALL, FTAG);
	if (error != 0)
		goto out;

	/*
	 * We need to validate the vdev labels against the configuration that
	 * we have in hand, which is dependent on the setting of mosconfig. If
	 * mosconfig is true then we're validating the vdev labels based on
	 * that config. Otherwise, we're validating against the cached config
	 * (zpool.cache) that was read when we loaded the zfs module, and then
	 * later we will recursively call spa_load() and validate against
	 * the vdev config.
	 */
	spa_config_enter(spa, SCL_ALL, FTAG, RW_WRITER);
	error = vdev_validate(rvd);
	spa_config_exit(spa, SCL_ALL, FTAG);
	if (error != 0)
		goto out;

	if (rvd->vdev_state <= VDEV_STATE_CANT_OPEN) {
		error = ENXIO;
		goto out;
	}

	/*
	 * Find the best uberblock.
	 */
	vdev_uberblock_load(NULL, rvd, ub);

	/*
	 * If we weren't able to find a single valid uberblock, return failure.
	 */
	if (ub->ub_txg == 0) {
		vdev_set_state(rvd, B_TRUE, VDEV_STATE_CANT_OPEN,
		    VDEV_AUX_CORRUPT_DATA);
		error = ENXIO;
		goto out;
	}

	/*
	 * If the pool is newer than the code, we can't open it.
	 */
	if (ub->ub_version > SPA_VERSION) {
		vdev_set_state(rvd, B_TRUE, VDEV_STATE_CANT_OPEN,
		    VDEV_AUX_VERSION_NEWER);
		error = ENOTSUP;
		goto out;
	}

	/*
	 * If the vdev guid sum doesn't match the uberblock, we have an
	 * incomplete configuration.
	 */
	if (rvd->vdev_guid_sum != ub->ub_guid_sum && mosconfig) {
		vdev_set_state(rvd, B_TRUE, VDEV_STATE_CANT_OPEN,
		    VDEV_AUX_BAD_GUID_SUM);
		error = ENXIO;
		goto out;
	}

	/*
	 * Initialize internal SPA structures.
	 */
	spa->spa_state = POOL_STATE_ACTIVE;
	spa->spa_ubsync = spa->spa_uberblock;
	spa->spa_first_txg = spa_last_synced_txg(spa) + 1;
	error = dsl_pool_open(spa, spa->spa_first_txg, &spa->spa_dsl_pool);
	if (error) {
		vdev_set_state(rvd, B_TRUE, VDEV_STATE_CANT_OPEN,
		    VDEV_AUX_CORRUPT_DATA);
		goto out;
	}
	spa->spa_meta_objset = spa->spa_dsl_pool->dp_meta_objset;

	if (zap_lookup(spa->spa_meta_objset,
	    DMU_POOL_DIRECTORY_OBJECT, DMU_POOL_CONFIG,
	    sizeof (uint64_t), 1, &spa->spa_config_object) != 0) {
		vdev_set_state(rvd, B_TRUE, VDEV_STATE_CANT_OPEN,
		    VDEV_AUX_CORRUPT_DATA);
		error = EIO;
		goto out;
	}

	if (!mosconfig) {
		nvlist_t *newconfig;
		uint64_t hostid;

		if (load_nvlist(spa, spa->spa_config_object, &newconfig) != 0) {
			vdev_set_state(rvd, B_TRUE, VDEV_STATE_CANT_OPEN,
			    VDEV_AUX_CORRUPT_DATA);
			error = EIO;
			goto out;
		}

		if (!spa_is_root(spa) && nvlist_lookup_uint64(newconfig,
		    ZPOOL_CONFIG_HOSTID, &hostid) == 0) {
			char *hostname;
			unsigned long myhostid = 0;

			VERIFY(nvlist_lookup_string(newconfig,
			    ZPOOL_CONFIG_HOSTNAME, &hostname) == 0);

#ifdef	_KERNEL
			myhostid = zone_get_hostid(NULL);
#else	/* _KERNEL */
			/*
			 * We're emulating the system's hostid in userland, so
			 * we can't use zone_get_hostid().
			 */
			(void) ddi_strtoul(hw_serial, NULL, 10, &myhostid);
#endif	/* _KERNEL */
			if (hostid != 0 && myhostid != 0 &&
			    hostid != myhostid) {
				cmn_err(CE_WARN, "pool '%s' could not be "
				    "loaded as it was last accessed by "
				    "another system (host: %s hostid: 0x%lx). "
				    "See: http://www.sun.com/msg/ZFS-8000-EY",
				    spa_name(spa), hostname,
				    (unsigned long)hostid);
				error = EBADF;
				goto out;
			}
		}

		spa_config_set(spa, newconfig);
		spa_unload(spa);
		spa_deactivate(spa);
		spa_activate(spa, orig_mode);

		return (spa_load(spa, newconfig, state, B_TRUE));
	}

	if (zap_lookup(spa->spa_meta_objset,
	    DMU_POOL_DIRECTORY_OBJECT, DMU_POOL_SYNC_BPLIST,
	    sizeof (uint64_t), 1, &spa->spa_sync_bplist_obj) != 0) {
		vdev_set_state(rvd, B_TRUE, VDEV_STATE_CANT_OPEN,
		    VDEV_AUX_CORRUPT_DATA);
		error = EIO;
		goto out;
	}

	/*
	 * Load the bit that tells us to use the new accounting function
	 * (raid-z deflation).  If we have an older pool, this will not
	 * be present.
	 */
	error = zap_lookup(spa->spa_meta_objset,
	    DMU_POOL_DIRECTORY_OBJECT, DMU_POOL_DEFLATE,
	    sizeof (uint64_t), 1, &spa->spa_deflate);
	if (error != 0 && error != ENOENT) {
		vdev_set_state(rvd, B_TRUE, VDEV_STATE_CANT_OPEN,
		    VDEV_AUX_CORRUPT_DATA);
		error = EIO;
		goto out;
	}

	/*
	 * Load the persistent error log.  If we have an older pool, this will
	 * not be present.
	 */
	error = zap_lookup(spa->spa_meta_objset,
	    DMU_POOL_DIRECTORY_OBJECT, DMU_POOL_ERRLOG_LAST,
	    sizeof (uint64_t), 1, &spa->spa_errlog_last);
	if (error != 0 && error != ENOENT) {
		vdev_set_state(rvd, B_TRUE, VDEV_STATE_CANT_OPEN,
		    VDEV_AUX_CORRUPT_DATA);
		error = EIO;
		goto out;
	}

	error = zap_lookup(spa->spa_meta_objset,
	    DMU_POOL_DIRECTORY_OBJECT, DMU_POOL_ERRLOG_SCRUB,
	    sizeof (uint64_t), 1, &spa->spa_errlog_scrub);
	if (error != 0 && error != ENOENT) {
		vdev_set_state(rvd, B_TRUE, VDEV_STATE_CANT_OPEN,
		    VDEV_AUX_CORRUPT_DATA);
		error = EIO;
		goto out;
	}

	/*
	 * Load the history object.  If we have an older pool, this
	 * will not be present.
	 */
	error = zap_lookup(spa->spa_meta_objset,
	    DMU_POOL_DIRECTORY_OBJECT, DMU_POOL_HISTORY,
	    sizeof (uint64_t), 1, &spa->spa_history);
	if (error != 0 && error != ENOENT) {
		vdev_set_state(rvd, B_TRUE, VDEV_STATE_CANT_OPEN,
		    VDEV_AUX_CORRUPT_DATA);
		error = EIO;
		goto out;
	}

	/*
	 * Load any hot spares for this pool.
	 */
	error = zap_lookup(spa->spa_meta_objset, DMU_POOL_DIRECTORY_OBJECT,
	    DMU_POOL_SPARES, sizeof (uint64_t), 1, &spa->spa_spares.sav_object);
	if (error != 0 && error != ENOENT) {
		vdev_set_state(rvd, B_TRUE, VDEV_STATE_CANT_OPEN,
		    VDEV_AUX_CORRUPT_DATA);
		error = EIO;
		goto out;
	}
	if (error == 0) {
		ASSERT(spa_version(spa) >= SPA_VERSION_SPARES);
		if (load_nvlist(spa, spa->spa_spares.sav_object,
		    &spa->spa_spares.sav_config) != 0) {
			vdev_set_state(rvd, B_TRUE, VDEV_STATE_CANT_OPEN,
			    VDEV_AUX_CORRUPT_DATA);
			error = EIO;
			goto out;
		}

		spa_config_enter(spa, SCL_ALL, FTAG, RW_WRITER);
		spa_load_spares(spa);
		spa_config_exit(spa, SCL_ALL, FTAG);
	}

	/*
	 * Load any level 2 ARC devices for this pool.
	 */
	error = zap_lookup(spa->spa_meta_objset, DMU_POOL_DIRECTORY_OBJECT,
	    DMU_POOL_L2CACHE, sizeof (uint64_t), 1,
	    &spa->spa_l2cache.sav_object);
	if (error != 0 && error != ENOENT) {
		vdev_set_state(rvd, B_TRUE, VDEV_STATE_CANT_OPEN,
		    VDEV_AUX_CORRUPT_DATA);
		error = EIO;
		goto out;
	}
	if (error == 0) {
		ASSERT(spa_version(spa) >= SPA_VERSION_L2CACHE);
		if (load_nvlist(spa, spa->spa_l2cache.sav_object,
		    &spa->spa_l2cache.sav_config) != 0) {
			vdev_set_state(rvd, B_TRUE,
			    VDEV_STATE_CANT_OPEN,
			    VDEV_AUX_CORRUPT_DATA);
			error = EIO;
			goto out;
		}

		spa_config_enter(spa, SCL_ALL, FTAG, RW_WRITER);
		spa_load_l2cache(spa);
		spa_config_exit(spa, SCL_ALL, FTAG);
	}

	spa_load_log_state(spa);

	if (spa_check_logs(spa)) {
		vdev_set_state(rvd, B_TRUE, VDEV_STATE_CANT_OPEN,
		    VDEV_AUX_BAD_LOG);
		error = ENXIO;
		ereport = FM_EREPORT_ZFS_LOG_REPLAY;
		goto out;
	}


	spa->spa_delegation = zpool_prop_default_numeric(ZPOOL_PROP_DELEGATION);

	error = zap_lookup(spa->spa_meta_objset, DMU_POOL_DIRECTORY_OBJECT,
	    DMU_POOL_PROPS, sizeof (uint64_t), 1, &spa->spa_pool_props_object);

	if (error && error != ENOENT) {
		vdev_set_state(rvd, B_TRUE, VDEV_STATE_CANT_OPEN,
		    VDEV_AUX_CORRUPT_DATA);
		error = EIO;
		goto out;
	}

	if (error == 0) {
		(void) zap_lookup(spa->spa_meta_objset,
		    spa->spa_pool_props_object,
		    zpool_prop_to_name(ZPOOL_PROP_BOOTFS),
		    sizeof (uint64_t), 1, &spa->spa_bootfs);
		(void) zap_lookup(spa->spa_meta_objset,
		    spa->spa_pool_props_object,
		    zpool_prop_to_name(ZPOOL_PROP_AUTOREPLACE),
		    sizeof (uint64_t), 1, &autoreplace);
		(void) zap_lookup(spa->spa_meta_objset,
		    spa->spa_pool_props_object,
		    zpool_prop_to_name(ZPOOL_PROP_DELEGATION),
		    sizeof (uint64_t), 1, &spa->spa_delegation);
		(void) zap_lookup(spa->spa_meta_objset,
		    spa->spa_pool_props_object,
		    zpool_prop_to_name(ZPOOL_PROP_FAILUREMODE),
		    sizeof (uint64_t), 1, &spa->spa_failmode);
		(void) zap_lookup(spa->spa_meta_objset,
		    spa->spa_pool_props_object,
		    zpool_prop_to_name(ZPOOL_PROP_AUTOEXPAND),
		    sizeof (uint64_t), 1, &spa->spa_autoexpand);
	}

	/*
	 * If the 'autoreplace' property is set, then post a resource notifying
	 * the ZFS DE that it should not issue any faults for unopenable
	 * devices.  We also iterate over the vdevs, and post a sysevent for any
	 * unopenable vdevs so that the normal autoreplace handler can take
	 * over.
	 */
	if (autoreplace && state != SPA_LOAD_TRYIMPORT)
		spa_check_removed(spa->spa_root_vdev);

	/*
	 * Load the vdev state for all toplevel vdevs.
	 */
	vdev_load(rvd);

	/*
	 * Propagate the leaf DTLs we just loaded all the way up the tree.
	 */
	spa_config_enter(spa, SCL_ALL, FTAG, RW_WRITER);
	vdev_dtl_reassess(rvd, 0, 0, B_FALSE);
	spa_config_exit(spa, SCL_ALL, FTAG);

	/*
	 * Check the state of the root vdev.  If it can't be opened, it
	 * indicates one or more toplevel vdevs are faulted.
	 */
	if (rvd->vdev_state <= VDEV_STATE_CANT_OPEN) {
		error = ENXIO;
		goto out;
	}

	if (spa_writeable(spa)) {
		dmu_tx_t *tx;
		int need_update = B_FALSE;

		ASSERT(state != SPA_LOAD_TRYIMPORT);

		/*
		 * Claim log blocks that haven't been committed yet.
		 * This must all happen in a single txg.
		 */
		tx = dmu_tx_create_assigned(spa_get_dsl(spa),
		    spa_first_txg(spa));
		(void) dmu_objset_find(spa_name(spa),
		    zil_claim, tx, DS_FIND_CHILDREN);
		dmu_tx_commit(tx);

		spa->spa_log_state = SPA_LOG_GOOD;
		spa->spa_sync_on = B_TRUE;
		txg_sync_start(spa->spa_dsl_pool);

		/*
		 * Wait for all claims to sync.
		 */
		txg_wait_synced(spa->spa_dsl_pool, 0);

		/*
		 * If the config cache is stale, or we have uninitialized
		 * metaslabs (see spa_vdev_add()), then update the config.
		 */
		if (config_cache_txg != spa->spa_config_txg ||
		    state == SPA_LOAD_IMPORT)
			need_update = B_TRUE;

		for (int c = 0; c < rvd->vdev_children; c++)
			if (rvd->vdev_child[c]->vdev_ms_array == 0)
				need_update = B_TRUE;

		/*
		 * Update the config cache asychronously in case we're the
		 * root pool, in which case the config cache isn't writable yet.
		 */
		if (need_update)
			spa_async_request(spa, SPA_ASYNC_CONFIG_UPDATE);

		/*
		 * Check all DTLs to see if anything needs resilvering.
		 */
		if (vdev_resilver_needed(rvd, NULL, NULL))
			spa_async_request(spa, SPA_ASYNC_RESILVER);
	}

	error = 0;
out:
	spa->spa_minref = refcount_count(&spa->spa_refcount);
	if (error && error != EBADF)
		zfs_ereport_post(ereport, spa, NULL, NULL, 0, 0);
	spa->spa_load_state = SPA_LOAD_NONE;
	spa->spa_ena = 0;

	return (error);
}

/*
 * Pool Open/Import
 *
 * The import case is identical to an open except that the configuration is sent
 * down from userland, instead of grabbed from the configuration cache.  For the
 * case of an open, the pool configuration will exist in the
 * POOL_STATE_UNINITIALIZED state.
 *
 * The stats information (gen/count/ustats) is used to gather vdev statistics at
 * the same time open the pool, without having to keep around the spa_t in some
 * ambiguous state.
 */
static int
spa_open_common(const char *pool, spa_t **spapp, void *tag, nvlist_t **config)
{
	spa_t *spa;
	int error;
	int locked = B_FALSE;

	*spapp = NULL;

	/*
	 * As disgusting as this is, we need to support recursive calls to this
	 * function because dsl_dir_open() is called during spa_load(), and ends
	 * up calling spa_open() again.  The real fix is to figure out how to
	 * avoid dsl_dir_open() calling this in the first place.
	 */
	if (mutex_owner(&spa_namespace_lock) != curthread) {
		mutex_enter(&spa_namespace_lock);
		locked = B_TRUE;
	}

	if ((spa = spa_lookup(pool)) == NULL) {
		if (locked)
			mutex_exit(&spa_namespace_lock);
		return (ENOENT);
	}
	if (spa->spa_state == POOL_STATE_UNINITIALIZED) {

		spa_activate(spa, spa_mode_global);

		error = spa_load(spa, spa->spa_config, SPA_LOAD_OPEN, B_FALSE);

		if (error == EBADF) {
			/*
			 * If vdev_validate() returns failure (indicated by
			 * EBADF), it indicates that one of the vdevs indicates
			 * that the pool has been exported or destroyed.  If
			 * this is the case, the config cache is out of sync and
			 * we should remove the pool from the namespace.
			 */
			spa_unload(spa);
			spa_deactivate(spa);
			spa_config_sync(spa, B_TRUE, B_TRUE);
			spa_remove(spa);
			if (locked)
				mutex_exit(&spa_namespace_lock);
			return (ENOENT);
		}

		if (error) {
			/*
			 * We can't open the pool, but we still have useful
			 * information: the state of each vdev after the
			 * attempted vdev_open().  Return this to the user.
			 */
			if (config != NULL && spa->spa_root_vdev != NULL)
				*config = spa_config_generate(spa, NULL, -1ULL,
				    B_TRUE);
			spa_unload(spa);
			spa_deactivate(spa);
			spa->spa_last_open_failed = B_TRUE;
			if (locked)
				mutex_exit(&spa_namespace_lock);
			*spapp = NULL;
			return (error);
		} else {
			spa->spa_last_open_failed = B_FALSE;
		}
	}

	spa_open_ref(spa, tag);

	if (locked)
		mutex_exit(&spa_namespace_lock);

	*spapp = spa;

	if (config != NULL)
		*config = spa_config_generate(spa, NULL, -1ULL, B_TRUE);

	return (0);
}

int
spa_open(const char *name, spa_t **spapp, void *tag)
{
	return (spa_open_common(name, spapp, tag, NULL));
}

/*
 * Lookup the given spa_t, incrementing the inject count in the process,
 * preventing it from being exported or destroyed.
 */
spa_t *
spa_inject_addref(char *name)
{
	spa_t *spa;

	mutex_enter(&spa_namespace_lock);
	if ((spa = spa_lookup(name)) == NULL) {
		mutex_exit(&spa_namespace_lock);
		return (NULL);
	}
	spa->spa_inject_ref++;
	mutex_exit(&spa_namespace_lock);

	return (spa);
}

void
spa_inject_delref(spa_t *spa)
{
	mutex_enter(&spa_namespace_lock);
	spa->spa_inject_ref--;
	mutex_exit(&spa_namespace_lock);
}

/*
 * Add spares device information to the nvlist.
 */
static void
spa_add_spares(spa_t *spa, nvlist_t *config)
{
	nvlist_t **spares;
	uint_t i, nspares;
	nvlist_t *nvroot;
	uint64_t guid;
	vdev_stat_t *vs;
	uint_t vsc;
	uint64_t pool;

	ASSERT(spa_config_held(spa, SCL_CONFIG, RW_READER));

	if (spa->spa_spares.sav_count == 0)
		return;

	VERIFY(nvlist_lookup_nvlist(config,
	    ZPOOL_CONFIG_VDEV_TREE, &nvroot) == 0);
	VERIFY(nvlist_lookup_nvlist_array(spa->spa_spares.sav_config,
	    ZPOOL_CONFIG_SPARES, &spares, &nspares) == 0);
	if (nspares != 0) {
		VERIFY(nvlist_add_nvlist_array(nvroot,
		    ZPOOL_CONFIG_SPARES, spares, nspares) == 0);
		VERIFY(nvlist_lookup_nvlist_array(nvroot,
		    ZPOOL_CONFIG_SPARES, &spares, &nspares) == 0);

		/*
		 * Go through and find any spares which have since been
		 * repurposed as an active spare.  If this is the case, update
		 * their status appropriately.
		 */
		for (i = 0; i < nspares; i++) {
			VERIFY(nvlist_lookup_uint64(spares[i],
			    ZPOOL_CONFIG_GUID, &guid) == 0);
			if (spa_spare_exists(guid, &pool, NULL) &&
			    pool != 0ULL) {
				VERIFY(nvlist_lookup_uint64_array(
				    spares[i], ZPOOL_CONFIG_STATS,
				    (uint64_t **)&vs, &vsc) == 0);
				vs->vs_state = VDEV_STATE_CANT_OPEN;
				vs->vs_aux = VDEV_AUX_SPARED;
			}
		}
	}
}

/*
 * Add l2cache device information to the nvlist, including vdev stats.
 */
static void
spa_add_l2cache(spa_t *spa, nvlist_t *config)
{
	nvlist_t **l2cache;
	uint_t i, j, nl2cache;
	nvlist_t *nvroot;
	uint64_t guid;
	vdev_t *vd;
	vdev_stat_t *vs;
	uint_t vsc;

	ASSERT(spa_config_held(spa, SCL_CONFIG, RW_READER));

	if (spa->spa_l2cache.sav_count == 0)
		return;

	VERIFY(nvlist_lookup_nvlist(config,
	    ZPOOL_CONFIG_VDEV_TREE, &nvroot) == 0);
	VERIFY(nvlist_lookup_nvlist_array(spa->spa_l2cache.sav_config,
	    ZPOOL_CONFIG_L2CACHE, &l2cache, &nl2cache) == 0);
	if (nl2cache != 0) {
		VERIFY(nvlist_add_nvlist_array(nvroot,
		    ZPOOL_CONFIG_L2CACHE, l2cache, nl2cache) == 0);
		VERIFY(nvlist_lookup_nvlist_array(nvroot,
		    ZPOOL_CONFIG_L2CACHE, &l2cache, &nl2cache) == 0);

		/*
		 * Update level 2 cache device stats.
		 */

		for (i = 0; i < nl2cache; i++) {
			VERIFY(nvlist_lookup_uint64(l2cache[i],
			    ZPOOL_CONFIG_GUID, &guid) == 0);

			vd = NULL;
			for (j = 0; j < spa->spa_l2cache.sav_count; j++) {
				if (guid ==
				    spa->spa_l2cache.sav_vdevs[j]->vdev_guid) {
					vd = spa->spa_l2cache.sav_vdevs[j];
					break;
				}
			}
			ASSERT(vd != NULL);

			VERIFY(nvlist_lookup_uint64_array(l2cache[i],
			    ZPOOL_CONFIG_STATS, (uint64_t **)&vs, &vsc) == 0);
			vdev_get_stats(vd, vs);
		}
	}
}

int
spa_get_stats(const char *name, nvlist_t **config, char *altroot, size_t buflen)
{
	int error;
	spa_t *spa;

	*config = NULL;
	error = spa_open_common(name, &spa, FTAG, config);

	if (spa != NULL) {
		/*
		 * This still leaves a window of inconsistency where the spares
		 * or l2cache devices could change and the config would be
		 * self-inconsistent.
		 */
		spa_config_enter(spa, SCL_CONFIG, FTAG, RW_READER);

		if (*config != NULL) {
			VERIFY(nvlist_add_uint64(*config,
			    ZPOOL_CONFIG_ERRCOUNT,
			    spa_get_errlog_size(spa)) == 0);

			if (spa_suspended(spa))
				VERIFY(nvlist_add_uint64(*config,
				    ZPOOL_CONFIG_SUSPENDED,
				    spa->spa_failmode) == 0);

			spa_add_spares(spa, *config);
			spa_add_l2cache(spa, *config);
		}
	}

	/*
	 * We want to get the alternate root even for faulted pools, so we cheat
	 * and call spa_lookup() directly.
	 */
	if (altroot) {
		if (spa == NULL) {
			mutex_enter(&spa_namespace_lock);
			spa = spa_lookup(name);
			if (spa)
				spa_altroot(spa, altroot, buflen);
			else
				altroot[0] = '\0';
			spa = NULL;
			mutex_exit(&spa_namespace_lock);
		} else {
			spa_altroot(spa, altroot, buflen);
		}
	}

	if (spa != NULL) {
		spa_config_exit(spa, SCL_CONFIG, FTAG);
		spa_close(spa, FTAG);
	}

	return (error);
}

/*
 * Validate that the auxiliary device array is well formed.  We must have an
 * array of nvlists, each which describes a valid leaf vdev.  If this is an
 * import (mode is VDEV_ALLOC_SPARE), then we allow corrupted spares to be
 * specified, as long as they are well-formed.
 */
static int
spa_validate_aux_devs(spa_t *spa, nvlist_t *nvroot, uint64_t crtxg, int mode,
    spa_aux_vdev_t *sav, const char *config, uint64_t version,
    vdev_labeltype_t label)
{
	nvlist_t **dev;
	uint_t i, ndev;
	vdev_t *vd;
	int error;

	ASSERT(spa_config_held(spa, SCL_ALL, RW_WRITER) == SCL_ALL);

	/*
	 * It's acceptable to have no devs specified.
	 */
	if (nvlist_lookup_nvlist_array(nvroot, config, &dev, &ndev) != 0)
		return (0);

	if (ndev == 0)
		return (EINVAL);

	/*
	 * Make sure the pool is formatted with a version that supports this
	 * device type.
	 */
	if (spa_version(spa) < version)
		return (ENOTSUP);

	/*
	 * Set the pending device list so we correctly handle device in-use
	 * checking.
	 */
	sav->sav_pending = dev;
	sav->sav_npending = ndev;

	for (i = 0; i < ndev; i++) {
		if ((error = spa_config_parse(spa, &vd, dev[i], NULL, 0,
		    mode)) != 0)
			goto out;

		if (!vd->vdev_ops->vdev_op_leaf) {
			vdev_free(vd);
			error = EINVAL;
			goto out;
		}

		/*
		 * The L2ARC currently only supports disk devices in
		 * kernel context.  For user-level testing, we allow it.
		 */
#ifdef _KERNEL
		if ((strcmp(config, ZPOOL_CONFIG_L2CACHE) == 0) &&
		    strcmp(vd->vdev_ops->vdev_op_type, VDEV_TYPE_DISK) != 0) {
			error = ENOTBLK;
			goto out;
		}
#endif
		vd->vdev_top = vd;

		if ((error = vdev_open(vd)) == 0 &&
		    (error = vdev_label_init(vd, crtxg, label)) == 0) {
			VERIFY(nvlist_add_uint64(dev[i], ZPOOL_CONFIG_GUID,
			    vd->vdev_guid) == 0);
		}

		vdev_free(vd);

		if (error &&
		    (mode != VDEV_ALLOC_SPARE && mode != VDEV_ALLOC_L2CACHE))
			goto out;
		else
			error = 0;
	}

out:
	sav->sav_pending = NULL;
	sav->sav_npending = 0;
	return (error);
}

static int
spa_validate_aux(spa_t *spa, nvlist_t *nvroot, uint64_t crtxg, int mode)
{
	int error;

	ASSERT(spa_config_held(spa, SCL_ALL, RW_WRITER) == SCL_ALL);

	if ((error = spa_validate_aux_devs(spa, nvroot, crtxg, mode,
	    &spa->spa_spares, ZPOOL_CONFIG_SPARES, SPA_VERSION_SPARES,
	    VDEV_LABEL_SPARE)) != 0) {
		return (error);
	}

	return (spa_validate_aux_devs(spa, nvroot, crtxg, mode,
	    &spa->spa_l2cache, ZPOOL_CONFIG_L2CACHE, SPA_VERSION_L2CACHE,
	    VDEV_LABEL_L2CACHE));
}

static void
spa_set_aux_vdevs(spa_aux_vdev_t *sav, nvlist_t **devs, int ndevs,
    const char *config)
{
	int i;

	if (sav->sav_config != NULL) {
		nvlist_t **olddevs;
		uint_t oldndevs;
		nvlist_t **newdevs;

		/*
		 * Generate new dev list by concatentating with the
		 * current dev list.
		 */
		VERIFY(nvlist_lookup_nvlist_array(sav->sav_config, config,
		    &olddevs, &oldndevs) == 0);

		newdevs = kmem_alloc(sizeof (void *) *
		    (ndevs + oldndevs), KM_SLEEP);
		for (i = 0; i < oldndevs; i++)
			VERIFY(nvlist_dup(olddevs[i], &newdevs[i],
			    KM_SLEEP) == 0);
		for (i = 0; i < ndevs; i++)
			VERIFY(nvlist_dup(devs[i], &newdevs[i + oldndevs],
			    KM_SLEEP) == 0);

		VERIFY(nvlist_remove(sav->sav_config, config,
		    DATA_TYPE_NVLIST_ARRAY) == 0);

		VERIFY(nvlist_add_nvlist_array(sav->sav_config,
		    config, newdevs, ndevs + oldndevs) == 0);
		for (i = 0; i < oldndevs + ndevs; i++)
			nvlist_free(newdevs[i]);
		kmem_free(newdevs, (oldndevs + ndevs) * sizeof (void *));
	} else {
		/*
		 * Generate a new dev list.
		 */
		VERIFY(nvlist_alloc(&sav->sav_config, NV_UNIQUE_NAME,
		    KM_SLEEP) == 0);
		VERIFY(nvlist_add_nvlist_array(sav->sav_config, config,
		    devs, ndevs) == 0);
	}
}

/*
 * Stop and drop level 2 ARC devices
 */
void
spa_l2cache_drop(spa_t *spa)
{
	vdev_t *vd;
	int i;
	spa_aux_vdev_t *sav = &spa->spa_l2cache;

	for (i = 0; i < sav->sav_count; i++) {
		uint64_t pool;

		vd = sav->sav_vdevs[i];
		ASSERT(vd != NULL);

		if (spa_l2cache_exists(vd->vdev_guid, &pool) &&
		    pool != 0ULL && l2arc_vdev_present(vd))
			l2arc_remove_vdev(vd);
		if (vd->vdev_isl2cache)
			spa_l2cache_remove(vd);
		vdev_clear_stats(vd);
		(void) vdev_close(vd);
	}
}

/*
 * Pool Creation
 */
int
spa_create(const char *pool, nvlist_t *nvroot, nvlist_t *props,
    const char *history_str, nvlist_t *zplprops)
{
	spa_t *spa;
	char *altroot = NULL;
	vdev_t *rvd;
	dsl_pool_t *dp;
	dmu_tx_t *tx;
	int error = 0;
	uint64_t txg = TXG_INITIAL;
	nvlist_t **spares, **l2cache;
	uint_t nspares, nl2cache;
	uint64_t version;

	/*
	 * If this pool already exists, return failure.
	 */
	mutex_enter(&spa_namespace_lock);
	if (spa_lookup(pool) != NULL) {
		mutex_exit(&spa_namespace_lock);
		return (EEXIST);
	}

	/*
	 * Allocate a new spa_t structure.
	 */
	(void) nvlist_lookup_string(props,
	    zpool_prop_to_name(ZPOOL_PROP_ALTROOT), &altroot);
	spa = spa_add(pool, altroot);
	spa_activate(spa, spa_mode_global);

	spa->spa_uberblock.ub_txg = txg - 1;

	if (props && (error = spa_prop_validate(spa, props))) {
		spa_deactivate(spa);
		spa_remove(spa);
		mutex_exit(&spa_namespace_lock);
		return (error);
	}

	if (nvlist_lookup_uint64(props, zpool_prop_to_name(ZPOOL_PROP_VERSION),
	    &version) != 0)
		version = SPA_VERSION;
	ASSERT(version <= SPA_VERSION);
	spa->spa_uberblock.ub_version = version;
	spa->spa_ubsync = spa->spa_uberblock;

	/*
	 * Create "The Godfather" zio to hold all async IOs
	 */
	spa->spa_async_zio_root = zio_root(spa, NULL, NULL,
	    ZIO_FLAG_CANFAIL | ZIO_FLAG_SPECULATIVE | ZIO_FLAG_GODFATHER);

	/*
	 * Create the root vdev.
	 */
	spa_config_enter(spa, SCL_ALL, FTAG, RW_WRITER);

	error = spa_config_parse(spa, &rvd, nvroot, NULL, 0, VDEV_ALLOC_ADD);

	ASSERT(error != 0 || rvd != NULL);
	ASSERT(error != 0 || spa->spa_root_vdev == rvd);

	if (error == 0 && !zfs_allocatable_devs(nvroot))
		error = EINVAL;

	if (error == 0 &&
	    (error = vdev_create(rvd, txg, B_FALSE)) == 0 &&
	    (error = spa_validate_aux(spa, nvroot, txg,
	    VDEV_ALLOC_ADD)) == 0) {
		for (int c = 0; c < rvd->vdev_children; c++) {
			vdev_metaslab_set_size(rvd->vdev_child[c]);
			vdev_expand(rvd->vdev_child[c], txg);
		}
	}

	spa_config_exit(spa, SCL_ALL, FTAG);

	if (error != 0) {
		spa_unload(spa);
		spa_deactivate(spa);
		spa_remove(spa);
		mutex_exit(&spa_namespace_lock);
		return (error);
	}

	/*
	 * Get the list of spares, if specified.
	 */
	if (nvlist_lookup_nvlist_array(nvroot, ZPOOL_CONFIG_SPARES,
	    &spares, &nspares) == 0) {
		VERIFY(nvlist_alloc(&spa->spa_spares.sav_config, NV_UNIQUE_NAME,
		    KM_SLEEP) == 0);
		VERIFY(nvlist_add_nvlist_array(spa->spa_spares.sav_config,
		    ZPOOL_CONFIG_SPARES, spares, nspares) == 0);
		spa_config_enter(spa, SCL_ALL, FTAG, RW_WRITER);
		spa_load_spares(spa);
		spa_config_exit(spa, SCL_ALL, FTAG);
		spa->spa_spares.sav_sync = B_TRUE;
	}

	/*
	 * Get the list of level 2 cache devices, if specified.
	 */
	if (nvlist_lookup_nvlist_array(nvroot, ZPOOL_CONFIG_L2CACHE,
	    &l2cache, &nl2cache) == 0) {
		VERIFY(nvlist_alloc(&spa->spa_l2cache.sav_config,
		    NV_UNIQUE_NAME, KM_SLEEP) == 0);
		VERIFY(nvlist_add_nvlist_array(spa->spa_l2cache.sav_config,
		    ZPOOL_CONFIG_L2CACHE, l2cache, nl2cache) == 0);
		spa_config_enter(spa, SCL_ALL, FTAG, RW_WRITER);
		spa_load_l2cache(spa);
		spa_config_exit(spa, SCL_ALL, FTAG);
		spa->spa_l2cache.sav_sync = B_TRUE;
	}

	spa->spa_dsl_pool = dp = dsl_pool_create(spa, zplprops, txg);
	spa->spa_meta_objset = dp->dp_meta_objset;

	tx = dmu_tx_create_assigned(dp, txg);

	/*
	 * Create the pool config object.
	 */
	spa->spa_config_object = dmu_object_alloc(spa->spa_meta_objset,
	    DMU_OT_PACKED_NVLIST, SPA_CONFIG_BLOCKSIZE,
	    DMU_OT_PACKED_NVLIST_SIZE, sizeof (uint64_t), tx);

	if (zap_add(spa->spa_meta_objset,
	    DMU_POOL_DIRECTORY_OBJECT, DMU_POOL_CONFIG,
	    sizeof (uint64_t), 1, &spa->spa_config_object, tx) != 0) {
		cmn_err(CE_PANIC, "failed to add pool config");
	}

	/* Newly created pools with the right version are always deflated. */
	if (version >= SPA_VERSION_RAIDZ_DEFLATE) {
		spa->spa_deflate = TRUE;
		if (zap_add(spa->spa_meta_objset,
		    DMU_POOL_DIRECTORY_OBJECT, DMU_POOL_DEFLATE,
		    sizeof (uint64_t), 1, &spa->spa_deflate, tx) != 0) {
			cmn_err(CE_PANIC, "failed to add deflate");
		}
	}

	/*
	 * Create the deferred-free bplist object.  Turn off compression
	 * because sync-to-convergence takes longer if the blocksize
	 * keeps changing.
	 */
	spa->spa_sync_bplist_obj = bplist_create(spa->spa_meta_objset,
	    1 << 14, tx);
	dmu_object_set_compress(spa->spa_meta_objset, spa->spa_sync_bplist_obj,
	    ZIO_COMPRESS_OFF, tx);

	if (zap_add(spa->spa_meta_objset,
	    DMU_POOL_DIRECTORY_OBJECT, DMU_POOL_SYNC_BPLIST,
	    sizeof (uint64_t), 1, &spa->spa_sync_bplist_obj, tx) != 0) {
		cmn_err(CE_PANIC, "failed to add bplist");
	}

	/*
	 * Create the pool's history object.
	 */
	if (version >= SPA_VERSION_ZPOOL_HISTORY)
		spa_history_create_obj(spa, tx);

	/*
	 * Set pool properties.
	 */
	spa->spa_bootfs = zpool_prop_default_numeric(ZPOOL_PROP_BOOTFS);
	spa->spa_delegation = zpool_prop_default_numeric(ZPOOL_PROP_DELEGATION);
	spa->spa_failmode = zpool_prop_default_numeric(ZPOOL_PROP_FAILUREMODE);
	spa->spa_autoexpand = zpool_prop_default_numeric(ZPOOL_PROP_AUTOEXPAND);
	if (props != NULL) {
		spa_configfile_set(spa, props, B_FALSE);
		spa_sync_props(spa, props, CRED(), tx);
	}

	dmu_tx_commit(tx);

	spa->spa_sync_on = B_TRUE;
	txg_sync_start(spa->spa_dsl_pool);

	/*
	 * We explicitly wait for the first transaction to complete so that our
	 * bean counters are appropriately updated.
	 */
	txg_wait_synced(spa->spa_dsl_pool, txg);

	spa_config_sync(spa, B_FALSE, B_TRUE);

	if (version >= SPA_VERSION_ZPOOL_HISTORY && history_str != NULL)
		(void) spa_history_log(spa, history_str, LOG_CMD_POOL_CREATE);

	spa->spa_minref = refcount_count(&spa->spa_refcount);

	mutex_exit(&spa_namespace_lock);

	return (0);
}

#ifdef _KERNEL
/*
 * Get the root pool information from the root disk, then import the root pool
 * during the system boot up time.
 */
extern int vdev_disk_read_rootlabel(char *, char *, nvlist_t **);

static nvlist_t *
spa_generate_rootconf(char *devpath, char *devid, uint64_t *guid)
{
	nvlist_t *config;
	nvlist_t *nvtop, *nvroot;
	uint64_t pgid;

	if (vdev_disk_read_rootlabel(devpath, devid, &config) != 0)
		return (NULL);

	/*
	 * Add this top-level vdev to the child array.
	 */
	VERIFY(nvlist_lookup_nvlist(config, ZPOOL_CONFIG_VDEV_TREE,
	    &nvtop) == 0);
	VERIFY(nvlist_lookup_uint64(config, ZPOOL_CONFIG_POOL_GUID,
	    &pgid) == 0);
	VERIFY(nvlist_lookup_uint64(config, ZPOOL_CONFIG_GUID, guid) == 0);

	/*
	 * Put this pool's top-level vdevs into a root vdev.
	 */
	VERIFY(nvlist_alloc(&nvroot, NV_UNIQUE_NAME, KM_SLEEP) == 0);
	VERIFY(nvlist_add_string(nvroot, ZPOOL_CONFIG_TYPE,
	    VDEV_TYPE_ROOT) == 0);
	VERIFY(nvlist_add_uint64(nvroot, ZPOOL_CONFIG_ID, 0ULL) == 0);
	VERIFY(nvlist_add_uint64(nvroot, ZPOOL_CONFIG_GUID, pgid) == 0);
	VERIFY(nvlist_add_nvlist_array(nvroot, ZPOOL_CONFIG_CHILDREN,
	    &nvtop, 1) == 0);

	/*
	 * Replace the existing vdev_tree with the new root vdev in
	 * this pool's configuration (remove the old, add the new).
	 */
	VERIFY(nvlist_add_nvlist(config, ZPOOL_CONFIG_VDEV_TREE, nvroot) == 0);
	nvlist_free(nvroot);
	return (config);
}

/*
 * Walk the vdev tree and see if we can find a device with "better"
 * configuration. A configuration is "better" if the label on that
 * device has a more recent txg.
 */
static void
spa_alt_rootvdev(vdev_t *vd, vdev_t **avd, uint64_t *txg)
{
	for (int c = 0; c < vd->vdev_children; c++)
		spa_alt_rootvdev(vd->vdev_child[c], avd, txg);

	if (vd->vdev_ops->vdev_op_leaf) {
		nvlist_t *label;
		uint64_t label_txg;

		if (vdev_disk_read_rootlabel(vd->vdev_physpath, vd->vdev_devid,
		    &label) != 0)
			return;

		VERIFY(nvlist_lookup_uint64(label, ZPOOL_CONFIG_POOL_TXG,
		    &label_txg) == 0);

		/*
		 * Do we have a better boot device?
		 */
		if (label_txg > *txg) {
			*txg = label_txg;
			*avd = vd;
		}
		nvlist_free(label);
	}
}

/*
 * Import a root pool.
 *
 * For x86. devpath_list will consist of devid and/or physpath name of
 * the vdev (e.g. "id1,sd@SSEAGATE..." or "/pci@1f,0/ide@d/disk@0,0:a").
 * The GRUB "findroot" command will return the vdev we should boot.
 *
 * For Sparc, devpath_list consists the physpath name of the booting device
 * no matter the rootpool is a single device pool or a mirrored pool.
 * e.g.
 *	"/pci@1f,0/ide@d/disk@0,0:a"
 */
int
spa_import_rootpool(char *devpath, char *devid)
{
	spa_t *spa;
	vdev_t *rvd, *bvd, *avd = NULL;
	nvlist_t *config, *nvtop;
	uint64_t guid, txg;
	char *pname;
	int error;

	/*
	 * Read the label from the boot device and generate a configuration.
	 */
	if ((config = spa_generate_rootconf(devpath, devid, &guid)) == NULL) {
		cmn_err(CE_NOTE, "Can not read the pool label from '%s'",
		    devpath);
		return (EIO);
	}

	VERIFY(nvlist_lookup_string(config, ZPOOL_CONFIG_POOL_NAME,
	    &pname) == 0);
	VERIFY(nvlist_lookup_uint64(config, ZPOOL_CONFIG_POOL_TXG, &txg) == 0);

	mutex_enter(&spa_namespace_lock);
	if ((spa = spa_lookup(pname)) != NULL) {
		/*
		 * Remove the existing root pool from the namespace so that we
		 * can replace it with the correct config we just read in.
		 */
		spa_remove(spa);
	}

	spa = spa_add(pname, NULL);
	spa->spa_is_root = B_TRUE;

	/*
	 * Build up a vdev tree based on the boot device's label config.
	 */
	VERIFY(nvlist_lookup_nvlist(config, ZPOOL_CONFIG_VDEV_TREE,
	    &nvtop) == 0);
	spa_config_enter(spa, SCL_ALL, FTAG, RW_WRITER);
	error = spa_config_parse(spa, &rvd, nvtop, NULL, 0,
	    VDEV_ALLOC_ROOTPOOL);
	spa_config_exit(spa, SCL_ALL, FTAG);
	if (error) {
		mutex_exit(&spa_namespace_lock);
		nvlist_free(config);
		cmn_err(CE_NOTE, "Can not parse the config for pool '%s'",
		    pname);
		return (error);
	}

	/*
	 * Get the boot vdev.
	 */
	if ((bvd = vdev_lookup_by_guid(rvd, guid)) == NULL) {
		cmn_err(CE_NOTE, "Can not find the boot vdev for guid %llu",
		    (u_longlong_t)guid);
		error = ENOENT;
		goto out;
	}

	/*
	 * Determine if there is a better boot device.
	 */
	avd = bvd;
	spa_alt_rootvdev(rvd, &avd, &txg);
	if (avd != bvd) {
		cmn_err(CE_NOTE, "The boot device is 'degraded'. Please "
		    "try booting from '%s'", avd->vdev_path);
		error = EINVAL;
		goto out;
	}

	/*
	 * If the boot device is part of a spare vdev then ensure that
	 * we're booting off the active spare.
	 */
	if (bvd->vdev_parent->vdev_ops == &vdev_spare_ops &&
	    !bvd->vdev_isspare) {
		cmn_err(CE_NOTE, "The boot device is currently spared. Please "
		    "try booting from '%s'",
		    bvd->vdev_parent->vdev_child[1]->vdev_path);
		error = EINVAL;
		goto out;
	}

	VERIFY(nvlist_dup(config, &spa->spa_config, 0) == 0);
	error = 0;
out:
	spa_config_enter(spa, SCL_ALL, FTAG, RW_WRITER);
	vdev_free(rvd);
	spa_config_exit(spa, SCL_ALL, FTAG);
	mutex_exit(&spa_namespace_lock);

	nvlist_free(config);
	return (error);
}

#endif

/*
 * Take a pool and insert it into the namespace as if it had been loaded at
 * boot.
 */
int
spa_import_verbatim(const char *pool, nvlist_t *config, nvlist_t *props)
{
	spa_t *spa;
	char *altroot = NULL;

	mutex_enter(&spa_namespace_lock);
	if (spa_lookup(pool) != NULL) {
		mutex_exit(&spa_namespace_lock);
		return (EEXIST);
	}

	(void) nvlist_lookup_string(props,
	    zpool_prop_to_name(ZPOOL_PROP_ALTROOT), &altroot);
	spa = spa_add(pool, altroot);

	VERIFY(nvlist_dup(config, &spa->spa_config, 0) == 0);

	if (props != NULL)
		spa_configfile_set(spa, props, B_FALSE);

	spa_config_sync(spa, B_FALSE, B_TRUE);

	mutex_exit(&spa_namespace_lock);

	return (0);
}

/*
 * Import a non-root pool into the system.
 */
int
spa_import(const char *pool, nvlist_t *config, nvlist_t *props)
{
	spa_t *spa;
	char *altroot = NULL;
	int error;
	nvlist_t *nvroot;
	nvlist_t **spares, **l2cache;
	uint_t nspares, nl2cache;

	/*
	 * If a pool with this name exists, return failure.
	 */
	mutex_enter(&spa_namespace_lock);
	if ((spa = spa_lookup(pool)) != NULL) {
		mutex_exit(&spa_namespace_lock);
		return (EEXIST);
	}

	/*
	 * Create and initialize the spa structure.
	 */
	(void) nvlist_lookup_string(props,
	    zpool_prop_to_name(ZPOOL_PROP_ALTROOT), &altroot);
	spa = spa_add(pool, altroot);
	spa_activate(spa, spa_mode_global);

	/*
	 * Don't start async tasks until we know everything is healthy.
	 */
	spa_async_suspend(spa);

	/*
	 * Pass off the heavy lifting to spa_load().  Pass TRUE for mosconfig
	 * because the user-supplied config is actually the one to trust when
	 * doing an import.
	 */
	error = spa_load(spa, config, SPA_LOAD_IMPORT, B_TRUE);

	spa_config_enter(spa, SCL_ALL, FTAG, RW_WRITER);
	/*
	 * Toss any existing sparelist, as it doesn't have any validity
	 * anymore, and conflicts with spa_has_spare().
	 */
	if (spa->spa_spares.sav_config) {
		nvlist_free(spa->spa_spares.sav_config);
		spa->spa_spares.sav_config = NULL;
		spa_load_spares(spa);
	}
	if (spa->spa_l2cache.sav_config) {
		nvlist_free(spa->spa_l2cache.sav_config);
		spa->spa_l2cache.sav_config = NULL;
		spa_load_l2cache(spa);
	}

	VERIFY(nvlist_lookup_nvlist(config, ZPOOL_CONFIG_VDEV_TREE,
	    &nvroot) == 0);
	if (error == 0)
		error = spa_validate_aux(spa, nvroot, -1ULL,
		    VDEV_ALLOC_SPARE);
	if (error == 0)
		error = spa_validate_aux(spa, nvroot, -1ULL,
		    VDEV_ALLOC_L2CACHE);
	spa_config_exit(spa, SCL_ALL, FTAG);

	if (props != NULL)
		spa_configfile_set(spa, props, B_FALSE);

	if (error != 0 || (props && spa_writeable(spa) &&
	    (error = spa_prop_set(spa, props)))) {
		spa_unload(spa);
		spa_deactivate(spa);
		spa_remove(spa);
		mutex_exit(&spa_namespace_lock);
		return (error);
	}

	spa_async_resume(spa);

	/*
	 * Override any spares and level 2 cache devices as specified by
	 * the user, as these may have correct device names/devids, etc.
	 */
	if (nvlist_lookup_nvlist_array(nvroot, ZPOOL_CONFIG_SPARES,
	    &spares, &nspares) == 0) {
		if (spa->spa_spares.sav_config)
			VERIFY(nvlist_remove(spa->spa_spares.sav_config,
			    ZPOOL_CONFIG_SPARES, DATA_TYPE_NVLIST_ARRAY) == 0);
		else
			VERIFY(nvlist_alloc(&spa->spa_spares.sav_config,
			    NV_UNIQUE_NAME, KM_SLEEP) == 0);
		VERIFY(nvlist_add_nvlist_array(spa->spa_spares.sav_config,
		    ZPOOL_CONFIG_SPARES, spares, nspares) == 0);
		spa_config_enter(spa, SCL_ALL, FTAG, RW_WRITER);
		spa_load_spares(spa);
		spa_config_exit(spa, SCL_ALL, FTAG);
		spa->spa_spares.sav_sync = B_TRUE;
	}
	if (nvlist_lookup_nvlist_array(nvroot, ZPOOL_CONFIG_L2CACHE,
	    &l2cache, &nl2cache) == 0) {
		if (spa->spa_l2cache.sav_config)
			VERIFY(nvlist_remove(spa->spa_l2cache.sav_config,
			    ZPOOL_CONFIG_L2CACHE, DATA_TYPE_NVLIST_ARRAY) == 0);
		else
			VERIFY(nvlist_alloc(&spa->spa_l2cache.sav_config,
			    NV_UNIQUE_NAME, KM_SLEEP) == 0);
		VERIFY(nvlist_add_nvlist_array(spa->spa_l2cache.sav_config,
		    ZPOOL_CONFIG_L2CACHE, l2cache, nl2cache) == 0);
		spa_config_enter(spa, SCL_ALL, FTAG, RW_WRITER);
		spa_load_l2cache(spa);
		spa_config_exit(spa, SCL_ALL, FTAG);
		spa->spa_l2cache.sav_sync = B_TRUE;
	}

	if (spa_writeable(spa)) {
		/*
		 * Update the config cache to include the newly-imported pool.
		 */
		spa_config_update_common(spa, SPA_CONFIG_UPDATE_POOL, B_FALSE);
	}

	/*
	 * It's possible that the pool was expanded while it was exported.
	 * We kick off an async task to handle this for us.
	 */
	spa_async_request(spa, SPA_ASYNC_AUTOEXPAND);

<<<<<<< HEAD
/*
 * Get the root pool information from the root disk, then import the root pool
 * during the system boot up time.
 */
extern int vdev_disk_read_rootlabel(char *, char *, nvlist_t **);

int
spa_check_rootconf(char *devpath, char *devid, nvlist_t **bestconf,
    uint64_t *besttxg)
{
	nvlist_t *config;
	uint64_t txg;
	int error;

	if ((error = vdev_disk_read_rootlabel(devpath, devid, &config)))
		return (error);

	VERIFY(nvlist_lookup_uint64(config, ZPOOL_CONFIG_POOL_TXG, &txg) == 0);

	if (bestconf != NULL)
		*bestconf = config;
	else
		nvlist_free(config);
	*besttxg = txg;
	return (0);
}

boolean_t
spa_rootdev_validate(nvlist_t *nv)
{
	uint64_t ival;

	if (nvlist_lookup_uint64(nv, ZPOOL_CONFIG_OFFLINE, &ival) == 0 ||
	    nvlist_lookup_uint64(nv, ZPOOL_CONFIG_FAULTED, &ival) == 0 ||
	    nvlist_lookup_uint64(nv, ZPOOL_CONFIG_REMOVED, &ival) == 0)
		return (B_FALSE);

	return (B_TRUE);
}


/*
 * Given the boot device's physical path or devid, check if the device
 * is in a valid state.  If so, return the configuration from the vdev
 * label.
 */
int
spa_get_rootconf(char *devpath, char *devid, nvlist_t **bestconf)
{
	nvlist_t *conf = NULL;
	uint64_t txg = 0;
	nvlist_t *nvtop, **child;
	char *type;
	char *bootpath = NULL;
	uint_t children, c;
	char *tmp;
	int error;

	if (devpath && ((tmp = strchr(devpath, ' ')) != NULL))
		*tmp = '\0';
	if ((error = spa_check_rootconf(devpath, devid, &conf, &txg))) {
		cmn_err(CE_NOTE, "error reading device label");
		return (error);
	}
	if (txg == 0) {
		cmn_err(CE_NOTE, "this device is detached");
		nvlist_free(conf);
		return (EINVAL);
	}

	VERIFY(nvlist_lookup_nvlist(conf, ZPOOL_CONFIG_VDEV_TREE,
	    &nvtop) == 0);
	VERIFY(nvlist_lookup_string(nvtop, ZPOOL_CONFIG_TYPE, &type) == 0);

	if (strcmp(type, VDEV_TYPE_DISK) == 0) {
		if (spa_rootdev_validate(nvtop)) {
			goto out;
		} else {
			nvlist_free(conf);
			return (EINVAL);
		}
	}

	ASSERT(strcmp(type, VDEV_TYPE_MIRROR) == 0);

	VERIFY(nvlist_lookup_nvlist_array(nvtop, ZPOOL_CONFIG_CHILDREN,
	    &child, &children) == 0);

	/*
	 * Go thru vdevs in the mirror to see if the given device
	 * has the most recent txg. Only the device with the most
	 * recent txg has valid information and should be booted.
	 */
	for (c = 0; c < children; c++) {
		char *cdevid, *cpath;
		uint64_t tmptxg;

		cpath = NULL;
		cdevid = NULL;
		if (nvlist_lookup_string(child[c], ZPOOL_CONFIG_PHYS_PATH,
		    &cpath) != 0 && nvlist_lookup_string(child[c],
		    ZPOOL_CONFIG_DEVID, &cdevid) != 0)
			return (EINVAL);
		if ((spa_check_rootconf(cpath, cdevid, NULL,
		    &tmptxg) == 0) && (tmptxg > txg)) {
			txg = tmptxg;
			VERIFY(nvlist_lookup_string(child[c],
			    ZPOOL_CONFIG_PATH, &bootpath) == 0);
		}
	}
=======
	mutex_exit(&spa_namespace_lock);
>>>>>>> 9babb374

	return (0);
}

<<<<<<< HEAD
/*
 * Import a root pool.
 *
 * For x86. devpath_list will consist of devid and/or physpath name of
 * the vdev (e.g. "id1,sd@SSEAGATE..." or "/pci@1f,0/ide@d/disk@0,0:a").
 * The GRUB "findroot" command will return the vdev we should boot.
 *
 * For Sparc, devpath_list consists the physpath name of the booting device
 * no matter the rootpool is a single device pool or a mirrored pool.
 * e.g.
 *	"/pci@1f,0/ide@d/disk@0,0:a"
 */
int
spa_import_rootpool(char *devpath, char *devid)
{
	nvlist_t *conf = NULL;
	char *pname;
	int error;

	/*
	 * Get the vdev pathname and configuation from the most
	 * recently updated vdev (highest txg).
	 */
	if ((error = spa_get_rootconf(devpath, devid, &conf)))
		goto msg_out;

	/*
	 * Add type "root" vdev to the config.
	 */
	spa_build_rootpool_config(conf);

	VERIFY(nvlist_lookup_string(conf, ZPOOL_CONFIG_POOL_NAME, &pname) == 0);

	/*
	 * We specify 'allowfaulted' for this to be treated like spa_open()
	 * instead of spa_import().  This prevents us from marking vdevs as
	 * persistently unavailable, and generates FMA ereports as if it were a
	 * pool open, not import.
	 */
	error = spa_import_common(pname, conf, NULL, B_TRUE, B_TRUE);
	ASSERT(error != EEXIST);

	nvlist_free(conf);
	return (error);

msg_out:
	cmn_err(CE_NOTE, "\n"
	    "  ***************************************************  \n"
	    "  *  This device is not bootable!                   *  \n"
	    "  *  It is either offlined or detached or faulted.  *  \n"
	    "  *  Please try to boot from a different device.    *  \n"
	    "  ***************************************************  ");

	return (error);
}
#endif

/*
 * Import a non-root pool into the system.
 */
int
spa_import(const char *pool, nvlist_t *config, nvlist_t *props)
{
	return (spa_import_common(pool, config, props, B_FALSE, B_FALSE));
}

int
spa_import_faulted(const char *pool, nvlist_t *config, nvlist_t *props)
{
	return (spa_import_common(pool, config, props, B_FALSE, B_TRUE));
}

=======
>>>>>>> 9babb374

/*
 * This (illegal) pool name is used when temporarily importing a spa_t in order
 * to get the vdev stats associated with the imported devices.
 */
#define	TRYIMPORT_NAME	"$import"

nvlist_t *
spa_tryimport(nvlist_t *tryconfig)
{
	nvlist_t *config = NULL;
	char *poolname;
	spa_t *spa;
	uint64_t state;
	int error;

	if (nvlist_lookup_string(tryconfig, ZPOOL_CONFIG_POOL_NAME, &poolname))
		return (NULL);

	if (nvlist_lookup_uint64(tryconfig, ZPOOL_CONFIG_POOL_STATE, &state))
		return (NULL);

	/*
	 * Create and initialize the spa structure.
	 */
	mutex_enter(&spa_namespace_lock);
	spa = spa_add(TRYIMPORT_NAME, NULL);
	spa_activate(spa, FREAD);

	/*
	 * Pass off the heavy lifting to spa_load().
	 * Pass TRUE for mosconfig because the user-supplied config
	 * is actually the one to trust when doing an import.
	 */
	error = spa_load(spa, tryconfig, SPA_LOAD_TRYIMPORT, B_TRUE);

	/*
	 * If 'tryconfig' was at least parsable, return the current config.
	 */
	if (spa->spa_root_vdev != NULL) {
		config = spa_config_generate(spa, NULL, -1ULL, B_TRUE);
		VERIFY(nvlist_add_string(config, ZPOOL_CONFIG_POOL_NAME,
		    poolname) == 0);
		VERIFY(nvlist_add_uint64(config, ZPOOL_CONFIG_POOL_STATE,
		    state) == 0);
		VERIFY(nvlist_add_uint64(config, ZPOOL_CONFIG_TIMESTAMP,
		    spa->spa_uberblock.ub_timestamp) == 0);

		/*
		 * If the bootfs property exists on this pool then we
		 * copy it out so that external consumers can tell which
		 * pools are bootable.
		 */
		if ((!error || error == EEXIST) && spa->spa_bootfs) {
			char *tmpname = kmem_alloc(MAXPATHLEN, KM_SLEEP);

			/*
			 * We have to play games with the name since the
			 * pool was opened as TRYIMPORT_NAME.
			 */
			if (dsl_dsobj_to_dsname(spa_name(spa),
			    spa->spa_bootfs, tmpname) == 0) {
				char *cp;
				char *dsname = kmem_alloc(MAXPATHLEN, KM_SLEEP);

				cp = strchr(tmpname, '/');
				if (cp == NULL) {
					(void) strlcpy(dsname, tmpname,
					    MAXPATHLEN);
				} else {
					(void) snprintf(dsname, MAXPATHLEN,
					    "%s/%s", poolname, ++cp);
				}
				VERIFY(nvlist_add_string(config,
				    ZPOOL_CONFIG_BOOTFS, dsname) == 0);
				kmem_free(dsname, MAXPATHLEN);
			}
			kmem_free(tmpname, MAXPATHLEN);
		}

		/*
		 * Add the list of hot spares and level 2 cache devices.
		 */
		spa_config_enter(spa, SCL_CONFIG, FTAG, RW_READER);
		spa_add_spares(spa, config);
		spa_add_l2cache(spa, config);
		spa_config_exit(spa, SCL_CONFIG, FTAG);
	}

	spa_unload(spa);
	spa_deactivate(spa);
	spa_remove(spa);
	mutex_exit(&spa_namespace_lock);

	return (config);
}

/*
 * Pool export/destroy
 *
 * The act of destroying or exporting a pool is very simple.  We make sure there
 * is no more pending I/O and any references to the pool are gone.  Then, we
 * update the pool state and sync all the labels to disk, removing the
 * configuration from the cache afterwards. If the 'hardforce' flag is set, then
 * we don't sync the labels or remove the configuration cache.
 */
static int
spa_export_common(char *pool, int new_state, nvlist_t **oldconfig,
    boolean_t force, boolean_t hardforce)
{
	spa_t *spa;

	if (oldconfig)
		*oldconfig = NULL;

	if (!(spa_mode_global & FWRITE))
		return (EROFS);

	mutex_enter(&spa_namespace_lock);
	if ((spa = spa_lookup(pool)) == NULL) {
		mutex_exit(&spa_namespace_lock);
		return (ENOENT);
	}

	/*
	 * Put a hold on the pool, drop the namespace lock, stop async tasks,
	 * reacquire the namespace lock, and see if we can export.
	 */
	spa_open_ref(spa, FTAG);
	mutex_exit(&spa_namespace_lock);
	spa_async_suspend(spa);
	mutex_enter(&spa_namespace_lock);
	spa_close(spa, FTAG);

	/*
	 * The pool will be in core if it's openable,
	 * in which case we can modify its state.
	 */
	if (spa->spa_state != POOL_STATE_UNINITIALIZED && spa->spa_sync_on) {
		/*
		 * Objsets may be open only because they're dirty, so we
		 * have to force it to sync before checking spa_refcnt.
		 */
		txg_wait_synced(spa->spa_dsl_pool, 0);

		/*
		 * A pool cannot be exported or destroyed if there are active
		 * references.  If we are resetting a pool, allow references by
		 * fault injection handlers.
		 */
		if (!spa_refcount_zero(spa) ||
		    (spa->spa_inject_ref != 0 &&
		    new_state != POOL_STATE_UNINITIALIZED)) {
			spa_async_resume(spa);
			mutex_exit(&spa_namespace_lock);
			return (EBUSY);
		}

		/*
		 * A pool cannot be exported if it has an active shared spare.
		 * This is to prevent other pools stealing the active spare
		 * from an exported pool. At user's own will, such pool can
		 * be forcedly exported.
		 */
		if (!force && new_state == POOL_STATE_EXPORTED &&
		    spa_has_active_shared_spare(spa)) {
			spa_async_resume(spa);
			mutex_exit(&spa_namespace_lock);
			return (EXDEV);
		}

		/*
		 * We want this to be reflected on every label,
		 * so mark them all dirty.  spa_unload() will do the
		 * final sync that pushes these changes out.
		 */
		if (new_state != POOL_STATE_UNINITIALIZED && !hardforce) {
			spa_config_enter(spa, SCL_ALL, FTAG, RW_WRITER);
			spa->spa_state = new_state;
			spa->spa_final_txg = spa_last_synced_txg(spa) + 1;
			vdev_config_dirty(spa->spa_root_vdev);
			spa_config_exit(spa, SCL_ALL, FTAG);
		}
	}

	spa_event_notify(spa, NULL, ESC_ZFS_POOL_DESTROY);

	if (spa->spa_state != POOL_STATE_UNINITIALIZED) {
		spa_unload(spa);
		spa_deactivate(spa);
	}

	if (oldconfig && spa->spa_config)
		VERIFY(nvlist_dup(spa->spa_config, oldconfig, 0) == 0);

	if (new_state != POOL_STATE_UNINITIALIZED) {
		if (!hardforce)
			spa_config_sync(spa, B_TRUE, B_TRUE);
		spa_remove(spa);
	}
	mutex_exit(&spa_namespace_lock);

	return (0);
}

/*
 * Destroy a storage pool.
 */
int
spa_destroy(char *pool)
{
	return (spa_export_common(pool, POOL_STATE_DESTROYED, NULL,
	    B_FALSE, B_FALSE));
}

/*
 * Export a storage pool.
 */
int
spa_export(char *pool, nvlist_t **oldconfig, boolean_t force,
    boolean_t hardforce)
{
	return (spa_export_common(pool, POOL_STATE_EXPORTED, oldconfig,
	    force, hardforce));
}

/*
 * Similar to spa_export(), this unloads the spa_t without actually removing it
 * from the namespace in any way.
 */
int
spa_reset(char *pool)
{
	return (spa_export_common(pool, POOL_STATE_UNINITIALIZED, NULL,
	    B_FALSE, B_FALSE));
}

/*
 * ==========================================================================
 * Device manipulation
 * ==========================================================================
 */

/*
 * Add a device to a storage pool.
 */
int
spa_vdev_add(spa_t *spa, nvlist_t *nvroot)
{
	uint64_t txg;
	int error;
	vdev_t *rvd = spa->spa_root_vdev;
	vdev_t *vd, *tvd;
	nvlist_t **spares, **l2cache;
	uint_t nspares, nl2cache;

	txg = spa_vdev_enter(spa);

	if ((error = spa_config_parse(spa, &vd, nvroot, NULL, 0,
	    VDEV_ALLOC_ADD)) != 0)
		return (spa_vdev_exit(spa, NULL, txg, error));

	spa->spa_pending_vdev = vd;	/* spa_vdev_exit() will clear this */

	if (nvlist_lookup_nvlist_array(nvroot, ZPOOL_CONFIG_SPARES, &spares,
	    &nspares) != 0)
		nspares = 0;

	if (nvlist_lookup_nvlist_array(nvroot, ZPOOL_CONFIG_L2CACHE, &l2cache,
	    &nl2cache) != 0)
		nl2cache = 0;

	if (vd->vdev_children == 0 && nspares == 0 && nl2cache == 0)
		return (spa_vdev_exit(spa, vd, txg, EINVAL));

	if (vd->vdev_children != 0 &&
	    (error = vdev_create(vd, txg, B_FALSE)) != 0)
		return (spa_vdev_exit(spa, vd, txg, error));

	/*
	 * We must validate the spares and l2cache devices after checking the
	 * children.  Otherwise, vdev_inuse() will blindly overwrite the spare.
	 */
	if ((error = spa_validate_aux(spa, nvroot, txg, VDEV_ALLOC_ADD)) != 0)
		return (spa_vdev_exit(spa, vd, txg, error));

	/*
	 * Transfer each new top-level vdev from vd to rvd.
	 */
	for (int c = 0; c < vd->vdev_children; c++) {
		tvd = vd->vdev_child[c];
		vdev_remove_child(vd, tvd);
		tvd->vdev_id = rvd->vdev_children;
		vdev_add_child(rvd, tvd);
		vdev_config_dirty(tvd);
	}

	if (nspares != 0) {
		spa_set_aux_vdevs(&spa->spa_spares, spares, nspares,
		    ZPOOL_CONFIG_SPARES);
		spa_load_spares(spa);
		spa->spa_spares.sav_sync = B_TRUE;
	}

	if (nl2cache != 0) {
		spa_set_aux_vdevs(&spa->spa_l2cache, l2cache, nl2cache,
		    ZPOOL_CONFIG_L2CACHE);
		spa_load_l2cache(spa);
		spa->spa_l2cache.sav_sync = B_TRUE;
	}

	/*
	 * We have to be careful when adding new vdevs to an existing pool.
	 * If other threads start allocating from these vdevs before we
	 * sync the config cache, and we lose power, then upon reboot we may
	 * fail to open the pool because there are DVAs that the config cache
	 * can't translate.  Therefore, we first add the vdevs without
	 * initializing metaslabs; sync the config cache (via spa_vdev_exit());
	 * and then let spa_config_update() initialize the new metaslabs.
	 *
	 * spa_load() checks for added-but-not-initialized vdevs, so that
	 * if we lose power at any point in this sequence, the remaining
	 * steps will be completed the next time we load the pool.
	 */
	(void) spa_vdev_exit(spa, vd, txg, 0);

	mutex_enter(&spa_namespace_lock);
	spa_config_update(spa, SPA_CONFIG_UPDATE_POOL);
	mutex_exit(&spa_namespace_lock);

	return (0);
}

/*
 * Attach a device to a mirror.  The arguments are the path to any device
 * in the mirror, and the nvroot for the new device.  If the path specifies
 * a device that is not mirrored, we automatically insert the mirror vdev.
 *
 * If 'replacing' is specified, the new device is intended to replace the
 * existing device; in this case the two devices are made into their own
 * mirror using the 'replacing' vdev, which is functionally identical to
 * the mirror vdev (it actually reuses all the same ops) but has a few
 * extra rules: you can't attach to it after it's been created, and upon
 * completion of resilvering, the first disk (the one being replaced)
 * is automatically detached.
 */
int
spa_vdev_attach(spa_t *spa, uint64_t guid, nvlist_t *nvroot, int replacing)
{
	uint64_t txg, open_txg;
	vdev_t *rvd = spa->spa_root_vdev;
	vdev_t *oldvd, *newvd, *newrootvd, *pvd, *tvd;
	vdev_ops_t *pvops;
	dmu_tx_t *tx;
	char *oldvdpath, *newvdpath;
	int newvd_isspare;
	int error;

	txg = spa_vdev_enter(spa);

	oldvd = spa_lookup_by_guid(spa, guid, B_FALSE);

	if (oldvd == NULL)
		return (spa_vdev_exit(spa, NULL, txg, ENODEV));

	if (!oldvd->vdev_ops->vdev_op_leaf)
		return (spa_vdev_exit(spa, NULL, txg, ENOTSUP));

	pvd = oldvd->vdev_parent;

	if ((error = spa_config_parse(spa, &newrootvd, nvroot, NULL, 0,
	    VDEV_ALLOC_ADD)) != 0)
		return (spa_vdev_exit(spa, NULL, txg, EINVAL));

	if (newrootvd->vdev_children != 1)
		return (spa_vdev_exit(spa, newrootvd, txg, EINVAL));

	newvd = newrootvd->vdev_child[0];

	if (!newvd->vdev_ops->vdev_op_leaf)
		return (spa_vdev_exit(spa, newrootvd, txg, EINVAL));

	if ((error = vdev_create(newrootvd, txg, replacing)) != 0)
		return (spa_vdev_exit(spa, newrootvd, txg, error));

	/*
	 * Spares can't replace logs
	 */
	if (oldvd->vdev_top->vdev_islog && newvd->vdev_isspare)
		return (spa_vdev_exit(spa, newrootvd, txg, ENOTSUP));

	if (!replacing) {
		/*
		 * For attach, the only allowable parent is a mirror or the root
		 * vdev.
		 */
		if (pvd->vdev_ops != &vdev_mirror_ops &&
		    pvd->vdev_ops != &vdev_root_ops)
			return (spa_vdev_exit(spa, newrootvd, txg, ENOTSUP));

		pvops = &vdev_mirror_ops;
	} else {
		/*
		 * Active hot spares can only be replaced by inactive hot
		 * spares.
		 */
		if (pvd->vdev_ops == &vdev_spare_ops &&
		    pvd->vdev_child[1] == oldvd &&
		    !spa_has_spare(spa, newvd->vdev_guid))
			return (spa_vdev_exit(spa, newrootvd, txg, ENOTSUP));

		/*
		 * If the source is a hot spare, and the parent isn't already a
		 * spare, then we want to create a new hot spare.  Otherwise, we
		 * want to create a replacing vdev.  The user is not allowed to
		 * attach to a spared vdev child unless the 'isspare' state is
		 * the same (spare replaces spare, non-spare replaces
		 * non-spare).
		 */
		if (pvd->vdev_ops == &vdev_replacing_ops)
			return (spa_vdev_exit(spa, newrootvd, txg, ENOTSUP));
		else if (pvd->vdev_ops == &vdev_spare_ops &&
		    newvd->vdev_isspare != oldvd->vdev_isspare)
			return (spa_vdev_exit(spa, newrootvd, txg, ENOTSUP));
		else if (pvd->vdev_ops != &vdev_spare_ops &&
		    newvd->vdev_isspare)
			pvops = &vdev_spare_ops;
		else
			pvops = &vdev_replacing_ops;
	}

	/*
	 * Make sure the new device is big enough.
	 */
	if (newvd->vdev_asize < vdev_get_min_asize(oldvd))
		return (spa_vdev_exit(spa, newrootvd, txg, EOVERFLOW));

	/*
	 * The new device cannot have a higher alignment requirement
	 * than the top-level vdev.
	 */
	if (newvd->vdev_ashift > oldvd->vdev_top->vdev_ashift)
		return (spa_vdev_exit(spa, newrootvd, txg, EDOM));

	/*
	 * If this is an in-place replacement, update oldvd's path and devid
	 * to make it distinguishable from newvd, and unopenable from now on.
	 */
	if (strcmp(oldvd->vdev_path, newvd->vdev_path) == 0) {
		spa_strfree(oldvd->vdev_path);
		oldvd->vdev_path = kmem_alloc(strlen(newvd->vdev_path) + 5,
		    KM_SLEEP);
		(void) sprintf(oldvd->vdev_path, "%s/%s",
		    newvd->vdev_path, "old");
		if (oldvd->vdev_devid != NULL) {
			spa_strfree(oldvd->vdev_devid);
			oldvd->vdev_devid = NULL;
		}
	}

	/*
	 * If the parent is not a mirror, or if we're replacing, insert the new
	 * mirror/replacing/spare vdev above oldvd.
	 */
	if (pvd->vdev_ops != pvops)
		pvd = vdev_add_parent(oldvd, pvops);

	ASSERT(pvd->vdev_top->vdev_parent == rvd);
	ASSERT(pvd->vdev_ops == pvops);
	ASSERT(oldvd->vdev_parent == pvd);

	/*
	 * Extract the new device from its root and add it to pvd.
	 */
	vdev_remove_child(newrootvd, newvd);
	newvd->vdev_id = pvd->vdev_children;
	vdev_add_child(pvd, newvd);

	tvd = newvd->vdev_top;
	ASSERT(pvd->vdev_top == tvd);
	ASSERT(tvd->vdev_parent == rvd);

	vdev_config_dirty(tvd);

	/*
	 * Set newvd's DTL to [TXG_INITIAL, open_txg].  It will propagate
	 * upward when spa_vdev_exit() calls vdev_dtl_reassess().
	 */
	open_txg = txg + TXG_CONCURRENT_STATES - 1;

	vdev_dtl_dirty(newvd, DTL_MISSING,
	    TXG_INITIAL, open_txg - TXG_INITIAL + 1);

	if (newvd->vdev_isspare) {
		spa_spare_activate(newvd);
		spa_event_notify(spa, newvd, ESC_ZFS_VDEV_SPARE);
	}

	oldvdpath = spa_strdup(oldvd->vdev_path);
	newvdpath = spa_strdup(newvd->vdev_path);
	newvd_isspare = newvd->vdev_isspare;

	/*
	 * Mark newvd's DTL dirty in this txg.
	 */
	vdev_dirty(tvd, VDD_DTL, newvd, txg);

	(void) spa_vdev_exit(spa, newrootvd, open_txg, 0);

	tx = dmu_tx_create_dd(spa_get_dsl(spa)->dp_mos_dir);
	if (dmu_tx_assign(tx, TXG_WAIT) == 0) {
		spa_history_internal_log(LOG_POOL_VDEV_ATTACH, spa, tx,
		    CRED(),  "%s vdev=%s %s vdev=%s",
		    replacing && newvd_isspare ? "spare in" :
		    replacing ? "replace" : "attach", newvdpath,
		    replacing ? "for" : "to", oldvdpath);
		dmu_tx_commit(tx);
	} else {
		dmu_tx_abort(tx);
	}

	spa_strfree(oldvdpath);
	spa_strfree(newvdpath);

	/*
	 * Kick off a resilver to update newvd.
	 */
	VERIFY3U(spa_scrub(spa, POOL_SCRUB_RESILVER), ==, 0);

	return (0);
}

/*
 * Detach a device from a mirror or replacing vdev.
 * If 'replace_done' is specified, only detach if the parent
 * is a replacing vdev.
 */
int
spa_vdev_detach(spa_t *spa, uint64_t guid, uint64_t pguid, int replace_done)
{
	uint64_t txg;
	int error;
	vdev_t *rvd = spa->spa_root_vdev;
	vdev_t *vd, *pvd, *cvd, *tvd;
	boolean_t unspare = B_FALSE;
	uint64_t unspare_guid;
	size_t len;

	txg = spa_vdev_enter(spa);

	vd = spa_lookup_by_guid(spa, guid, B_FALSE);

	if (vd == NULL)
		return (spa_vdev_exit(spa, NULL, txg, ENODEV));

	if (!vd->vdev_ops->vdev_op_leaf)
		return (spa_vdev_exit(spa, NULL, txg, ENOTSUP));

	pvd = vd->vdev_parent;

	/*
	 * If the parent/child relationship is not as expected, don't do it.
	 * Consider M(A,R(B,C)) -- that is, a mirror of A with a replacing
	 * vdev that's replacing B with C.  The user's intent in replacing
	 * is to go from M(A,B) to M(A,C).  If the user decides to cancel
	 * the replace by detaching C, the expected behavior is to end up
	 * M(A,B).  But suppose that right after deciding to detach C,
	 * the replacement of B completes.  We would have M(A,C), and then
	 * ask to detach C, which would leave us with just A -- not what
	 * the user wanted.  To prevent this, we make sure that the
	 * parent/child relationship hasn't changed -- in this example,
	 * that C's parent is still the replacing vdev R.
	 */
	if (pvd->vdev_guid != pguid && pguid != 0)
		return (spa_vdev_exit(spa, NULL, txg, EBUSY));

	/*
	 * If replace_done is specified, only remove this device if it's
	 * the first child of a replacing vdev.  For the 'spare' vdev, either
	 * disk can be removed.
	 */
	if (replace_done) {
		if (pvd->vdev_ops == &vdev_replacing_ops) {
			if (vd->vdev_id != 0)
				return (spa_vdev_exit(spa, NULL, txg, ENOTSUP));
		} else if (pvd->vdev_ops != &vdev_spare_ops) {
			return (spa_vdev_exit(spa, NULL, txg, ENOTSUP));
		}
	}

	ASSERT(pvd->vdev_ops != &vdev_spare_ops ||
	    spa_version(spa) >= SPA_VERSION_SPARES);

	/*
	 * Only mirror, replacing, and spare vdevs support detach.
	 */
	if (pvd->vdev_ops != &vdev_replacing_ops &&
	    pvd->vdev_ops != &vdev_mirror_ops &&
	    pvd->vdev_ops != &vdev_spare_ops)
		return (spa_vdev_exit(spa, NULL, txg, ENOTSUP));

	/*
	 * If this device has the only valid copy of some data,
	 * we cannot safely detach it.
	 */
	if (vdev_dtl_required(vd))
		return (spa_vdev_exit(spa, NULL, txg, EBUSY));

	ASSERT(pvd->vdev_children >= 2);

	/*
	 * If we are detaching the second disk from a replacing vdev, then
	 * check to see if we changed the original vdev's path to have "/old"
	 * at the end in spa_vdev_attach().  If so, undo that change now.
	 */
	if (pvd->vdev_ops == &vdev_replacing_ops && vd->vdev_id == 1 &&
	    pvd->vdev_child[0]->vdev_path != NULL &&
	    pvd->vdev_child[1]->vdev_path != NULL) {
		ASSERT(pvd->vdev_child[1] == vd);
		cvd = pvd->vdev_child[0];
		len = strlen(vd->vdev_path);
		if (strncmp(cvd->vdev_path, vd->vdev_path, len) == 0 &&
		    strcmp(cvd->vdev_path + len, "/old") == 0) {
			spa_strfree(cvd->vdev_path);
			cvd->vdev_path = spa_strdup(vd->vdev_path);
		}
	}

	/*
	 * If we are detaching the original disk from a spare, then it implies
	 * that the spare should become a real disk, and be removed from the
	 * active spare list for the pool.
	 */
	if (pvd->vdev_ops == &vdev_spare_ops &&
	    vd->vdev_id == 0 && pvd->vdev_child[1]->vdev_isspare)
		unspare = B_TRUE;

	/*
	 * Erase the disk labels so the disk can be used for other things.
	 * This must be done after all other error cases are handled,
	 * but before we disembowel vd (so we can still do I/O to it).
	 * But if we can't do it, don't treat the error as fatal --
	 * it may be that the unwritability of the disk is the reason
	 * it's being detached!
	 */
	error = vdev_label_init(vd, 0, VDEV_LABEL_REMOVE);

	/*
	 * Remove vd from its parent and compact the parent's children.
	 */
	vdev_remove_child(pvd, vd);
	vdev_compact_children(pvd);

	/*
	 * Remember one of the remaining children so we can get tvd below.
	 */
	cvd = pvd->vdev_child[0];

	/*
	 * If we need to remove the remaining child from the list of hot spares,
	 * do it now, marking the vdev as no longer a spare in the process.
	 * We must do this before vdev_remove_parent(), because that can
	 * change the GUID if it creates a new toplevel GUID.  For a similar
	 * reason, we must remove the spare now, in the same txg as the detach;
	 * otherwise someone could attach a new sibling, change the GUID, and
	 * the subsequent attempt to spa_vdev_remove(unspare_guid) would fail.
	 */
	if (unspare) {
		ASSERT(cvd->vdev_isspare);
		spa_spare_remove(cvd);
		unspare_guid = cvd->vdev_guid;
		(void) spa_vdev_remove(spa, unspare_guid, B_TRUE);
	}

	/*
	 * If the parent mirror/replacing vdev only has one child,
	 * the parent is no longer needed.  Remove it from the tree.
	 */
	if (pvd->vdev_children == 1)
		vdev_remove_parent(cvd);

	/*
	 * We don't set tvd until now because the parent we just removed
	 * may have been the previous top-level vdev.
	 */
	tvd = cvd->vdev_top;
	ASSERT(tvd->vdev_parent == rvd);

	/*
	 * Reevaluate the parent vdev state.
	 */
	vdev_propagate_state(cvd);

	/*
	 * If the 'autoexpand' property is set on the pool then automatically
	 * try to expand the size of the pool. For example if the device we
	 * just detached was smaller than the others, it may be possible to
	 * add metaslabs (i.e. grow the pool). We need to reopen the vdev
	 * first so that we can obtain the updated sizes of the leaf vdevs.
	 */
	if (spa->spa_autoexpand) {
		vdev_reopen(tvd);
		vdev_expand(tvd, txg);
	}

	vdev_config_dirty(tvd);

	/*
	 * Mark vd's DTL as dirty in this txg.  vdev_dtl_sync() will see that
	 * vd->vdev_detached is set and free vd's DTL object in syncing context.
	 * But first make sure we're not on any *other* txg's DTL list, to
	 * prevent vd from being accessed after it's freed.
	 */
	for (int t = 0; t < TXG_SIZE; t++)
		(void) txg_list_remove_this(&tvd->vdev_dtl_list, vd, t);
	vd->vdev_detached = B_TRUE;
	vdev_dirty(tvd, VDD_DTL, vd, txg);

	spa_event_notify(spa, vd, ESC_ZFS_VDEV_REMOVE);

	error = spa_vdev_exit(spa, vd, txg, 0);

	/*
	 * If this was the removal of the original device in a hot spare vdev,
	 * then we want to go through and remove the device from the hot spare
	 * list of every other pool.
	 */
	if (unspare) {
		spa_t *myspa = spa;
		spa = NULL;
		mutex_enter(&spa_namespace_lock);
		while ((spa = spa_next(spa)) != NULL) {
			if (spa->spa_state != POOL_STATE_ACTIVE)
				continue;
			if (spa == myspa)
				continue;
			spa_open_ref(spa, FTAG);
			mutex_exit(&spa_namespace_lock);
			(void) spa_vdev_remove(spa, unspare_guid, B_TRUE);
			mutex_enter(&spa_namespace_lock);
			spa_close(spa, FTAG);
		}
		mutex_exit(&spa_namespace_lock);
	}

	return (error);
}

static nvlist_t *
spa_nvlist_lookup_by_guid(nvlist_t **nvpp, int count, uint64_t target_guid)
{
	for (int i = 0; i < count; i++) {
		uint64_t guid;

		VERIFY(nvlist_lookup_uint64(nvpp[i], ZPOOL_CONFIG_GUID,
		    &guid) == 0);

		if (guid == target_guid)
			return (nvpp[i]);
	}

	return (NULL);
}

static void
spa_vdev_remove_aux(nvlist_t *config, char *name, nvlist_t **dev, int count,
	nvlist_t *dev_to_remove)
{
	nvlist_t **newdev = NULL;

	if (count > 1)
		newdev = kmem_alloc((count - 1) * sizeof (void *), KM_SLEEP);

	for (int i = 0, j = 0; i < count; i++) {
		if (dev[i] == dev_to_remove)
			continue;
		VERIFY(nvlist_dup(dev[i], &newdev[j++], KM_SLEEP) == 0);
	}

	VERIFY(nvlist_remove(config, name, DATA_TYPE_NVLIST_ARRAY) == 0);
	VERIFY(nvlist_add_nvlist_array(config, name, newdev, count - 1) == 0);

	for (int i = 0; i < count - 1; i++)
		nvlist_free(newdev[i]);

	if (count > 1)
		kmem_free(newdev, (count - 1) * sizeof (void *));
}

/*
 * Remove a device from the pool.  Currently, this supports removing only hot
 * spares and level 2 ARC devices.
 */
int
spa_vdev_remove(spa_t *spa, uint64_t guid, boolean_t unspare)
{
	vdev_t *vd;
	nvlist_t **spares, **l2cache, *nv;
	uint_t nspares, nl2cache;
	uint64_t txg = 0;
	int error = 0;
	boolean_t locked = MUTEX_HELD(&spa_namespace_lock);

	if (!locked)
		txg = spa_vdev_enter(spa);

	vd = spa_lookup_by_guid(spa, guid, B_FALSE);

	if (spa->spa_spares.sav_vdevs != NULL &&
	    nvlist_lookup_nvlist_array(spa->spa_spares.sav_config,
	    ZPOOL_CONFIG_SPARES, &spares, &nspares) == 0 &&
	    (nv = spa_nvlist_lookup_by_guid(spares, nspares, guid)) != NULL) {
		/*
		 * Only remove the hot spare if it's not currently in use
		 * in this pool.
		 */
		if (vd == NULL || unspare) {
			spa_vdev_remove_aux(spa->spa_spares.sav_config,
			    ZPOOL_CONFIG_SPARES, spares, nspares, nv);
			spa_load_spares(spa);
			spa->spa_spares.sav_sync = B_TRUE;
		} else {
			error = EBUSY;
		}
	} else if (spa->spa_l2cache.sav_vdevs != NULL &&
	    nvlist_lookup_nvlist_array(spa->spa_l2cache.sav_config,
	    ZPOOL_CONFIG_L2CACHE, &l2cache, &nl2cache) == 0 &&
	    (nv = spa_nvlist_lookup_by_guid(l2cache, nl2cache, guid)) != NULL) {
		/*
		 * Cache devices can always be removed.
		 */
		spa_vdev_remove_aux(spa->spa_l2cache.sav_config,
		    ZPOOL_CONFIG_L2CACHE, l2cache, nl2cache, nv);
		spa_load_l2cache(spa);
		spa->spa_l2cache.sav_sync = B_TRUE;
	} else if (vd != NULL) {
		/*
		 * Normal vdevs cannot be removed (yet).
		 */
		error = ENOTSUP;
	} else {
		/*
		 * There is no vdev of any kind with the specified guid.
		 */
		error = ENOENT;
	}

	if (!locked)
		return (spa_vdev_exit(spa, NULL, txg, error));

	return (error);
}

/*
 * Find any device that's done replacing, or a vdev marked 'unspare' that's
 * current spared, so we can detach it.
 */
static vdev_t *
spa_vdev_resilver_done_hunt(vdev_t *vd)
{
	vdev_t *newvd, *oldvd;

	for (int c = 0; c < vd->vdev_children; c++) {
		oldvd = spa_vdev_resilver_done_hunt(vd->vdev_child[c]);
		if (oldvd != NULL)
			return (oldvd);
	}

	/*
	 * Check for a completed replacement.
	 */
	if (vd->vdev_ops == &vdev_replacing_ops && vd->vdev_children == 2) {
		oldvd = vd->vdev_child[0];
		newvd = vd->vdev_child[1];

		if (vdev_dtl_empty(newvd, DTL_MISSING) &&
		    !vdev_dtl_required(oldvd))
			return (oldvd);
	}

	/*
	 * Check for a completed resilver with the 'unspare' flag set.
	 */
	if (vd->vdev_ops == &vdev_spare_ops && vd->vdev_children == 2) {
		newvd = vd->vdev_child[0];
		oldvd = vd->vdev_child[1];

		if (newvd->vdev_unspare &&
		    vdev_dtl_empty(newvd, DTL_MISSING) &&
		    !vdev_dtl_required(oldvd)) {
			newvd->vdev_unspare = 0;
			return (oldvd);
		}
	}

	return (NULL);
}

static void
spa_vdev_resilver_done(spa_t *spa)
{
	vdev_t *vd, *pvd, *ppvd;
	uint64_t guid, sguid, pguid, ppguid;

	spa_config_enter(spa, SCL_ALL, FTAG, RW_WRITER);

	while ((vd = spa_vdev_resilver_done_hunt(spa->spa_root_vdev)) != NULL) {
		pvd = vd->vdev_parent;
		ppvd = pvd->vdev_parent;
		guid = vd->vdev_guid;
		pguid = pvd->vdev_guid;
		ppguid = ppvd->vdev_guid;
		sguid = 0;
		/*
		 * If we have just finished replacing a hot spared device, then
		 * we need to detach the parent's first child (the original hot
		 * spare) as well.
		 */
		if (ppvd->vdev_ops == &vdev_spare_ops && pvd->vdev_id == 0) {
			ASSERT(pvd->vdev_ops == &vdev_replacing_ops);
			ASSERT(ppvd->vdev_children == 2);
			sguid = ppvd->vdev_child[1]->vdev_guid;
		}
		spa_config_exit(spa, SCL_ALL, FTAG);
		if (spa_vdev_detach(spa, guid, pguid, B_TRUE) != 0)
			return;
		if (sguid && spa_vdev_detach(spa, sguid, ppguid, B_TRUE) != 0)
			return;
		spa_config_enter(spa, SCL_ALL, FTAG, RW_WRITER);
	}

	spa_config_exit(spa, SCL_ALL, FTAG);
}

/*
 * Update the stored path or FRU for this vdev.  Dirty the vdev configuration,
 * relying on spa_vdev_enter/exit() to synchronize the labels and cache.
 */
int
spa_vdev_set_common(spa_t *spa, uint64_t guid, const char *value,
    boolean_t ispath)
{
	vdev_t *vd;
	uint64_t txg;

	txg = spa_vdev_enter(spa);

	if ((vd = spa_lookup_by_guid(spa, guid, B_TRUE)) == NULL)
		return (spa_vdev_exit(spa, NULL, txg, ENOENT));

	if (!vd->vdev_ops->vdev_op_leaf)
		return (spa_vdev_exit(spa, NULL, txg, ENOTSUP));

	if (ispath) {
		spa_strfree(vd->vdev_path);
		vd->vdev_path = spa_strdup(value);
	} else {
		if (vd->vdev_fru != NULL)
			spa_strfree(vd->vdev_fru);
		vd->vdev_fru = spa_strdup(value);
	}

	vdev_config_dirty(vd->vdev_top);

	return (spa_vdev_exit(spa, NULL, txg, 0));
}

int
spa_vdev_setpath(spa_t *spa, uint64_t guid, const char *newpath)
{
	return (spa_vdev_set_common(spa, guid, newpath, B_TRUE));
}

int
spa_vdev_setfru(spa_t *spa, uint64_t guid, const char *newfru)
{
	return (spa_vdev_set_common(spa, guid, newfru, B_FALSE));
}

/*
 * ==========================================================================
 * SPA Scrubbing
 * ==========================================================================
 */

int
spa_scrub(spa_t *spa, pool_scrub_type_t type)
{
	ASSERT(spa_config_held(spa, SCL_ALL, RW_WRITER) == 0);

	if ((uint_t)type >= POOL_SCRUB_TYPES)
		return (ENOTSUP);

	/*
	 * If a resilver was requested, but there is no DTL on a
	 * writeable leaf device, we have nothing to do.
	 */
	if (type == POOL_SCRUB_RESILVER &&
	    !vdev_resilver_needed(spa->spa_root_vdev, NULL, NULL)) {
		spa_async_request(spa, SPA_ASYNC_RESILVER_DONE);
		return (0);
	}

	if (type == POOL_SCRUB_EVERYTHING &&
	    spa->spa_dsl_pool->dp_scrub_func != SCRUB_FUNC_NONE &&
	    spa->spa_dsl_pool->dp_scrub_isresilver)
		return (EBUSY);

	if (type == POOL_SCRUB_EVERYTHING || type == POOL_SCRUB_RESILVER) {
		return (dsl_pool_scrub_clean(spa->spa_dsl_pool));
	} else if (type == POOL_SCRUB_NONE) {
		return (dsl_pool_scrub_cancel(spa->spa_dsl_pool));
	} else {
		return (EINVAL);
	}
}

/*
 * ==========================================================================
 * SPA async task processing
 * ==========================================================================
 */

static void
spa_async_remove(spa_t *spa, vdev_t *vd)
{
	if (vd->vdev_remove_wanted) {
		vd->vdev_remove_wanted = 0;
		vdev_set_state(vd, B_FALSE, VDEV_STATE_REMOVED, VDEV_AUX_NONE);
		vdev_clear(spa, vd);
		vdev_state_dirty(vd->vdev_top);
	}

	for (int c = 0; c < vd->vdev_children; c++)
		spa_async_remove(spa, vd->vdev_child[c]);
}

static void
spa_async_probe(spa_t *spa, vdev_t *vd)
{
	if (vd->vdev_probe_wanted) {
		vd->vdev_probe_wanted = 0;
		vdev_reopen(vd);	/* vdev_open() does the actual probe */
	}

	for (int c = 0; c < vd->vdev_children; c++)
		spa_async_probe(spa, vd->vdev_child[c]);
}

static void
spa_async_autoexpand(spa_t *spa, vdev_t *vd)
{
	sysevent_id_t eid;
	nvlist_t *attr;
	char *physpath;

	if (!spa->spa_autoexpand)
		return;

	for (int c = 0; c < vd->vdev_children; c++) {
		vdev_t *cvd = vd->vdev_child[c];
		spa_async_autoexpand(spa, cvd);
	}

	if (!vd->vdev_ops->vdev_op_leaf || vd->vdev_physpath == NULL)
		return;

	physpath = kmem_zalloc(MAXPATHLEN, KM_SLEEP);
	(void) snprintf(physpath, MAXPATHLEN, "/devices%s", vd->vdev_physpath);

	VERIFY(nvlist_alloc(&attr, NV_UNIQUE_NAME, KM_SLEEP) == 0);
	VERIFY(nvlist_add_string(attr, DEV_PHYS_PATH, physpath) == 0);

	(void) ddi_log_sysevent(zfs_dip, SUNW_VENDOR, EC_DEV_STATUS,
	    ESC_DEV_DLE, attr, &eid, DDI_SLEEP);

	nvlist_free(attr);
	kmem_free(physpath, MAXPATHLEN);
}

static void
spa_async_thread(spa_t *spa)
{
	int tasks;

	ASSERT(spa->spa_sync_on);

	mutex_enter(&spa->spa_async_lock);
	tasks = spa->spa_async_tasks;
	spa->spa_async_tasks = 0;
	mutex_exit(&spa->spa_async_lock);

	/*
	 * See if the config needs to be updated.
	 */
	if (tasks & SPA_ASYNC_CONFIG_UPDATE) {
		uint64_t oldsz, space_update;

		mutex_enter(&spa_namespace_lock);
		oldsz = spa_get_space(spa);
		spa_config_update(spa, SPA_CONFIG_UPDATE_POOL);
		space_update = spa_get_space(spa) - oldsz;
		mutex_exit(&spa_namespace_lock);

		/*
		 * If the pool grew as a result of the config update,
		 * then log an internal history event.
		 */
		if (space_update) {
			dmu_tx_t *tx;

			tx = dmu_tx_create_dd(spa_get_dsl(spa)->dp_mos_dir);
			if (dmu_tx_assign(tx, TXG_WAIT) == 0) {
				spa_history_internal_log(LOG_POOL_VDEV_ONLINE,
				    spa, tx, CRED(),
				    "pool '%s' size: %llu(+%llu)",
				    spa_name(spa), spa_get_space(spa),
				    space_update);
				dmu_tx_commit(tx);
			} else {
				dmu_tx_abort(tx);
			}
		}
	}

	/*
	 * See if any devices need to be marked REMOVED.
	 */
	if (tasks & SPA_ASYNC_REMOVE) {
		spa_vdev_state_enter(spa);
		spa_async_remove(spa, spa->spa_root_vdev);
		for (int i = 0; i < spa->spa_l2cache.sav_count; i++)
			spa_async_remove(spa, spa->spa_l2cache.sav_vdevs[i]);
		for (int i = 0; i < spa->spa_spares.sav_count; i++)
			spa_async_remove(spa, spa->spa_spares.sav_vdevs[i]);
		(void) spa_vdev_state_exit(spa, NULL, 0);
	}

	if ((tasks & SPA_ASYNC_AUTOEXPAND) && !spa_suspended(spa)) {
		spa_config_enter(spa, SCL_CONFIG, FTAG, RW_READER);
		spa_async_autoexpand(spa, spa->spa_root_vdev);
		spa_config_exit(spa, SCL_CONFIG, FTAG);
	}

	/*
	 * See if any devices need to be probed.
	 */
	if (tasks & SPA_ASYNC_PROBE) {
		spa_vdev_state_enter(spa);
		spa_async_probe(spa, spa->spa_root_vdev);
		(void) spa_vdev_state_exit(spa, NULL, 0);
	}

	/*
	 * If any devices are done replacing, detach them.
	 */
	if (tasks & SPA_ASYNC_RESILVER_DONE)
		spa_vdev_resilver_done(spa);

	/*
	 * Kick off a resilver.
	 */
	if (tasks & SPA_ASYNC_RESILVER)
		VERIFY(spa_scrub(spa, POOL_SCRUB_RESILVER) == 0);

	/*
	 * Let the world know that we're done.
	 */
	mutex_enter(&spa->spa_async_lock);
	spa->spa_async_thread = NULL;
	cv_broadcast(&spa->spa_async_cv);
	mutex_exit(&spa->spa_async_lock);
	thread_exit();
}

void
spa_async_suspend(spa_t *spa)
{
	mutex_enter(&spa->spa_async_lock);
	spa->spa_async_suspended++;
	while (spa->spa_async_thread != NULL)
		cv_wait(&spa->spa_async_cv, &spa->spa_async_lock);
	mutex_exit(&spa->spa_async_lock);
}

void
spa_async_resume(spa_t *spa)
{
	mutex_enter(&spa->spa_async_lock);
	ASSERT(spa->spa_async_suspended != 0);
	spa->spa_async_suspended--;
	mutex_exit(&spa->spa_async_lock);
}

static void
spa_async_dispatch(spa_t *spa)
{
	mutex_enter(&spa->spa_async_lock);
	if (spa->spa_async_tasks && !spa->spa_async_suspended &&
	    spa->spa_async_thread == NULL &&
	    rootdir != NULL && !vn_is_readonly(rootdir))
		spa->spa_async_thread = thread_create(NULL, 0,
		    spa_async_thread, spa, 0, &p0, TS_RUN, maxclsyspri);
	mutex_exit(&spa->spa_async_lock);
}

void
spa_async_request(spa_t *spa, int task)
{
	mutex_enter(&spa->spa_async_lock);
	spa->spa_async_tasks |= task;
	mutex_exit(&spa->spa_async_lock);
}

/*
 * ==========================================================================
 * SPA syncing routines
 * ==========================================================================
 */

static void
spa_sync_deferred_frees(spa_t *spa, uint64_t txg)
{
	bplist_t *bpl = &spa->spa_sync_bplist;
	dmu_tx_t *tx;
	blkptr_t blk;
	uint64_t itor = 0;
	zio_t *zio;
	int error;
	uint8_t c = 1;

	zio = zio_root(spa, NULL, NULL, ZIO_FLAG_CANFAIL);

	while (bplist_iterate(bpl, &itor, &blk) == 0) {
		ASSERT(blk.blk_birth < txg);
		zio_nowait(zio_free(zio, spa, txg, &blk, NULL, NULL,
		    ZIO_FLAG_MUSTSUCCEED));
	}

	error = zio_wait(zio);
	ASSERT3U(error, ==, 0);

	tx = dmu_tx_create_assigned(spa->spa_dsl_pool, txg);
	bplist_vacate(bpl, tx);

	/*
	 * Pre-dirty the first block so we sync to convergence faster.
	 * (Usually only the first block is needed.)
	 */
	dmu_write(spa->spa_meta_objset, spa->spa_sync_bplist_obj, 0, 1, &c, tx);
	dmu_tx_commit(tx);
}

static void
spa_sync_nvlist(spa_t *spa, uint64_t obj, nvlist_t *nv, dmu_tx_t *tx)
{
	char *packed = NULL;
	size_t bufsize;
	size_t nvsize = 0;
	dmu_buf_t *db;

	VERIFY(nvlist_size(nv, &nvsize, NV_ENCODE_XDR) == 0);

	/*
	 * Write full (SPA_CONFIG_BLOCKSIZE) blocks of configuration
	 * information.  This avoids the dbuf_will_dirty() path and
	 * saves us a pre-read to get data we don't actually care about.
	 */
	bufsize = P2ROUNDUP(nvsize, SPA_CONFIG_BLOCKSIZE);
	packed = kmem_alloc(bufsize, KM_SLEEP);

	VERIFY(nvlist_pack(nv, &packed, &nvsize, NV_ENCODE_XDR,
	    KM_SLEEP) == 0);
	bzero(packed + nvsize, bufsize - nvsize);

	dmu_write(spa->spa_meta_objset, obj, 0, bufsize, packed, tx);

	kmem_free(packed, bufsize);

	VERIFY(0 == dmu_bonus_hold(spa->spa_meta_objset, obj, FTAG, &db));
	dmu_buf_will_dirty(db, tx);
	*(uint64_t *)db->db_data = nvsize;
	dmu_buf_rele(db, FTAG);
}

static void
spa_sync_aux_dev(spa_t *spa, spa_aux_vdev_t *sav, dmu_tx_t *tx,
    const char *config, const char *entry)
{
	nvlist_t *nvroot;
	nvlist_t **list;
	int i;

	if (!sav->sav_sync)
		return;

	/*
	 * Update the MOS nvlist describing the list of available devices.
	 * spa_validate_aux() will have already made sure this nvlist is
	 * valid and the vdevs are labeled appropriately.
	 */
	if (sav->sav_object == 0) {
		sav->sav_object = dmu_object_alloc(spa->spa_meta_objset,
		    DMU_OT_PACKED_NVLIST, 1 << 14, DMU_OT_PACKED_NVLIST_SIZE,
		    sizeof (uint64_t), tx);
		VERIFY(zap_update(spa->spa_meta_objset,
		    DMU_POOL_DIRECTORY_OBJECT, entry, sizeof (uint64_t), 1,
		    &sav->sav_object, tx) == 0);
	}

	VERIFY(nvlist_alloc(&nvroot, NV_UNIQUE_NAME, KM_SLEEP) == 0);
	if (sav->sav_count == 0) {
		VERIFY(nvlist_add_nvlist_array(nvroot, config, NULL, 0) == 0);
	} else {
		list = kmem_alloc(sav->sav_count * sizeof (void *), KM_SLEEP);
		for (i = 0; i < sav->sav_count; i++)
			list[i] = vdev_config_generate(spa, sav->sav_vdevs[i],
			    B_FALSE, B_FALSE, B_TRUE);
		VERIFY(nvlist_add_nvlist_array(nvroot, config, list,
		    sav->sav_count) == 0);
		for (i = 0; i < sav->sav_count; i++)
			nvlist_free(list[i]);
		kmem_free(list, sav->sav_count * sizeof (void *));
	}

	spa_sync_nvlist(spa, sav->sav_object, nvroot, tx);
	nvlist_free(nvroot);

	sav->sav_sync = B_FALSE;
}

static void
spa_sync_config_object(spa_t *spa, dmu_tx_t *tx)
{
	nvlist_t *config;

	if (list_is_empty(&spa->spa_config_dirty_list))
		return;

	spa_config_enter(spa, SCL_STATE, FTAG, RW_READER);

	config = spa_config_generate(spa, spa->spa_root_vdev,
	    dmu_tx_get_txg(tx), B_FALSE);

	spa_config_exit(spa, SCL_STATE, FTAG);

	if (spa->spa_config_syncing)
		nvlist_free(spa->spa_config_syncing);
	spa->spa_config_syncing = config;

	spa_sync_nvlist(spa, spa->spa_config_object, config, tx);
}

/*
 * Set zpool properties.
 */
static void
spa_sync_props(void *arg1, void *arg2, cred_t *cr, dmu_tx_t *tx)
{
	spa_t *spa = arg1;
	objset_t *mos = spa->spa_meta_objset;
	nvlist_t *nvp = arg2;
	nvpair_t *elem;
	uint64_t intval;
	char *strval;
	zpool_prop_t prop;
	const char *propname;
	zprop_type_t proptype;

	mutex_enter(&spa->spa_props_lock);

	elem = NULL;
	while ((elem = nvlist_next_nvpair(nvp, elem))) {
		switch (prop = zpool_name_to_prop(nvpair_name(elem))) {
		case ZPOOL_PROP_VERSION:
			/*
			 * Only set version for non-zpool-creation cases
			 * (set/import). spa_create() needs special care
			 * for version setting.
			 */
			if (tx->tx_txg != TXG_INITIAL) {
				VERIFY(nvpair_value_uint64(elem,
				    &intval) == 0);
				ASSERT(intval <= SPA_VERSION);
				ASSERT(intval >= spa_version(spa));
				spa->spa_uberblock.ub_version = intval;
				vdev_config_dirty(spa->spa_root_vdev);
			}
			break;

		case ZPOOL_PROP_ALTROOT:
			/*
			 * 'altroot' is a non-persistent property. It should
			 * have been set temporarily at creation or import time.
			 */
			ASSERT(spa->spa_root != NULL);
			break;

		case ZPOOL_PROP_CACHEFILE:
			/*
			 * 'cachefile' is also a non-persisitent property.
			 */
			break;
		default:
			/*
			 * Set pool property values in the poolprops mos object.
			 */
			if (spa->spa_pool_props_object == 0) {
				objset_t *mos = spa->spa_meta_objset;

				VERIFY((spa->spa_pool_props_object =
				    zap_create(mos, DMU_OT_POOL_PROPS,
				    DMU_OT_NONE, 0, tx)) > 0);

				VERIFY(zap_update(mos,
				    DMU_POOL_DIRECTORY_OBJECT, DMU_POOL_PROPS,
				    8, 1, &spa->spa_pool_props_object, tx)
				    == 0);
			}

			/* normalize the property name */
			propname = zpool_prop_to_name(prop);
			proptype = zpool_prop_get_type(prop);

			if (nvpair_type(elem) == DATA_TYPE_STRING) {
				ASSERT(proptype == PROP_TYPE_STRING);
				VERIFY(nvpair_value_string(elem, &strval) == 0);
				VERIFY(zap_update(mos,
				    spa->spa_pool_props_object, propname,
				    1, strlen(strval) + 1, strval, tx) == 0);

			} else if (nvpair_type(elem) == DATA_TYPE_UINT64) {
				VERIFY(nvpair_value_uint64(elem, &intval) == 0);

				if (proptype == PROP_TYPE_INDEX) {
					const char *unused;
					VERIFY(zpool_prop_index_to_string(
					    prop, intval, &unused) == 0);
				}
				VERIFY(zap_update(mos,
				    spa->spa_pool_props_object, propname,
				    8, 1, &intval, tx) == 0);
			} else {
				ASSERT(0); /* not allowed */
			}

			switch (prop) {
			case ZPOOL_PROP_DELEGATION:
				spa->spa_delegation = intval;
				break;
			case ZPOOL_PROP_BOOTFS:
				spa->spa_bootfs = intval;
				break;
			case ZPOOL_PROP_FAILUREMODE:
				spa->spa_failmode = intval;
				break;
			case ZPOOL_PROP_AUTOEXPAND:
				spa->spa_autoexpand = intval;
				spa_async_request(spa, SPA_ASYNC_AUTOEXPAND);
				break;
			default:
				break;
			}
		}

		/* log internal history if this is not a zpool create */
		if (spa_version(spa) >= SPA_VERSION_ZPOOL_HISTORY &&
		    tx->tx_txg != TXG_INITIAL) {
			spa_history_internal_log(LOG_POOL_PROPSET,
			    spa, tx, cr, "%s %lld %s",
			    nvpair_name(elem), intval, spa_name(spa));
		}
	}

	mutex_exit(&spa->spa_props_lock);
}

/*
 * Sync the specified transaction group.  New blocks may be dirtied as
 * part of the process, so we iterate until it converges.
 */
void
spa_sync(spa_t *spa, uint64_t txg)
{
	dsl_pool_t *dp = spa->spa_dsl_pool;
	objset_t *mos = spa->spa_meta_objset;
	bplist_t *bpl = &spa->spa_sync_bplist;
	vdev_t *rvd = spa->spa_root_vdev;
	vdev_t *vd;
	dmu_tx_t *tx;
	int dirty_vdevs;
	int error;

	/*
	 * Lock out configuration changes.
	 */
	spa_config_enter(spa, SCL_CONFIG, FTAG, RW_READER);

	spa->spa_syncing_txg = txg;
	spa->spa_sync_pass = 0;

	/*
	 * If there are any pending vdev state changes, convert them
	 * into config changes that go out with this transaction group.
	 */
	spa_config_enter(spa, SCL_STATE, FTAG, RW_READER);
	while (list_head(&spa->spa_state_dirty_list) != NULL) {
		/*
		 * We need the write lock here because, for aux vdevs,
		 * calling vdev_config_dirty() modifies sav_config.
		 * This is ugly and will become unnecessary when we
		 * eliminate the aux vdev wart by integrating all vdevs
		 * into the root vdev tree.
		 */
		spa_config_exit(spa, SCL_CONFIG | SCL_STATE, FTAG);
		spa_config_enter(spa, SCL_CONFIG | SCL_STATE, FTAG, RW_WRITER);
		while ((vd = list_head(&spa->spa_state_dirty_list)) != NULL) {
			vdev_state_clean(vd);
			vdev_config_dirty(vd);
		}
		spa_config_exit(spa, SCL_CONFIG | SCL_STATE, FTAG);
		spa_config_enter(spa, SCL_CONFIG | SCL_STATE, FTAG, RW_READER);
	}
	spa_config_exit(spa, SCL_STATE, FTAG);

	VERIFY(0 == bplist_open(bpl, mos, spa->spa_sync_bplist_obj));

	tx = dmu_tx_create_assigned(dp, txg);

	/*
	 * If we are upgrading to SPA_VERSION_RAIDZ_DEFLATE this txg,
	 * set spa_deflate if we have no raid-z vdevs.
	 */
	if (spa->spa_ubsync.ub_version < SPA_VERSION_RAIDZ_DEFLATE &&
	    spa->spa_uberblock.ub_version >= SPA_VERSION_RAIDZ_DEFLATE) {
		int i;

		for (i = 0; i < rvd->vdev_children; i++) {
			vd = rvd->vdev_child[i];
			if (vd->vdev_deflate_ratio != SPA_MINBLOCKSIZE)
				break;
		}
		if (i == rvd->vdev_children) {
			spa->spa_deflate = TRUE;
			VERIFY(0 == zap_add(spa->spa_meta_objset,
			    DMU_POOL_DIRECTORY_OBJECT, DMU_POOL_DEFLATE,
			    sizeof (uint64_t), 1, &spa->spa_deflate, tx));
		}
	}

	if (spa->spa_ubsync.ub_version < SPA_VERSION_ORIGIN &&
	    spa->spa_uberblock.ub_version >= SPA_VERSION_ORIGIN) {
		dsl_pool_create_origin(dp, tx);

		/* Keeping the origin open increases spa_minref */
		spa->spa_minref += 3;
	}

	if (spa->spa_ubsync.ub_version < SPA_VERSION_NEXT_CLONES &&
	    spa->spa_uberblock.ub_version >= SPA_VERSION_NEXT_CLONES) {
		dsl_pool_upgrade_clones(dp, tx);
	}

	/*
	 * If anything has changed in this txg, push the deferred frees
	 * from the previous txg.  If not, leave them alone so that we
	 * don't generate work on an otherwise idle system.
	 */
	if (!txg_list_empty(&dp->dp_dirty_datasets, txg) ||
	    !txg_list_empty(&dp->dp_dirty_dirs, txg) ||
	    !txg_list_empty(&dp->dp_sync_tasks, txg))
		spa_sync_deferred_frees(spa, txg);

	/*
	 * Iterate to convergence.
	 */
	do {
		spa->spa_sync_pass++;

		spa_sync_config_object(spa, tx);
		spa_sync_aux_dev(spa, &spa->spa_spares, tx,
		    ZPOOL_CONFIG_SPARES, DMU_POOL_SPARES);
		spa_sync_aux_dev(spa, &spa->spa_l2cache, tx,
		    ZPOOL_CONFIG_L2CACHE, DMU_POOL_L2CACHE);
		spa_errlog_sync(spa, txg);
		dsl_pool_sync(dp, txg);

		dirty_vdevs = 0;
		while ((vd = txg_list_remove(&spa->spa_vdev_txg_list, txg))) {
			vdev_sync(vd, txg);
			dirty_vdevs++;
		}

		bplist_sync(bpl, tx);
	} while (dirty_vdevs);

	bplist_close(bpl);

	dprintf("txg %llu passes %d\n", txg, spa->spa_sync_pass);

	/*
	 * Rewrite the vdev configuration (which includes the uberblock)
	 * to commit the transaction group.
	 *
	 * If there are no dirty vdevs, we sync the uberblock to a few
	 * random top-level vdevs that are known to be visible in the
	 * config cache (see spa_vdev_add() for a complete description).
	 * If there *are* dirty vdevs, sync the uberblock to all vdevs.
	 */
	for (;;) {
		/*
		 * We hold SCL_STATE to prevent vdev open/close/etc.
		 * while we're attempting to write the vdev labels.
		 */
		spa_config_enter(spa, SCL_STATE, FTAG, RW_READER);

		if (list_is_empty(&spa->spa_config_dirty_list)) {
			vdev_t *svd[SPA_DVAS_PER_BP];
			int svdcount = 0;
			int children = rvd->vdev_children;
			int c0 = spa_get_random(children);

			for (int c = 0; c < children; c++) {
				vd = rvd->vdev_child[(c0 + c) % children];
				if (vd->vdev_ms_array == 0 || vd->vdev_islog)
					continue;
				svd[svdcount++] = vd;
				if (svdcount == SPA_DVAS_PER_BP)
					break;
			}
			error = vdev_config_sync(svd, svdcount, txg, B_FALSE);
			if (error != 0)
				error = vdev_config_sync(svd, svdcount, txg,
				    B_TRUE);
		} else {
			error = vdev_config_sync(rvd->vdev_child,
			    rvd->vdev_children, txg, B_FALSE);
			if (error != 0)
				error = vdev_config_sync(rvd->vdev_child,
				    rvd->vdev_children, txg, B_TRUE);
		}

		spa_config_exit(spa, SCL_STATE, FTAG);

		if (error == 0)
			break;
		zio_suspend(spa, NULL);
		zio_resume_wait(spa);
	}
	dmu_tx_commit(tx);

	/*
	 * Clear the dirty config list.
	 */
	while ((vd = list_head(&spa->spa_config_dirty_list)) != NULL)
		vdev_config_clean(vd);

	/*
	 * Now that the new config has synced transactionally,
	 * let it become visible to the config cache.
	 */
	if (spa->spa_config_syncing != NULL) {
		spa_config_set(spa, spa->spa_config_syncing);
		spa->spa_config_txg = txg;
		spa->spa_config_syncing = NULL;
	}

	spa->spa_ubsync = spa->spa_uberblock;

	/*
	 * Clean up the ZIL records for the synced txg.
	 */
	dsl_pool_zil_clean(dp);

	/*
	 * Update usable space statistics.
	 */
	while ((vd = txg_list_remove(&spa->spa_vdev_txg_list, TXG_CLEAN(txg))))
		vdev_sync_done(vd, txg);

	/*
	 * It had better be the case that we didn't dirty anything
	 * since vdev_config_sync().
	 */
	ASSERT(txg_list_empty(&dp->dp_dirty_datasets, txg));
	ASSERT(txg_list_empty(&dp->dp_dirty_dirs, txg));
	ASSERT(txg_list_empty(&spa->spa_vdev_txg_list, txg));
	ASSERT(bpl->bpl_queue == NULL);

	spa_config_exit(spa, SCL_CONFIG, FTAG);

	/*
	 * If any async tasks have been requested, kick them off.
	 */
	spa_async_dispatch(spa);
}

/*
 * Sync all pools.  We don't want to hold the namespace lock across these
 * operations, so we take a reference on the spa_t and drop the lock during the
 * sync.
 */
void
spa_sync_allpools(void)
{
	spa_t *spa = NULL;
	mutex_enter(&spa_namespace_lock);
	while ((spa = spa_next(spa)) != NULL) {
		if (spa_state(spa) != POOL_STATE_ACTIVE || spa_suspended(spa))
			continue;
		spa_open_ref(spa, FTAG);
		mutex_exit(&spa_namespace_lock);
		txg_wait_synced(spa_get_dsl(spa), 0);
		mutex_enter(&spa_namespace_lock);
		spa_close(spa, FTAG);
	}
	mutex_exit(&spa_namespace_lock);
}

/*
 * ==========================================================================
 * Miscellaneous routines
 * ==========================================================================
 */

/*
 * Remove all pools in the system.
 */
void
spa_evict_all(void)
{
	spa_t *spa;

	/*
	 * Remove all cached state.  All pools should be closed now,
	 * so every spa in the AVL tree should be unreferenced.
	 */
	mutex_enter(&spa_namespace_lock);
	while ((spa = spa_next(NULL)) != NULL) {
		/*
		 * Stop async tasks.  The async thread may need to detach
		 * a device that's been replaced, which requires grabbing
		 * spa_namespace_lock, so we must drop it here.
		 */
		spa_open_ref(spa, FTAG);
		mutex_exit(&spa_namespace_lock);
		spa_async_suspend(spa);
		mutex_enter(&spa_namespace_lock);
		spa_close(spa, FTAG);

		if (spa->spa_state != POOL_STATE_UNINITIALIZED) {
			spa_unload(spa);
			spa_deactivate(spa);
		}
		spa_remove(spa);
	}
	mutex_exit(&spa_namespace_lock);
}

vdev_t *
spa_lookup_by_guid(spa_t *spa, uint64_t guid, boolean_t aux)
{
	vdev_t *vd;
	int i;

	if ((vd = vdev_lookup_by_guid(spa->spa_root_vdev, guid)) != NULL)
		return (vd);

	if (aux) {
		for (i = 0; i < spa->spa_l2cache.sav_count; i++) {
			vd = spa->spa_l2cache.sav_vdevs[i];
			if (vd->vdev_guid == guid)
				return (vd);
		}

		for (i = 0; i < spa->spa_spares.sav_count; i++) {
			vd = spa->spa_spares.sav_vdevs[i];
			if (vd->vdev_guid == guid)
				return (vd);
		}
	}

	return (NULL);
}

void
spa_upgrade(spa_t *spa, uint64_t version)
{
	spa_config_enter(spa, SCL_ALL, FTAG, RW_WRITER);

	/*
	 * This should only be called for a non-faulted pool, and since a
	 * future version would result in an unopenable pool, this shouldn't be
	 * possible.
	 */
	ASSERT(spa->spa_uberblock.ub_version <= SPA_VERSION);
	ASSERT(version >= spa->spa_uberblock.ub_version);

	spa->spa_uberblock.ub_version = version;
	vdev_config_dirty(spa->spa_root_vdev);

	spa_config_exit(spa, SCL_ALL, FTAG);

	txg_wait_synced(spa_get_dsl(spa), 0);
}

boolean_t
spa_has_spare(spa_t *spa, uint64_t guid)
{
	int i;
	uint64_t spareguid;
	spa_aux_vdev_t *sav = &spa->spa_spares;

	for (i = 0; i < sav->sav_count; i++)
		if (sav->sav_vdevs[i]->vdev_guid == guid)
			return (B_TRUE);

	for (i = 0; i < sav->sav_npending; i++) {
		if (nvlist_lookup_uint64(sav->sav_pending[i], ZPOOL_CONFIG_GUID,
		    &spareguid) == 0 && spareguid == guid)
			return (B_TRUE);
	}

	return (B_FALSE);
}

/*
 * Check if a pool has an active shared spare device.
 * Note: reference count of an active spare is 2, as a spare and as a replace
 */
static boolean_t
spa_has_active_shared_spare(spa_t *spa)
{
	int i, refcnt;
	uint64_t pool;
	spa_aux_vdev_t *sav = &spa->spa_spares;

	for (i = 0; i < sav->sav_count; i++) {
		if (spa_spare_exists(sav->sav_vdevs[i]->vdev_guid, &pool,
		    &refcnt) && pool != 0ULL && pool == spa_guid(spa) &&
		    refcnt > 2)
			return (B_TRUE);
	}

	return (B_FALSE);
}

/*
 * Post a sysevent corresponding to the given event.  The 'name' must be one of
 * the event definitions in sys/sysevent/eventdefs.h.  The payload will be
 * filled in from the spa and (optionally) the vdev.  This doesn't do anything
 * in the userland libzpool, as we don't want consumers to misinterpret ztest
 * or zdb as real changes.
 */
void
spa_event_notify(spa_t *spa, vdev_t *vd, const char *name)
{
#ifdef _KERNEL
	sysevent_t		*ev;
	sysevent_attr_list_t	*attr = NULL;
	sysevent_value_t	value;
	sysevent_id_t		eid;

	ev = sysevent_alloc(EC_ZFS, (char *)name, SUNW_KERN_PUB "zfs",
	    SE_SLEEP);

	value.value_type = SE_DATA_TYPE_STRING;
	value.value.sv_string = spa_name(spa);
	if (sysevent_add_attr(&attr, ZFS_EV_POOL_NAME, &value, SE_SLEEP) != 0)
		goto done;

	value.value_type = SE_DATA_TYPE_UINT64;
	value.value.sv_uint64 = spa_guid(spa);
	if (sysevent_add_attr(&attr, ZFS_EV_POOL_GUID, &value, SE_SLEEP) != 0)
		goto done;

	if (vd) {
		value.value_type = SE_DATA_TYPE_UINT64;
		value.value.sv_uint64 = vd->vdev_guid;
		if (sysevent_add_attr(&attr, ZFS_EV_VDEV_GUID, &value,
		    SE_SLEEP) != 0)
			goto done;

		if (vd->vdev_path) {
			value.value_type = SE_DATA_TYPE_STRING;
			value.value.sv_string = vd->vdev_path;
			if (sysevent_add_attr(&attr, ZFS_EV_VDEV_PATH,
			    &value, SE_SLEEP) != 0)
				goto done;
		}
	}

	if (sysevent_attach_attributes(ev, attr) != 0)
		goto done;
	attr = NULL;

	(void) log_sysevent(ev, SE_SLEEP, &eid);

done:
	if (attr)
		sysevent_free_attr(attr);
	sysevent_free(ev);
#endif
}<|MERGE_RESOLUTION|>--- conflicted
+++ resolved
@@ -2633,199 +2633,10 @@
 	 */
 	spa_async_request(spa, SPA_ASYNC_AUTOEXPAND);
 
-<<<<<<< HEAD
-/*
- * Get the root pool information from the root disk, then import the root pool
- * during the system boot up time.
- */
-extern int vdev_disk_read_rootlabel(char *, char *, nvlist_t **);
-
-int
-spa_check_rootconf(char *devpath, char *devid, nvlist_t **bestconf,
-    uint64_t *besttxg)
-{
-	nvlist_t *config;
-	uint64_t txg;
-	int error;
-
-	if ((error = vdev_disk_read_rootlabel(devpath, devid, &config)))
-		return (error);
-
-	VERIFY(nvlist_lookup_uint64(config, ZPOOL_CONFIG_POOL_TXG, &txg) == 0);
-
-	if (bestconf != NULL)
-		*bestconf = config;
-	else
-		nvlist_free(config);
-	*besttxg = txg;
+	mutex_exit(&spa_namespace_lock);
+
 	return (0);
 }
-
-boolean_t
-spa_rootdev_validate(nvlist_t *nv)
-{
-	uint64_t ival;
-
-	if (nvlist_lookup_uint64(nv, ZPOOL_CONFIG_OFFLINE, &ival) == 0 ||
-	    nvlist_lookup_uint64(nv, ZPOOL_CONFIG_FAULTED, &ival) == 0 ||
-	    nvlist_lookup_uint64(nv, ZPOOL_CONFIG_REMOVED, &ival) == 0)
-		return (B_FALSE);
-
-	return (B_TRUE);
-}
-
-
-/*
- * Given the boot device's physical path or devid, check if the device
- * is in a valid state.  If so, return the configuration from the vdev
- * label.
- */
-int
-spa_get_rootconf(char *devpath, char *devid, nvlist_t **bestconf)
-{
-	nvlist_t *conf = NULL;
-	uint64_t txg = 0;
-	nvlist_t *nvtop, **child;
-	char *type;
-	char *bootpath = NULL;
-	uint_t children, c;
-	char *tmp;
-	int error;
-
-	if (devpath && ((tmp = strchr(devpath, ' ')) != NULL))
-		*tmp = '\0';
-	if ((error = spa_check_rootconf(devpath, devid, &conf, &txg))) {
-		cmn_err(CE_NOTE, "error reading device label");
-		return (error);
-	}
-	if (txg == 0) {
-		cmn_err(CE_NOTE, "this device is detached");
-		nvlist_free(conf);
-		return (EINVAL);
-	}
-
-	VERIFY(nvlist_lookup_nvlist(conf, ZPOOL_CONFIG_VDEV_TREE,
-	    &nvtop) == 0);
-	VERIFY(nvlist_lookup_string(nvtop, ZPOOL_CONFIG_TYPE, &type) == 0);
-
-	if (strcmp(type, VDEV_TYPE_DISK) == 0) {
-		if (spa_rootdev_validate(nvtop)) {
-			goto out;
-		} else {
-			nvlist_free(conf);
-			return (EINVAL);
-		}
-	}
-
-	ASSERT(strcmp(type, VDEV_TYPE_MIRROR) == 0);
-
-	VERIFY(nvlist_lookup_nvlist_array(nvtop, ZPOOL_CONFIG_CHILDREN,
-	    &child, &children) == 0);
-
-	/*
-	 * Go thru vdevs in the mirror to see if the given device
-	 * has the most recent txg. Only the device with the most
-	 * recent txg has valid information and should be booted.
-	 */
-	for (c = 0; c < children; c++) {
-		char *cdevid, *cpath;
-		uint64_t tmptxg;
-
-		cpath = NULL;
-		cdevid = NULL;
-		if (nvlist_lookup_string(child[c], ZPOOL_CONFIG_PHYS_PATH,
-		    &cpath) != 0 && nvlist_lookup_string(child[c],
-		    ZPOOL_CONFIG_DEVID, &cdevid) != 0)
-			return (EINVAL);
-		if ((spa_check_rootconf(cpath, cdevid, NULL,
-		    &tmptxg) == 0) && (tmptxg > txg)) {
-			txg = tmptxg;
-			VERIFY(nvlist_lookup_string(child[c],
-			    ZPOOL_CONFIG_PATH, &bootpath) == 0);
-		}
-	}
-=======
-	mutex_exit(&spa_namespace_lock);
->>>>>>> 9babb374
-
-	return (0);
-}
-
-<<<<<<< HEAD
-/*
- * Import a root pool.
- *
- * For x86. devpath_list will consist of devid and/or physpath name of
- * the vdev (e.g. "id1,sd@SSEAGATE..." or "/pci@1f,0/ide@d/disk@0,0:a").
- * The GRUB "findroot" command will return the vdev we should boot.
- *
- * For Sparc, devpath_list consists the physpath name of the booting device
- * no matter the rootpool is a single device pool or a mirrored pool.
- * e.g.
- *	"/pci@1f,0/ide@d/disk@0,0:a"
- */
-int
-spa_import_rootpool(char *devpath, char *devid)
-{
-	nvlist_t *conf = NULL;
-	char *pname;
-	int error;
-
-	/*
-	 * Get the vdev pathname and configuation from the most
-	 * recently updated vdev (highest txg).
-	 */
-	if ((error = spa_get_rootconf(devpath, devid, &conf)))
-		goto msg_out;
-
-	/*
-	 * Add type "root" vdev to the config.
-	 */
-	spa_build_rootpool_config(conf);
-
-	VERIFY(nvlist_lookup_string(conf, ZPOOL_CONFIG_POOL_NAME, &pname) == 0);
-
-	/*
-	 * We specify 'allowfaulted' for this to be treated like spa_open()
-	 * instead of spa_import().  This prevents us from marking vdevs as
-	 * persistently unavailable, and generates FMA ereports as if it were a
-	 * pool open, not import.
-	 */
-	error = spa_import_common(pname, conf, NULL, B_TRUE, B_TRUE);
-	ASSERT(error != EEXIST);
-
-	nvlist_free(conf);
-	return (error);
-
-msg_out:
-	cmn_err(CE_NOTE, "\n"
-	    "  ***************************************************  \n"
-	    "  *  This device is not bootable!                   *  \n"
-	    "  *  It is either offlined or detached or faulted.  *  \n"
-	    "  *  Please try to boot from a different device.    *  \n"
-	    "  ***************************************************  ");
-
-	return (error);
-}
-#endif
-
-/*
- * Import a non-root pool into the system.
- */
-int
-spa_import(const char *pool, nvlist_t *config, nvlist_t *props)
-{
-	return (spa_import_common(pool, config, props, B_FALSE, B_FALSE));
-}
-
-int
-spa_import_faulted(const char *pool, nvlist_t *config, nvlist_t *props)
-{
-	return (spa_import_common(pool, config, props, B_FALSE, B_TRUE));
-}
-
-=======
->>>>>>> 9babb374
 
 /*
  * This (illegal) pool name is used when temporarily importing a spa_t in order
