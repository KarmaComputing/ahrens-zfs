--- conflicted
+++ resolved
@@ -458,9 +458,6 @@
 			    strcmp(slash, "/..") == 0)
 				error = EINVAL;
 			break;
-<<<<<<< HEAD
-		default:
-=======
 
 		case ZPOOL_PROP_DEDUPDITTO:
 			if (spa_version(spa) < SPA_VERSION_DEDUP)
@@ -470,7 +467,9 @@
 			if (error == 0 &&
 			    intval != 0 && intval < ZIO_DEDUPDITTO_MIN)
 				error = EINVAL;
->>>>>>> 428870ff
+			break;
+
+		default:
 			break;
 		}
 
