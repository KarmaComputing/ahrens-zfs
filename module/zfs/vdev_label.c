/*
 * CDDL HEADER START
 *
 * The contents of this file are subject to the terms of the
 * Common Development and Distribution License (the "License").
 * You may not use this file except in compliance with the License.
 *
 * You can obtain a copy of the license at usr/src/OPENSOLARIS.LICENSE
 * or https://opensource.org/licenses/CDDL-1.0.
 * See the License for the specific language governing permissions
 * and limitations under the License.
 *
 * When distributing Covered Code, include this CDDL HEADER in each
 * file and include the License file at usr/src/OPENSOLARIS.LICENSE.
 * If applicable, add the following below this CDDL HEADER, with the
 * fields enclosed by brackets "[]" replaced with your own identifying
 * information: Portions Copyright [yyyy] [name of copyright owner]
 *
 * CDDL HEADER END
 */

/*
 * Copyright (c) 2005, 2010, Oracle and/or its affiliates. All rights reserved.
 * Copyright (c) 2012, 2020 by Delphix. All rights reserved.
 * Copyright (c) 2017, Intel Corporation.
 */

/*
 * Virtual Device Labels
 * ---------------------
 *
 * The vdev label serves several distinct purposes:
 *
 *	1. Uniquely identify this device as part of a ZFS pool and confirm its
 *	   identity within the pool.
 *
 *	2. Verify that all the devices given in a configuration are present
 *         within the pool.
 *
 *	3. Determine the uberblock for the pool.
 *
 *	4. In case of an import operation, determine the configuration of the
 *         toplevel vdev of which it is a part.
 *
 *	5. If an import operation cannot find all the devices in the pool,
 *         provide enough information to the administrator to determine which
 *         devices are missing.
 *
 * It is important to note that while the kernel is responsible for writing the
 * label, it only consumes the information in the first three cases.  The
 * latter information is only consumed in userland when determining the
 * configuration to import a pool.
 *
 *
 * Label Organization
 * ------------------
 *
 * Before describing the contents of the label, it's important to understand how
 * the labels are written and updated with respect to the uberblock.
 *
 * When the pool configuration is altered, either because it was newly created
 * or a device was added, we want to update all the labels such that we can deal
 * with fatal failure at any point.  To this end, each disk has two labels which
 * are updated before and after the uberblock is synced.  Assuming we have
 * labels and an uberblock with the following transaction groups:
 *
 *              L1          UB          L2
 *           +------+    +------+    +------+
 *           |      |    |      |    |      |
 *           | t10  |    | t10  |    | t10  |
 *           |      |    |      |    |      |
 *           +------+    +------+    +------+
 *
 * In this stable state, the labels and the uberblock were all updated within
 * the same transaction group (10).  Each label is mirrored and checksummed, so
 * that we can detect when we fail partway through writing the label.
 *
 * In order to identify which labels are valid, the labels are written in the
 * following manner:
 *
 *	1. For each vdev, update 'L1' to the new label
 *	2. Update the uberblock
 *	3. For each vdev, update 'L2' to the new label
 *
 * Given arbitrary failure, we can determine the correct label to use based on
 * the transaction group.  If we fail after updating L1 but before updating the
 * UB, we will notice that L1's transaction group is greater than the uberblock,
 * so L2 must be valid.  If we fail after writing the uberblock but before
 * writing L2, we will notice that L2's transaction group is less than L1, and
 * therefore L1 is valid.
 *
 * Another added complexity is that not every label is updated when the config
 * is synced.  If we add a single device, we do not want to have to re-write
 * every label for every device in the pool.  This means that both L1 and L2 may
 * be older than the pool uberblock, because the necessary information is stored
 * on another vdev.
 *
 *
 * On-disk Format
 * --------------
 *
 * The vdev label consists of two distinct parts, and is wrapped within the
 * vdev_label_t structure.  The label includes 8k of padding to permit legacy
 * VTOC disk labels, but is otherwise ignored.
 *
 * The first half of the label is a packed nvlist which contains pool wide
 * properties, per-vdev properties, and configuration information.  It is
 * described in more detail below.
 *
 * The latter half of the label consists of a redundant array of uberblocks.
 * These uberblocks are updated whenever a transaction group is committed,
 * or when the configuration is updated.  When a pool is loaded, we scan each
 * vdev for the 'best' uberblock.
 *
 *
 * Configuration Information
 * -------------------------
 *
 * The nvlist describing the pool and vdev contains the following elements:
 *
 *	version		ZFS on-disk version
 *	name		Pool name
 *	state		Pool state
 *	txg		Transaction group in which this label was written
 *	pool_guid	Unique identifier for this pool
 *	vdev_tree	An nvlist describing vdev tree.
 *	features_for_read
 *			An nvlist of the features necessary for reading the MOS.
 *
 * Each leaf device label also contains the following:
 *
 *	top_guid	Unique ID for top-level vdev in which this is contained
 *	guid		Unique ID for the leaf vdev
 *
 * The 'vs' configuration follows the format described in 'spa_config.c'.
 */

#include <sys/zfs_context.h>
#include <sys/spa.h>
#include <sys/spa_impl.h>
#include <sys/dmu.h>
#include <sys/zap.h>
#include <sys/vdev.h>
#include <sys/vdev_impl.h>
#include <sys/vdev_raidz.h>
#include <sys/vdev_draid.h>
#include <sys/uberblock_impl.h>
#include <sys/metaslab.h>
#include <sys/metaslab_impl.h>
#include <sys/zio.h>
#include <sys/dsl_scan.h>
#include <sys/abd.h>
#include <sys/fs/zfs.h>
#include <sys/byteorder.h>
#include <sys/zfs_bootenv.h>

/*
 * Basic routines to read and write from a vdev label.
 * Used throughout the rest of this file.
 */
uint64_t
vdev_label_offset(uint64_t psize, int l, uint64_t offset)
{
	ASSERT(offset < sizeof (vdev_label_t));
	ASSERT(P2PHASE_TYPED(psize, sizeof (vdev_label_t), uint64_t) == 0);

	return (offset + l * sizeof (vdev_label_t) + (l < VDEV_LABELS / 2 ?
	    0 : psize - VDEV_LABELS * sizeof (vdev_label_t)));
}

/*
 * Returns back the vdev label associated with the passed in offset.
 */
int
vdev_label_number(uint64_t psize, uint64_t offset)
{
	int l;

	if (offset >= psize - VDEV_LABEL_END_SIZE) {
		offset -= psize - VDEV_LABEL_END_SIZE;
		offset += (VDEV_LABELS / 2) * sizeof (vdev_label_t);
	}
	l = offset / sizeof (vdev_label_t);
	return (l < VDEV_LABELS ? l : -1);
}

static void
vdev_label_read(zio_t *zio, vdev_t *vd, int l, abd_t *buf, uint64_t offset,
    uint64_t size, zio_done_func_t *done, void *private, int flags)
{
	ASSERT(
	    spa_config_held(zio->io_spa, SCL_STATE, RW_READER) == SCL_STATE ||
	    spa_config_held(zio->io_spa, SCL_STATE, RW_WRITER) == SCL_STATE);
	ASSERT(flags & ZIO_FLAG_CONFIG_WRITER);

	zio_nowait(zio_read_phys(zio, vd,
	    vdev_label_offset(vd->vdev_psize, l, offset),
	    size, buf, ZIO_CHECKSUM_LABEL, done, private,
	    ZIO_PRIORITY_SYNC_READ, flags, B_TRUE));
}

void
vdev_label_write(zio_t *zio, vdev_t *vd, int l, abd_t *buf, uint64_t offset,
    uint64_t size, zio_done_func_t *done, void *private, int flags)
{
	ASSERT(
	    spa_config_held(zio->io_spa, SCL_STATE, RW_READER) == SCL_STATE ||
	    spa_config_held(zio->io_spa, SCL_STATE, RW_WRITER) == SCL_STATE);
	ASSERT(flags & ZIO_FLAG_CONFIG_WRITER);

	zio_nowait(zio_write_phys(zio, vd,
	    vdev_label_offset(vd->vdev_psize, l, offset),
	    size, buf, ZIO_CHECKSUM_LABEL, done, private,
	    ZIO_PRIORITY_SYNC_WRITE, flags, B_TRUE));
}

/*
 * Generate the nvlist representing this vdev's stats
 */
void
vdev_config_generate_stats(vdev_t *vd, nvlist_t *nv)
{
	nvlist_t *nvx;
	vdev_stat_t *vs;
	vdev_stat_ex_t *vsx;

	vs = kmem_alloc(sizeof (*vs), KM_SLEEP);
	vsx = kmem_alloc(sizeof (*vsx), KM_SLEEP);

	vdev_get_stats_ex(vd, vs, vsx);
	fnvlist_add_uint64_array(nv, ZPOOL_CONFIG_VDEV_STATS,
	    (uint64_t *)vs, sizeof (*vs) / sizeof (uint64_t));

	/*
	 * Add extended stats into a special extended stats nvlist.  This keeps
	 * all the extended stats nicely grouped together.  The extended stats
	 * nvlist is then added to the main nvlist.
	 */
	nvx = fnvlist_alloc();

	/* ZIOs in flight to disk */
	fnvlist_add_uint64(nvx, ZPOOL_CONFIG_VDEV_SYNC_R_ACTIVE_QUEUE,
	    vsx->vsx_active_queue[ZIO_PRIORITY_SYNC_READ]);

	fnvlist_add_uint64(nvx, ZPOOL_CONFIG_VDEV_SYNC_W_ACTIVE_QUEUE,
	    vsx->vsx_active_queue[ZIO_PRIORITY_SYNC_WRITE]);

	fnvlist_add_uint64(nvx, ZPOOL_CONFIG_VDEV_ASYNC_R_ACTIVE_QUEUE,
	    vsx->vsx_active_queue[ZIO_PRIORITY_ASYNC_READ]);

	fnvlist_add_uint64(nvx, ZPOOL_CONFIG_VDEV_ASYNC_W_ACTIVE_QUEUE,
	    vsx->vsx_active_queue[ZIO_PRIORITY_ASYNC_WRITE]);

	fnvlist_add_uint64(nvx, ZPOOL_CONFIG_VDEV_SCRUB_ACTIVE_QUEUE,
	    vsx->vsx_active_queue[ZIO_PRIORITY_SCRUB]);

	fnvlist_add_uint64(nvx, ZPOOL_CONFIG_VDEV_TRIM_ACTIVE_QUEUE,
	    vsx->vsx_active_queue[ZIO_PRIORITY_TRIM]);

	fnvlist_add_uint64(nvx, ZPOOL_CONFIG_VDEV_REBUILD_ACTIVE_QUEUE,
	    vsx->vsx_active_queue[ZIO_PRIORITY_REBUILD]);

	/* ZIOs pending */
	fnvlist_add_uint64(nvx, ZPOOL_CONFIG_VDEV_SYNC_R_PEND_QUEUE,
	    vsx->vsx_pend_queue[ZIO_PRIORITY_SYNC_READ]);

	fnvlist_add_uint64(nvx, ZPOOL_CONFIG_VDEV_SYNC_W_PEND_QUEUE,
	    vsx->vsx_pend_queue[ZIO_PRIORITY_SYNC_WRITE]);

	fnvlist_add_uint64(nvx, ZPOOL_CONFIG_VDEV_ASYNC_R_PEND_QUEUE,
	    vsx->vsx_pend_queue[ZIO_PRIORITY_ASYNC_READ]);

	fnvlist_add_uint64(nvx, ZPOOL_CONFIG_VDEV_ASYNC_W_PEND_QUEUE,
	    vsx->vsx_pend_queue[ZIO_PRIORITY_ASYNC_WRITE]);

	fnvlist_add_uint64(nvx, ZPOOL_CONFIG_VDEV_SCRUB_PEND_QUEUE,
	    vsx->vsx_pend_queue[ZIO_PRIORITY_SCRUB]);

	fnvlist_add_uint64(nvx, ZPOOL_CONFIG_VDEV_TRIM_PEND_QUEUE,
	    vsx->vsx_pend_queue[ZIO_PRIORITY_TRIM]);

	fnvlist_add_uint64(nvx, ZPOOL_CONFIG_VDEV_REBUILD_PEND_QUEUE,
	    vsx->vsx_pend_queue[ZIO_PRIORITY_REBUILD]);

	/* Histograms */
	fnvlist_add_uint64_array(nvx, ZPOOL_CONFIG_VDEV_TOT_R_LAT_HISTO,
	    vsx->vsx_total_histo[ZIO_TYPE_READ],
	    ARRAY_SIZE(vsx->vsx_total_histo[ZIO_TYPE_READ]));

	fnvlist_add_uint64_array(nvx, ZPOOL_CONFIG_VDEV_TOT_W_LAT_HISTO,
	    vsx->vsx_total_histo[ZIO_TYPE_WRITE],
	    ARRAY_SIZE(vsx->vsx_total_histo[ZIO_TYPE_WRITE]));

	fnvlist_add_uint64_array(nvx, ZPOOL_CONFIG_VDEV_DISK_R_LAT_HISTO,
	    vsx->vsx_disk_histo[ZIO_TYPE_READ],
	    ARRAY_SIZE(vsx->vsx_disk_histo[ZIO_TYPE_READ]));

	fnvlist_add_uint64_array(nvx, ZPOOL_CONFIG_VDEV_DISK_W_LAT_HISTO,
	    vsx->vsx_disk_histo[ZIO_TYPE_WRITE],
	    ARRAY_SIZE(vsx->vsx_disk_histo[ZIO_TYPE_WRITE]));

	fnvlist_add_uint64_array(nvx, ZPOOL_CONFIG_VDEV_SYNC_R_LAT_HISTO,
	    vsx->vsx_queue_histo[ZIO_PRIORITY_SYNC_READ],
	    ARRAY_SIZE(vsx->vsx_queue_histo[ZIO_PRIORITY_SYNC_READ]));

	fnvlist_add_uint64_array(nvx, ZPOOL_CONFIG_VDEV_SYNC_W_LAT_HISTO,
	    vsx->vsx_queue_histo[ZIO_PRIORITY_SYNC_WRITE],
	    ARRAY_SIZE(vsx->vsx_queue_histo[ZIO_PRIORITY_SYNC_WRITE]));

	fnvlist_add_uint64_array(nvx, ZPOOL_CONFIG_VDEV_ASYNC_R_LAT_HISTO,
	    vsx->vsx_queue_histo[ZIO_PRIORITY_ASYNC_READ],
	    ARRAY_SIZE(vsx->vsx_queue_histo[ZIO_PRIORITY_ASYNC_READ]));

	fnvlist_add_uint64_array(nvx, ZPOOL_CONFIG_VDEV_ASYNC_W_LAT_HISTO,
	    vsx->vsx_queue_histo[ZIO_PRIORITY_ASYNC_WRITE],
	    ARRAY_SIZE(vsx->vsx_queue_histo[ZIO_PRIORITY_ASYNC_WRITE]));

	fnvlist_add_uint64_array(nvx, ZPOOL_CONFIG_VDEV_SCRUB_LAT_HISTO,
	    vsx->vsx_queue_histo[ZIO_PRIORITY_SCRUB],
	    ARRAY_SIZE(vsx->vsx_queue_histo[ZIO_PRIORITY_SCRUB]));

	fnvlist_add_uint64_array(nvx, ZPOOL_CONFIG_VDEV_TRIM_LAT_HISTO,
	    vsx->vsx_queue_histo[ZIO_PRIORITY_TRIM],
	    ARRAY_SIZE(vsx->vsx_queue_histo[ZIO_PRIORITY_TRIM]));

	fnvlist_add_uint64_array(nvx, ZPOOL_CONFIG_VDEV_REBUILD_LAT_HISTO,
	    vsx->vsx_queue_histo[ZIO_PRIORITY_REBUILD],
	    ARRAY_SIZE(vsx->vsx_queue_histo[ZIO_PRIORITY_REBUILD]));

	/* Request sizes */
	fnvlist_add_uint64_array(nvx, ZPOOL_CONFIG_VDEV_SYNC_IND_R_HISTO,
	    vsx->vsx_ind_histo[ZIO_PRIORITY_SYNC_READ],
	    ARRAY_SIZE(vsx->vsx_ind_histo[ZIO_PRIORITY_SYNC_READ]));

	fnvlist_add_uint64_array(nvx, ZPOOL_CONFIG_VDEV_SYNC_IND_W_HISTO,
	    vsx->vsx_ind_histo[ZIO_PRIORITY_SYNC_WRITE],
	    ARRAY_SIZE(vsx->vsx_ind_histo[ZIO_PRIORITY_SYNC_WRITE]));

	fnvlist_add_uint64_array(nvx, ZPOOL_CONFIG_VDEV_ASYNC_IND_R_HISTO,
	    vsx->vsx_ind_histo[ZIO_PRIORITY_ASYNC_READ],
	    ARRAY_SIZE(vsx->vsx_ind_histo[ZIO_PRIORITY_ASYNC_READ]));

	fnvlist_add_uint64_array(nvx, ZPOOL_CONFIG_VDEV_ASYNC_IND_W_HISTO,
	    vsx->vsx_ind_histo[ZIO_PRIORITY_ASYNC_WRITE],
	    ARRAY_SIZE(vsx->vsx_ind_histo[ZIO_PRIORITY_ASYNC_WRITE]));

	fnvlist_add_uint64_array(nvx, ZPOOL_CONFIG_VDEV_IND_SCRUB_HISTO,
	    vsx->vsx_ind_histo[ZIO_PRIORITY_SCRUB],
	    ARRAY_SIZE(vsx->vsx_ind_histo[ZIO_PRIORITY_SCRUB]));

	fnvlist_add_uint64_array(nvx, ZPOOL_CONFIG_VDEV_IND_TRIM_HISTO,
	    vsx->vsx_ind_histo[ZIO_PRIORITY_TRIM],
	    ARRAY_SIZE(vsx->vsx_ind_histo[ZIO_PRIORITY_TRIM]));

	fnvlist_add_uint64_array(nvx, ZPOOL_CONFIG_VDEV_IND_REBUILD_HISTO,
	    vsx->vsx_ind_histo[ZIO_PRIORITY_REBUILD],
	    ARRAY_SIZE(vsx->vsx_ind_histo[ZIO_PRIORITY_REBUILD]));

	fnvlist_add_uint64_array(nvx, ZPOOL_CONFIG_VDEV_SYNC_AGG_R_HISTO,
	    vsx->vsx_agg_histo[ZIO_PRIORITY_SYNC_READ],
	    ARRAY_SIZE(vsx->vsx_agg_histo[ZIO_PRIORITY_SYNC_READ]));

	fnvlist_add_uint64_array(nvx, ZPOOL_CONFIG_VDEV_SYNC_AGG_W_HISTO,
	    vsx->vsx_agg_histo[ZIO_PRIORITY_SYNC_WRITE],
	    ARRAY_SIZE(vsx->vsx_agg_histo[ZIO_PRIORITY_SYNC_WRITE]));

	fnvlist_add_uint64_array(nvx, ZPOOL_CONFIG_VDEV_ASYNC_AGG_R_HISTO,
	    vsx->vsx_agg_histo[ZIO_PRIORITY_ASYNC_READ],
	    ARRAY_SIZE(vsx->vsx_agg_histo[ZIO_PRIORITY_ASYNC_READ]));

	fnvlist_add_uint64_array(nvx, ZPOOL_CONFIG_VDEV_ASYNC_AGG_W_HISTO,
	    vsx->vsx_agg_histo[ZIO_PRIORITY_ASYNC_WRITE],
	    ARRAY_SIZE(vsx->vsx_agg_histo[ZIO_PRIORITY_ASYNC_WRITE]));

	fnvlist_add_uint64_array(nvx, ZPOOL_CONFIG_VDEV_AGG_SCRUB_HISTO,
	    vsx->vsx_agg_histo[ZIO_PRIORITY_SCRUB],
	    ARRAY_SIZE(vsx->vsx_agg_histo[ZIO_PRIORITY_SCRUB]));

	fnvlist_add_uint64_array(nvx, ZPOOL_CONFIG_VDEV_AGG_TRIM_HISTO,
	    vsx->vsx_agg_histo[ZIO_PRIORITY_TRIM],
	    ARRAY_SIZE(vsx->vsx_agg_histo[ZIO_PRIORITY_TRIM]));

	fnvlist_add_uint64_array(nvx, ZPOOL_CONFIG_VDEV_AGG_REBUILD_HISTO,
	    vsx->vsx_agg_histo[ZIO_PRIORITY_REBUILD],
	    ARRAY_SIZE(vsx->vsx_agg_histo[ZIO_PRIORITY_REBUILD]));

	/* IO delays */
	fnvlist_add_uint64(nvx, ZPOOL_CONFIG_VDEV_SLOW_IOS, vs->vs_slow_ios);

	/* Add extended stats nvlist to main nvlist */
	fnvlist_add_nvlist(nv, ZPOOL_CONFIG_VDEV_STATS_EX, nvx);

	fnvlist_free(nvx);
	kmem_free(vs, sizeof (*vs));
	kmem_free(vsx, sizeof (*vsx));
}

static void
root_vdev_actions_getprogress(vdev_t *vd, nvlist_t *nvl)
{
	spa_t *spa = vd->vdev_spa;

	if (vd != spa->spa_root_vdev)
		return;

	/* provide either current or previous scan information */
	pool_scan_stat_t ps;
	if (spa_scan_get_stats(spa, &ps) == 0) {
		fnvlist_add_uint64_array(nvl,
		    ZPOOL_CONFIG_SCAN_STATS, (uint64_t *)&ps,
		    sizeof (pool_scan_stat_t) / sizeof (uint64_t));
	}

	pool_removal_stat_t prs;
	if (spa_removal_get_stats(spa, &prs) == 0) {
		fnvlist_add_uint64_array(nvl,
		    ZPOOL_CONFIG_REMOVAL_STATS, (uint64_t *)&prs,
		    sizeof (prs) / sizeof (uint64_t));
	}

	pool_checkpoint_stat_t pcs;
	if (spa_checkpoint_get_stats(spa, &pcs) == 0) {
		fnvlist_add_uint64_array(nvl,
		    ZPOOL_CONFIG_CHECKPOINT_STATS, (uint64_t *)&pcs,
		    sizeof (pcs) / sizeof (uint64_t));
	}

	pool_raidz_expand_stat_t pres;
	if (spa_raidz_expand_get_stats(spa, &pres) == 0) {
		fnvlist_add_uint64_array(nvl,
		    ZPOOL_CONFIG_RAIDZ_EXPAND_STATS, (uint64_t *)&pres,
		    sizeof (pres) / sizeof (uint64_t));
	}
}

static void
top_vdev_actions_getprogress(vdev_t *vd, nvlist_t *nvl)
{
	if (vd == vd->vdev_top) {
		vdev_rebuild_stat_t vrs;
		if (vdev_rebuild_get_stats(vd, &vrs) == 0) {
			fnvlist_add_uint64_array(nvl,
			    ZPOOL_CONFIG_REBUILD_STATS, (uint64_t *)&vrs,
			    sizeof (vrs) / sizeof (uint64_t));
		}
	}
}

/*
 * Generate the nvlist representing this vdev's config.
 */
nvlist_t *
vdev_config_generate(spa_t *spa, vdev_t *vd, boolean_t getstats,
    vdev_config_flag_t flags)
{
	nvlist_t *nv = NULL;
	vdev_indirect_config_t *vic = &vd->vdev_indirect_config;

	nv = fnvlist_alloc();

	fnvlist_add_string(nv, ZPOOL_CONFIG_TYPE, vd->vdev_ops->vdev_op_type);
	if (!(flags & (VDEV_CONFIG_SPARE | VDEV_CONFIG_L2CACHE)))
		fnvlist_add_uint64(nv, ZPOOL_CONFIG_ID, vd->vdev_id);
	fnvlist_add_uint64(nv, ZPOOL_CONFIG_GUID, vd->vdev_guid);

	if (vd->vdev_path != NULL)
		fnvlist_add_string(nv, ZPOOL_CONFIG_PATH, vd->vdev_path);

	if (vd->vdev_devid != NULL)
		fnvlist_add_string(nv, ZPOOL_CONFIG_DEVID, vd->vdev_devid);

	if (vd->vdev_physpath != NULL)
		fnvlist_add_string(nv, ZPOOL_CONFIG_PHYS_PATH,
		    vd->vdev_physpath);

	if (vd->vdev_enc_sysfs_path != NULL)
		fnvlist_add_string(nv, ZPOOL_CONFIG_VDEV_ENC_SYSFS_PATH,
		    vd->vdev_enc_sysfs_path);

	if (vd->vdev_fru != NULL)
		fnvlist_add_string(nv, ZPOOL_CONFIG_FRU, vd->vdev_fru);

	if (vd->vdev_ops->vdev_op_config_generate != NULL)
		vd->vdev_ops->vdev_op_config_generate(vd, nv);

	if (vd->vdev_wholedisk != -1ULL) {
		fnvlist_add_uint64(nv, ZPOOL_CONFIG_WHOLE_DISK,
		    vd->vdev_wholedisk);
	}

	if (vd->vdev_not_present && !(flags & VDEV_CONFIG_MISSING))
		fnvlist_add_uint64(nv, ZPOOL_CONFIG_NOT_PRESENT, 1);

	if (vd->vdev_isspare)
		fnvlist_add_uint64(nv, ZPOOL_CONFIG_IS_SPARE, 1);

	if (!(flags & (VDEV_CONFIG_SPARE | VDEV_CONFIG_L2CACHE)) &&
	    vd == vd->vdev_top) {
		fnvlist_add_uint64(nv, ZPOOL_CONFIG_METASLAB_ARRAY,
		    vd->vdev_ms_array);
		fnvlist_add_uint64(nv, ZPOOL_CONFIG_METASLAB_SHIFT,
		    vd->vdev_ms_shift);
		fnvlist_add_uint64(nv, ZPOOL_CONFIG_ASHIFT, vd->vdev_ashift);
		fnvlist_add_uint64(nv, ZPOOL_CONFIG_ASIZE,
		    vd->vdev_asize);
		fnvlist_add_uint64(nv, ZPOOL_CONFIG_IS_LOG, vd->vdev_islog);
		if (vd->vdev_noalloc) {
			fnvlist_add_uint64(nv, ZPOOL_CONFIG_NONALLOCATING,
			    vd->vdev_noalloc);
		}

		/*
		 * Slog devices are removed synchronously so don't
		 * persist the vdev_removing flag to the label.
		 */
		if (vd->vdev_removing && !vd->vdev_islog) {
			fnvlist_add_uint64(nv, ZPOOL_CONFIG_REMOVING,
			    vd->vdev_removing);
		}

		/* zpool command expects alloc class data */
		if (getstats && vd->vdev_alloc_bias != VDEV_BIAS_NONE) {
			const char *bias = NULL;

			switch (vd->vdev_alloc_bias) {
			case VDEV_BIAS_LOG:
				bias = VDEV_ALLOC_BIAS_LOG;
				break;
			case VDEV_BIAS_SPECIAL:
				bias = VDEV_ALLOC_BIAS_SPECIAL;
				break;
			case VDEV_BIAS_DEDUP:
				bias = VDEV_ALLOC_BIAS_DEDUP;
				break;
			default:
				ASSERT3U(vd->vdev_alloc_bias, ==,
				    VDEV_BIAS_NONE);
			}
			fnvlist_add_string(nv, ZPOOL_CONFIG_ALLOCATION_BIAS,
			    bias);
		}
	}

	if (vd->vdev_dtl_sm != NULL) {
		fnvlist_add_uint64(nv, ZPOOL_CONFIG_DTL,
		    space_map_object(vd->vdev_dtl_sm));
	}

	if (vic->vic_mapping_object != 0) {
		fnvlist_add_uint64(nv, ZPOOL_CONFIG_INDIRECT_OBJECT,
		    vic->vic_mapping_object);
	}

	if (vic->vic_births_object != 0) {
		fnvlist_add_uint64(nv, ZPOOL_CONFIG_INDIRECT_BIRTHS,
		    vic->vic_births_object);
	}

	if (vic->vic_prev_indirect_vdev != UINT64_MAX) {
		fnvlist_add_uint64(nv, ZPOOL_CONFIG_PREV_INDIRECT_VDEV,
		    vic->vic_prev_indirect_vdev);
	}

	if (vd->vdev_crtxg)
		fnvlist_add_uint64(nv, ZPOOL_CONFIG_CREATE_TXG, vd->vdev_crtxg);

	if (vd->vdev_expansion_time)
		fnvlist_add_uint64(nv, ZPOOL_CONFIG_EXPANSION_TIME,
		    vd->vdev_expansion_time);

	if (flags & VDEV_CONFIG_MOS) {
		if (vd->vdev_leaf_zap != 0) {
			ASSERT(vd->vdev_ops->vdev_op_leaf);
			fnvlist_add_uint64(nv, ZPOOL_CONFIG_VDEV_LEAF_ZAP,
			    vd->vdev_leaf_zap);
		}

		if (vd->vdev_top_zap != 0) {
			ASSERT(vd == vd->vdev_top);
			fnvlist_add_uint64(nv, ZPOOL_CONFIG_VDEV_TOP_ZAP,
			    vd->vdev_top_zap);
		}

		if (vd->vdev_ops == &vdev_root_ops && vd->vdev_root_zap != 0 &&
		    spa_feature_is_active(vd->vdev_spa, SPA_FEATURE_AVZ_V2)) {
			fnvlist_add_uint64(nv, ZPOOL_CONFIG_VDEV_ROOT_ZAP,
			    vd->vdev_root_zap);
		}

		if (vd->vdev_resilver_deferred) {
			ASSERT(vd->vdev_ops->vdev_op_leaf);
			ASSERT(spa->spa_resilver_deferred);
			fnvlist_add_boolean(nv, ZPOOL_CONFIG_RESILVER_DEFER);
		}
	}

	if (getstats) {
		vdev_config_generate_stats(vd, nv);

		root_vdev_actions_getprogress(vd, nv);
		top_vdev_actions_getprogress(vd, nv);

		/*
		 * Note: this can be called from open context
		 * (spa_get_stats()), so we need the rwlock to prevent
		 * the mapping from being changed by condensing.
		 */
		rw_enter(&vd->vdev_indirect_rwlock, RW_READER);
		if (vd->vdev_indirect_mapping != NULL) {
			ASSERT(vd->vdev_indirect_births != NULL);
			vdev_indirect_mapping_t *vim =
			    vd->vdev_indirect_mapping;
			fnvlist_add_uint64(nv, ZPOOL_CONFIG_INDIRECT_SIZE,
			    vdev_indirect_mapping_size(vim));
		}
		rw_exit(&vd->vdev_indirect_rwlock);
		if (vd->vdev_mg != NULL &&
		    vd->vdev_mg->mg_fragmentation != ZFS_FRAG_INVALID) {
			/*
			 * Compute approximately how much memory would be used
			 * for the indirect mapping if this device were to
			 * be removed.
			 *
			 * Note: If the frag metric is invalid, then not
			 * enough metaslabs have been converted to have
			 * histograms.
			 */
			uint64_t seg_count = 0;
			uint64_t to_alloc = vd->vdev_stat.vs_alloc;

			/*
			 * There are the same number of allocated segments
			 * as free segments, so we will have at least one
			 * entry per free segment.  However, small free
			 * segments (smaller than vdev_removal_max_span)
			 * will be combined with adjacent allocated segments
			 * as a single mapping.
			 */
			for (int i = 0; i < RANGE_TREE_HISTOGRAM_SIZE; i++) {
				if (i + 1 < highbit64(vdev_removal_max_span)
				    - 1) {
					to_alloc +=
					    vd->vdev_mg->mg_histogram[i] <<
					    (i + 1);
				} else {
					seg_count +=
					    vd->vdev_mg->mg_histogram[i];
				}
			}

			/*
			 * The maximum length of a mapping is
			 * zfs_remove_max_segment, so we need at least one entry
			 * per zfs_remove_max_segment of allocated data.
			 */
			seg_count += to_alloc / spa_remove_max_segment(spa);

			fnvlist_add_uint64(nv, ZPOOL_CONFIG_INDIRECT_SIZE,
			    seg_count *
			    sizeof (vdev_indirect_mapping_entry_phys_t));
		}
	}

	if (!vd->vdev_ops->vdev_op_leaf) {
		nvlist_t **child;
		uint64_t c;

		ASSERT(!vd->vdev_ishole);

		child = kmem_alloc(vd->vdev_children * sizeof (nvlist_t *),
		    KM_SLEEP);

		for (c = 0; c < vd->vdev_children; c++) {
			child[c] = vdev_config_generate(spa, vd->vdev_child[c],
			    getstats, flags);
		}

		fnvlist_add_nvlist_array(nv, ZPOOL_CONFIG_CHILDREN,
		    (const nvlist_t * const *)child, vd->vdev_children);

		for (c = 0; c < vd->vdev_children; c++)
			nvlist_free(child[c]);

		kmem_free(child, vd->vdev_children * sizeof (nvlist_t *));

	} else {
		const char *aux = NULL;

		if (vd->vdev_offline && !vd->vdev_tmpoffline)
			fnvlist_add_uint64(nv, ZPOOL_CONFIG_OFFLINE, B_TRUE);
		if (vd->vdev_resilver_txg != 0)
			fnvlist_add_uint64(nv, ZPOOL_CONFIG_RESILVER_TXG,
			    vd->vdev_resilver_txg);
		if (vd->vdev_rebuild_txg != 0)
			fnvlist_add_uint64(nv, ZPOOL_CONFIG_REBUILD_TXG,
			    vd->vdev_rebuild_txg);
		if (vd->vdev_faulted)
			fnvlist_add_uint64(nv, ZPOOL_CONFIG_FAULTED, B_TRUE);
		if (vd->vdev_degraded)
			fnvlist_add_uint64(nv, ZPOOL_CONFIG_DEGRADED, B_TRUE);
		if (vd->vdev_removed)
			fnvlist_add_uint64(nv, ZPOOL_CONFIG_REMOVED, B_TRUE);
		if (vd->vdev_unspare)
			fnvlist_add_uint64(nv, ZPOOL_CONFIG_UNSPARE, B_TRUE);
		if (vd->vdev_ishole)
			fnvlist_add_uint64(nv, ZPOOL_CONFIG_IS_HOLE, B_TRUE);

		/* Set the reason why we're FAULTED/DEGRADED. */
		switch (vd->vdev_stat.vs_aux) {
		case VDEV_AUX_ERR_EXCEEDED:
			aux = "err_exceeded";
			break;

		case VDEV_AUX_EXTERNAL:
			aux = "external";
			break;
		}

		if (aux != NULL && !vd->vdev_tmpoffline) {
			fnvlist_add_string(nv, ZPOOL_CONFIG_AUX_STATE, aux);
		} else {
			/*
			 * We're healthy - clear any previous AUX_STATE values.
			 */
			if (nvlist_exists(nv, ZPOOL_CONFIG_AUX_STATE))
				nvlist_remove_all(nv, ZPOOL_CONFIG_AUX_STATE);
		}

		if (vd->vdev_splitting && vd->vdev_orig_guid != 0LL) {
			fnvlist_add_uint64(nv, ZPOOL_CONFIG_ORIG_GUID,
			    vd->vdev_orig_guid);
		}
	}

	return (nv);
}

/*
 * Generate a view of the top-level vdevs.  If we currently have holes
 * in the namespace, then generate an array which contains a list of holey
 * vdevs.  Additionally, add the number of top-level children that currently
 * exist.
 */
void
vdev_top_config_generate(spa_t *spa, nvlist_t *config)
{
	vdev_t *rvd = spa->spa_root_vdev;
	uint64_t *array;
	uint_t c, idx;

	array = kmem_alloc(rvd->vdev_children * sizeof (uint64_t), KM_SLEEP);

	for (c = 0, idx = 0; c < rvd->vdev_children; c++) {
		vdev_t *tvd = rvd->vdev_child[c];

		if (tvd->vdev_ishole) {
			array[idx++] = c;
		}
	}

	if (idx) {
		VERIFY(nvlist_add_uint64_array(config, ZPOOL_CONFIG_HOLE_ARRAY,
		    array, idx) == 0);
	}

	VERIFY(nvlist_add_uint64(config, ZPOOL_CONFIG_VDEV_CHILDREN,
	    rvd->vdev_children) == 0);

	kmem_free(array, rvd->vdev_children * sizeof (uint64_t));
}

/*
 * Returns the configuration from the label of the given vdev. For vdevs
 * which don't have a txg value stored on their label (i.e. spares/cache)
 * or have not been completely initialized (txg = 0) just return
 * the configuration from the first valid label we find. Otherwise,
 * find the most up-to-date label that does not exceed the specified
 * 'txg' value.
 */
nvlist_t *
vdev_label_read_config(vdev_t *vd, uint64_t txg)
{
	spa_t *spa = vd->vdev_spa;
	nvlist_t *config = NULL;
	vdev_phys_t *vp[VDEV_LABELS];
	abd_t *vp_abd[VDEV_LABELS];
	zio_t *zio[VDEV_LABELS];
	uint64_t best_txg = 0;
	uint64_t label_txg = 0;
	int error = 0;
	int flags = ZIO_FLAG_CONFIG_WRITER | ZIO_FLAG_CANFAIL |
	    ZIO_FLAG_SPECULATIVE;

	ASSERT(vd->vdev_validate_thread == curthread ||
	    spa_config_held(spa, SCL_STATE_ALL, RW_WRITER) == SCL_STATE_ALL);

	if (!vdev_readable(vd))
		return (NULL);

	/*
	 * The label for a dRAID distributed spare is not stored on disk.
	 * Instead it is generated when needed which allows us to bypass
	 * the pipeline when reading the config from the label.
	 */
	if (vd->vdev_ops == &vdev_draid_spare_ops)
		return (vdev_draid_read_config_spare(vd));

	for (int l = 0; l < VDEV_LABELS; l++) {
		vp_abd[l] = abd_alloc_linear(sizeof (vdev_phys_t), B_TRUE);
		vp[l] = abd_to_buf(vp_abd[l]);
	}

retry:
	for (int l = 0; l < VDEV_LABELS; l++) {
		zio[l] = zio_root(spa, NULL, NULL, flags);

		vdev_label_read(zio[l], vd, l, vp_abd[l],
		    offsetof(vdev_label_t, vl_vdev_phys), sizeof (vdev_phys_t),
		    NULL, NULL, flags);
	}
	for (int l = 0; l < VDEV_LABELS; l++) {
		nvlist_t *label = NULL;

		if (zio_wait(zio[l]) == 0 &&
		    nvlist_unpack(vp[l]->vp_nvlist, sizeof (vp[l]->vp_nvlist),
		    &label, 0) == 0) {
			/*
			 * Auxiliary vdevs won't have txg values in their
			 * labels and newly added vdevs may not have been
			 * completely initialized so just return the
			 * configuration from the first valid label we
			 * encounter.
			 */
			error = nvlist_lookup_uint64(label,
			    ZPOOL_CONFIG_POOL_TXG, &label_txg);
			if ((error || label_txg == 0) && !config) {
				config = label;
				for (l++; l < VDEV_LABELS; l++)
					zio_wait(zio[l]);
				break;
			} else if (label_txg <= txg && label_txg > best_txg) {
				best_txg = label_txg;
				nvlist_free(config);
				config = fnvlist_dup(label);
			}
		}

		if (label != NULL) {
			nvlist_free(label);
			label = NULL;
		}
	}

	if (config == NULL && !(flags & ZIO_FLAG_TRYHARD)) {
		flags |= ZIO_FLAG_TRYHARD;
		goto retry;
	}

	/*
	 * We found a valid label but it didn't pass txg restrictions.
	 */
	if (config == NULL && label_txg != 0) {
		vdev_dbgmsg(vd, "label discarded as txg is too large "
		    "(%llu > %llu)", (u_longlong_t)label_txg,
		    (u_longlong_t)txg);
	}

	for (int l = 0; l < VDEV_LABELS; l++) {
		abd_free(vp_abd[l]);
	}

	return (config);
}

/*
 * Determine if a device is in use.  The 'spare_guid' parameter will be filled
 * in with the device guid if this spare is active elsewhere on the system.
 */
static boolean_t
vdev_inuse(vdev_t *vd, uint64_t crtxg, vdev_labeltype_t reason,
    uint64_t *spare_guid, uint64_t *l2cache_guid)
{
	spa_t *spa = vd->vdev_spa;
	uint64_t state, pool_guid, device_guid, txg, spare_pool;
	uint64_t vdtxg = 0;
	nvlist_t *label;

	if (spare_guid)
		*spare_guid = 0ULL;
	if (l2cache_guid)
		*l2cache_guid = 0ULL;

	/*
	 * Read the label, if any, and perform some basic sanity checks.
	 */
	if ((label = vdev_label_read_config(vd, -1ULL)) == NULL)
		return (B_FALSE);

	(void) nvlist_lookup_uint64(label, ZPOOL_CONFIG_CREATE_TXG,
	    &vdtxg);

	if (nvlist_lookup_uint64(label, ZPOOL_CONFIG_POOL_STATE,
	    &state) != 0 ||
	    nvlist_lookup_uint64(label, ZPOOL_CONFIG_GUID,
	    &device_guid) != 0) {
		nvlist_free(label);
		return (B_FALSE);
	}

	if (state != POOL_STATE_SPARE && state != POOL_STATE_L2CACHE &&
	    (nvlist_lookup_uint64(label, ZPOOL_CONFIG_POOL_GUID,
	    &pool_guid) != 0 ||
	    nvlist_lookup_uint64(label, ZPOOL_CONFIG_POOL_TXG,
	    &txg) != 0)) {
		nvlist_free(label);
		return (B_FALSE);
	}

	nvlist_free(label);

	/*
	 * Check to see if this device indeed belongs to the pool it claims to
	 * be a part of.  The only way this is allowed is if the device is a hot
	 * spare (which we check for later on).
	 */
	if (state != POOL_STATE_SPARE && state != POOL_STATE_L2CACHE &&
	    !spa_guid_exists(pool_guid, device_guid) &&
	    !spa_spare_exists(device_guid, NULL, NULL) &&
	    !spa_l2cache_exists(device_guid, NULL))
		return (B_FALSE);

	/*
	 * If the transaction group is zero, then this an initialized (but
	 * unused) label.  This is only an error if the create transaction
	 * on-disk is the same as the one we're using now, in which case the
	 * user has attempted to add the same vdev multiple times in the same
	 * transaction.
	 */
	if (state != POOL_STATE_SPARE && state != POOL_STATE_L2CACHE &&
	    txg == 0 && vdtxg == crtxg)
		return (B_TRUE);

	/*
	 * Check to see if this is a spare device.  We do an explicit check for
	 * spa_has_spare() here because it may be on our pending list of spares
	 * to add.
	 */
	if (spa_spare_exists(device_guid, &spare_pool, NULL) ||
	    spa_has_spare(spa, device_guid)) {
		if (spare_guid)
			*spare_guid = device_guid;

		switch (reason) {
		case VDEV_LABEL_CREATE:
			return (B_TRUE);

		case VDEV_LABEL_REPLACE:
			return (!spa_has_spare(spa, device_guid) ||
			    spare_pool != 0ULL);

		case VDEV_LABEL_SPARE:
			return (spa_has_spare(spa, device_guid));
		default:
			break;
		}
	}

	/*
	 * Check to see if this is an l2cache device.
	 */
	if (spa_l2cache_exists(device_guid, NULL) ||
	    spa_has_l2cache(spa, device_guid)) {
		if (l2cache_guid)
			*l2cache_guid = device_guid;

		switch (reason) {
		case VDEV_LABEL_CREATE:
			return (B_TRUE);

		case VDEV_LABEL_REPLACE:
			return (!spa_has_l2cache(spa, device_guid));

		case VDEV_LABEL_L2CACHE:
			return (spa_has_l2cache(spa, device_guid));
		default:
			break;
		}
	}

	/*
	 * We can't rely on a pool's state if it's been imported
	 * read-only.  Instead we look to see if the pools is marked
	 * read-only in the namespace and set the state to active.
	 */
	if (state != POOL_STATE_SPARE && state != POOL_STATE_L2CACHE &&
	    (spa = spa_by_guid(pool_guid, device_guid)) != NULL &&
	    spa_mode(spa) == SPA_MODE_READ)
		state = POOL_STATE_ACTIVE;

	/*
	 * If the device is marked ACTIVE, then this device is in use by another
	 * pool on the system.
	 */
	return (state == POOL_STATE_ACTIVE);
}

/*
 * Initialize a vdev label.  We check to make sure each leaf device is not in
 * use, and writable.  We put down an initial label which we will later
 * overwrite with a complete label.  Note that it's important to do this
 * sequentially, not in parallel, so that we catch cases of multiple use of the
 * same leaf vdev in the vdev we're creating -- e.g. mirroring a disk with
 * itself.
 */
int
vdev_label_init(vdev_t *vd, uint64_t crtxg, vdev_labeltype_t reason)
{
	spa_t *spa = vd->vdev_spa;
	nvlist_t *label;
	vdev_phys_t *vp;
	abd_t *vp_abd;
	abd_t *bootenv;
	uberblock_t *ub;
	abd_t *ub_abd;
	zio_t *zio;
	char *buf;
	size_t buflen;
	int error;
	uint64_t spare_guid = 0, l2cache_guid = 0;
	int flags = ZIO_FLAG_CONFIG_WRITER | ZIO_FLAG_CANFAIL;

	ASSERT(spa_config_held(spa, SCL_ALL, RW_WRITER) == SCL_ALL);

	for (int c = 0; c < vd->vdev_children; c++)
		if ((error = vdev_label_init(vd->vdev_child[c],
		    crtxg, reason)) != 0)
			return (error);

	/* Track the creation time for this vdev */
	vd->vdev_crtxg = crtxg;

	if (!vd->vdev_ops->vdev_op_leaf || !spa_writeable(spa))
		return (0);

	/*
	 * Dead vdevs cannot be initialized.
	 */
	if (vdev_is_dead(vd))
		return (SET_ERROR(EIO));

	/*
	 * Determine if the vdev is in use.
	 */
	if (reason != VDEV_LABEL_REMOVE && reason != VDEV_LABEL_SPLIT &&
	    vdev_inuse(vd, crtxg, reason, &spare_guid, &l2cache_guid))
		return (SET_ERROR(EBUSY));

	/*
	 * If this is a request to add or replace a spare or l2cache device
	 * that is in use elsewhere on the system, then we must update the
	 * guid (which was initialized to a random value) to reflect the
	 * actual GUID (which is shared between multiple pools).
	 */
	if (reason != VDEV_LABEL_REMOVE && reason != VDEV_LABEL_L2CACHE &&
	    spare_guid != 0ULL) {
		uint64_t guid_delta = spare_guid - vd->vdev_guid;

		vd->vdev_guid += guid_delta;

		for (vdev_t *pvd = vd; pvd != NULL; pvd = pvd->vdev_parent)
			pvd->vdev_guid_sum += guid_delta;

		/*
		 * If this is a replacement, then we want to fallthrough to the
		 * rest of the code.  If we're adding a spare, then it's already
		 * labeled appropriately and we can just return.
		 */
		if (reason == VDEV_LABEL_SPARE)
			return (0);
		ASSERT(reason == VDEV_LABEL_REPLACE ||
		    reason == VDEV_LABEL_SPLIT);
	}

	if (reason != VDEV_LABEL_REMOVE && reason != VDEV_LABEL_SPARE &&
	    l2cache_guid != 0ULL) {
		uint64_t guid_delta = l2cache_guid - vd->vdev_guid;

		vd->vdev_guid += guid_delta;

		for (vdev_t *pvd = vd; pvd != NULL; pvd = pvd->vdev_parent)
			pvd->vdev_guid_sum += guid_delta;

		/*
		 * If this is a replacement, then we want to fallthrough to the
		 * rest of the code.  If we're adding an l2cache, then it's
		 * already labeled appropriately and we can just return.
		 */
		if (reason == VDEV_LABEL_L2CACHE)
			return (0);
		ASSERT(reason == VDEV_LABEL_REPLACE);
	}

	/*
	 * Initialize its label.
	 */
	vp_abd = abd_alloc_linear(sizeof (vdev_phys_t), B_TRUE);
	abd_zero(vp_abd, sizeof (vdev_phys_t));
	vp = abd_to_buf(vp_abd);

	/*
	 * Generate a label describing the pool and our top-level vdev.
	 * We mark it as being from txg 0 to indicate that it's not
	 * really part of an active pool just yet.  The labels will
	 * be written again with a meaningful txg by spa_sync().
	 */
	if (reason == VDEV_LABEL_SPARE ||
	    (reason == VDEV_LABEL_REMOVE && vd->vdev_isspare)) {
		/*
		 * For inactive hot spares, we generate a special label that
		 * identifies as a mutually shared hot spare.  We write the
		 * label if we are adding a hot spare, or if we are removing an
		 * active hot spare (in which case we want to revert the
		 * labels).
		 */
		VERIFY(nvlist_alloc(&label, NV_UNIQUE_NAME, KM_SLEEP) == 0);

		VERIFY(nvlist_add_uint64(label, ZPOOL_CONFIG_VERSION,
		    spa_version(spa)) == 0);
		VERIFY(nvlist_add_uint64(label, ZPOOL_CONFIG_POOL_STATE,
		    POOL_STATE_SPARE) == 0);
		VERIFY(nvlist_add_uint64(label, ZPOOL_CONFIG_GUID,
		    vd->vdev_guid) == 0);
	} else if (reason == VDEV_LABEL_L2CACHE ||
	    (reason == VDEV_LABEL_REMOVE && vd->vdev_isl2cache)) {
		/*
		 * For level 2 ARC devices, add a special label.
		 */
		VERIFY(nvlist_alloc(&label, NV_UNIQUE_NAME, KM_SLEEP) == 0);

		VERIFY(nvlist_add_uint64(label, ZPOOL_CONFIG_VERSION,
		    spa_version(spa)) == 0);
		VERIFY(nvlist_add_uint64(label, ZPOOL_CONFIG_POOL_STATE,
		    POOL_STATE_L2CACHE) == 0);
		VERIFY(nvlist_add_uint64(label, ZPOOL_CONFIG_GUID,
		    vd->vdev_guid) == 0);
	} else {
		uint64_t txg = 0ULL;

		if (reason == VDEV_LABEL_SPLIT)
			txg = spa->spa_uberblock.ub_txg;
		label = spa_config_generate(spa, vd, txg, B_FALSE);

		/*
		 * Add our creation time.  This allows us to detect multiple
		 * vdev uses as described above, and automatically expires if we
		 * fail.
		 */
		VERIFY(nvlist_add_uint64(label, ZPOOL_CONFIG_CREATE_TXG,
		    crtxg) == 0);
	}

	buf = vp->vp_nvlist;
	buflen = sizeof (vp->vp_nvlist);

	error = nvlist_pack(label, &buf, &buflen, NV_ENCODE_XDR, KM_SLEEP);
	if (error != 0) {
		nvlist_free(label);
		abd_free(vp_abd);
		/* EFAULT means nvlist_pack ran out of room */
		return (SET_ERROR(error == EFAULT ? ENAMETOOLONG : EINVAL));
	}

	/*
	 * Initialize uberblock template.
	 */
	ub_abd = abd_alloc_linear(VDEV_UBERBLOCK_RING, B_TRUE);
	abd_zero(ub_abd, VDEV_UBERBLOCK_RING);
	abd_copy_from_buf(ub_abd, &spa->spa_uberblock, sizeof (uberblock_t));
	ub = abd_to_buf(ub_abd);
	ub->ub_txg = 0;

	/* Initialize the 2nd padding area. */
	bootenv = abd_alloc_for_io(VDEV_PAD_SIZE, B_TRUE);
	abd_zero(bootenv, VDEV_PAD_SIZE);

	/*
	 * Write everything in parallel.
	 */
retry:
	zio = zio_root(spa, NULL, NULL, flags);

	for (int l = 0; l < VDEV_LABELS; l++) {

		vdev_label_write(zio, vd, l, vp_abd,
		    offsetof(vdev_label_t, vl_vdev_phys),
		    sizeof (vdev_phys_t), NULL, NULL, flags);

		/*
		 * Skip the 1st padding area.
		 * Zero out the 2nd padding area where it might have
		 * left over data from previous filesystem format.
		 */
		vdev_label_write(zio, vd, l, bootenv,
		    offsetof(vdev_label_t, vl_be),
		    VDEV_PAD_SIZE, NULL, NULL, flags);

		vdev_label_write(zio, vd, l, ub_abd,
		    offsetof(vdev_label_t, vl_uberblock),
		    VDEV_UBERBLOCK_RING, NULL, NULL, flags);
	}

	error = zio_wait(zio);

	if (error != 0 && !(flags & ZIO_FLAG_TRYHARD)) {
		flags |= ZIO_FLAG_TRYHARD;
		goto retry;
	}

	nvlist_free(label);
	abd_free(bootenv);
	abd_free(ub_abd);
	abd_free(vp_abd);

	/*
	 * If this vdev hasn't been previously identified as a spare, then we
	 * mark it as such only if a) we are labeling it as a spare, or b) it
	 * exists as a spare elsewhere in the system.  Do the same for
	 * level 2 ARC devices.
	 */
	if (error == 0 && !vd->vdev_isspare &&
	    (reason == VDEV_LABEL_SPARE ||
	    spa_spare_exists(vd->vdev_guid, NULL, NULL)))
		spa_spare_add(vd);

	if (error == 0 && !vd->vdev_isl2cache &&
	    (reason == VDEV_LABEL_L2CACHE ||
	    spa_l2cache_exists(vd->vdev_guid, NULL)))
		spa_l2cache_add(vd);

	return (error);
}

/*
 * Done callback for vdev_label_read_bootenv_impl. If this is the first
 * callback to finish, store our abd in the callback pointer. Otherwise, we
 * just free our abd and return.
 */
static void
vdev_label_read_bootenv_done(zio_t *zio)
{
	zio_t *rio = zio->io_private;
	abd_t **cbp = rio->io_private;

	ASSERT3U(zio->io_size, ==, VDEV_PAD_SIZE);

	if (zio->io_error == 0) {
		mutex_enter(&rio->io_lock);
		if (*cbp == NULL) {
			/* Will free this buffer in vdev_label_read_bootenv. */
			*cbp = zio->io_abd;
		} else {
			abd_free(zio->io_abd);
		}
		mutex_exit(&rio->io_lock);
	} else {
		abd_free(zio->io_abd);
	}
}

static void
vdev_label_read_bootenv_impl(zio_t *zio, vdev_t *vd, int flags)
{
	for (int c = 0; c < vd->vdev_children; c++)
		vdev_label_read_bootenv_impl(zio, vd->vdev_child[c], flags);

	/*
	 * We just use the first label that has a correct checksum; the
	 * bootloader should have rewritten them all to be the same on boot,
	 * and any changes we made since boot have been the same across all
	 * labels.
	 */
	if (vd->vdev_ops->vdev_op_leaf && vdev_readable(vd)) {
		for (int l = 0; l < VDEV_LABELS; l++) {
			vdev_label_read(zio, vd, l,
			    abd_alloc_linear(VDEV_PAD_SIZE, B_FALSE),
			    offsetof(vdev_label_t, vl_be), VDEV_PAD_SIZE,
			    vdev_label_read_bootenv_done, zio, flags);
		}
	}
}

int
vdev_label_read_bootenv(vdev_t *rvd, nvlist_t *bootenv)
{
	nvlist_t *config;
	spa_t *spa = rvd->vdev_spa;
	abd_t *abd = NULL;
	int flags = ZIO_FLAG_CONFIG_WRITER | ZIO_FLAG_CANFAIL |
	    ZIO_FLAG_SPECULATIVE | ZIO_FLAG_TRYHARD;

	ASSERT(bootenv);
	ASSERT(spa_config_held(spa, SCL_ALL, RW_WRITER) == SCL_ALL);

	zio_t *zio = zio_root(spa, NULL, &abd, flags);
	vdev_label_read_bootenv_impl(zio, rvd, flags);
	int err = zio_wait(zio);

	if (abd != NULL) {
		char *buf;
		vdev_boot_envblock_t *vbe = abd_to_buf(abd);

		vbe->vbe_version = ntohll(vbe->vbe_version);
		switch (vbe->vbe_version) {
		case VB_RAW:
			/*
			 * if we have textual data in vbe_bootenv, create nvlist
			 * with key "envmap".
			 */
			fnvlist_add_uint64(bootenv, BOOTENV_VERSION, VB_RAW);
			vbe->vbe_bootenv[sizeof (vbe->vbe_bootenv) - 1] = '\0';
			fnvlist_add_string(bootenv, GRUB_ENVMAP,
			    vbe->vbe_bootenv);
			break;

		case VB_NVLIST:
			err = nvlist_unpack(vbe->vbe_bootenv,
			    sizeof (vbe->vbe_bootenv), &config, 0);
			if (err == 0) {
				fnvlist_merge(bootenv, config);
				nvlist_free(config);
				break;
			}
			zfs_fallthrough;
		default:
			/* Check for FreeBSD zfs bootonce command string */
			buf = abd_to_buf(abd);
			if (*buf == '\0') {
				fnvlist_add_uint64(bootenv, BOOTENV_VERSION,
				    VB_NVLIST);
				break;
			}
			fnvlist_add_string(bootenv, FREEBSD_BOOTONCE, buf);
		}

		/*
		 * abd was allocated in vdev_label_read_bootenv_impl()
		 */
		abd_free(abd);
		/*
		 * If we managed to read any successfully,
		 * return success.
		 */
		return (0);
	}
	return (err);
}

int
vdev_label_write_bootenv(vdev_t *vd, nvlist_t *env)
{
	zio_t *zio;
	spa_t *spa = vd->vdev_spa;
	vdev_boot_envblock_t *bootenv;
	int flags = ZIO_FLAG_CONFIG_WRITER | ZIO_FLAG_CANFAIL;
	int error;
	size_t nvsize;
	char *nvbuf;
	const char *tmp;

	error = nvlist_size(env, &nvsize, NV_ENCODE_XDR);
	if (error != 0)
		return (SET_ERROR(error));

	if (nvsize >= sizeof (bootenv->vbe_bootenv)) {
		return (SET_ERROR(E2BIG));
	}

	ASSERT(spa_config_held(spa, SCL_ALL, RW_WRITER) == SCL_ALL);

	error = ENXIO;
	for (int c = 0; c < vd->vdev_children; c++) {
		int child_err;

		child_err = vdev_label_write_bootenv(vd->vdev_child[c], env);
		/*
		 * As long as any of the disks managed to write all of their
		 * labels successfully, return success.
		 */
		if (child_err == 0)
			error = child_err;
	}

	if (!vd->vdev_ops->vdev_op_leaf || vdev_is_dead(vd) ||
	    !vdev_writeable(vd)) {
		return (error);
	}
	ASSERT3U(sizeof (*bootenv), ==, VDEV_PAD_SIZE);
	abd_t *abd = abd_alloc_for_io(VDEV_PAD_SIZE, B_TRUE);
	abd_zero(abd, VDEV_PAD_SIZE);

	bootenv = abd_borrow_buf_copy(abd, VDEV_PAD_SIZE);
	nvbuf = bootenv->vbe_bootenv;
	nvsize = sizeof (bootenv->vbe_bootenv);

	bootenv->vbe_version = fnvlist_lookup_uint64(env, BOOTENV_VERSION);
	switch (bootenv->vbe_version) {
	case VB_RAW:
		if (nvlist_lookup_string(env, GRUB_ENVMAP, &tmp) == 0) {
			(void) strlcpy(bootenv->vbe_bootenv, tmp, nvsize);
		}
		error = 0;
		break;

	case VB_NVLIST:
		error = nvlist_pack(env, &nvbuf, &nvsize, NV_ENCODE_XDR,
		    KM_SLEEP);
		break;

	default:
		error = EINVAL;
		break;
	}

	if (error == 0) {
		bootenv->vbe_version = htonll(bootenv->vbe_version);
		abd_return_buf_copy(abd, bootenv, VDEV_PAD_SIZE);
	} else {
		abd_free(abd);
		return (SET_ERROR(error));
	}

retry:
	zio = zio_root(spa, NULL, NULL, flags);
	for (int l = 0; l < VDEV_LABELS; l++) {
		vdev_label_write(zio, vd, l, abd,
		    offsetof(vdev_label_t, vl_be),
		    VDEV_PAD_SIZE, NULL, NULL, flags);
	}

	error = zio_wait(zio);
	if (error != 0 && !(flags & ZIO_FLAG_TRYHARD)) {
		flags |= ZIO_FLAG_TRYHARD;
		goto retry;
	}

	abd_free(abd);
	return (error);
}

/*
 * ==========================================================================
 * uberblock load/sync
 * ==========================================================================
 */

/*
 * Consider the following situation: txg is safely synced to disk.  We've
 * written the first uberblock for txg + 1, and then we lose power.  When we
 * come back up, we fail to see the uberblock for txg + 1 because, say,
 * it was on a mirrored device and the replica to which we wrote txg + 1
 * is now offline.  If we then make some changes and sync txg + 1, and then
 * the missing replica comes back, then for a few seconds we'll have two
 * conflicting uberblocks on disk with the same txg.  The solution is simple:
 * among uberblocks with equal txg, choose the one with the latest timestamp.
 */
static int
vdev_uberblock_compare(const uberblock_t *ub1, const uberblock_t *ub2)
{
	int cmp = TREE_CMP(ub1->ub_txg, ub2->ub_txg);

	if (likely(cmp))
		return (cmp);

	cmp = TREE_CMP(ub1->ub_timestamp, ub2->ub_timestamp);
	if (likely(cmp))
		return (cmp);

	/*
	 * If MMP_VALID(ub) && MMP_SEQ_VALID(ub) then the host has an MMP-aware
	 * ZFS, e.g. OpenZFS >= 0.7.
	 *
	 * If one ub has MMP and the other does not, they were written by
	 * different hosts, which matters for MMP.  So we treat no MMP/no SEQ as
	 * a 0 value.
	 *
	 * Since timestamp and txg are the same if we get this far, either is
	 * acceptable for importing the pool.
	 */
	unsigned int seq1 = 0;
	unsigned int seq2 = 0;

	if (MMP_VALID(ub1) && MMP_SEQ_VALID(ub1))
		seq1 = MMP_SEQ(ub1);

	if (MMP_VALID(ub2) && MMP_SEQ_VALID(ub2))
		seq2 = MMP_SEQ(ub2);

	return (TREE_CMP(seq1, seq2));
}

struct ubl_cbdata {
	uberblock_t	ubl_latest;	/* Most recent uberblock */
	uberblock_t	*ubl_ubbest;	/* Best uberblock (w/r/t max_txg) */
	vdev_t		*ubl_vd;	/* vdev associated with the above */
};

static void
vdev_uberblock_load_done(zio_t *zio)
{
	vdev_t *vd = zio->io_vd;
	spa_t *spa = zio->io_spa;
	zio_t *rio = zio->io_private;
	uberblock_t *ub = abd_to_buf(zio->io_abd);
	struct ubl_cbdata *cbp = rio->io_private;

	ASSERT3U(zio->io_size, ==, VDEV_UBERBLOCK_SIZE(vd));

	if (zio->io_error == 0 && uberblock_verify(ub) == 0) {
		mutex_enter(&rio->io_lock);
		if (vdev_uberblock_compare(ub, &cbp->ubl_latest) > 0) {
			cbp->ubl_latest = *ub;
		}
		if (ub->ub_txg <= spa->spa_load_max_txg &&
		    vdev_uberblock_compare(ub, cbp->ubl_ubbest) > 0) {
			/*
			 * Keep track of the vdev in which this uberblock
			 * was found. We will use this information later
			 * to obtain the config nvlist associated with
			 * this uberblock.
			 */
			*cbp->ubl_ubbest = *ub;
			cbp->ubl_vd = vd;
		}
		mutex_exit(&rio->io_lock);
	}

	abd_free(zio->io_abd);
}

static void
vdev_uberblock_load_impl(zio_t *zio, vdev_t *vd, int flags,
    struct ubl_cbdata *cbp)
{
	for (int c = 0; c < vd->vdev_children; c++)
		vdev_uberblock_load_impl(zio, vd->vdev_child[c], flags, cbp);

	if (vd->vdev_ops->vdev_op_leaf && vdev_readable(vd) &&
	    vd->vdev_ops != &vdev_draid_spare_ops) {
		for (int l = 0; l < VDEV_LABELS; l++) {
			for (int n = 0; n < VDEV_UBERBLOCK_COUNT(vd); n++) {
				vdev_label_read(zio, vd, l,
				    abd_alloc_linear(VDEV_UBERBLOCK_SIZE(vd),
				    B_TRUE), VDEV_UBERBLOCK_OFFSET(vd, n),
				    VDEV_UBERBLOCK_SIZE(vd),
				    vdev_uberblock_load_done, zio, flags);
			}
		}
	}
}

/*
 * Reads the 'best' uberblock from disk along with its associated
 * configuration. First, we read the uberblock array of each label of each
 * vdev, keeping track of the uberblock with the highest txg in each array.
 * Then, we read the configuration from the same vdev as the best uberblock.
 */
void
vdev_uberblock_load(vdev_t *rvd, uberblock_t *ub, nvlist_t **config)
{
	zio_t *zio;
	spa_t *spa = rvd->vdev_spa;
	struct ubl_cbdata cb;
	int flags = ZIO_FLAG_CONFIG_WRITER | ZIO_FLAG_CANFAIL |
	    ZIO_FLAG_SPECULATIVE | ZIO_FLAG_TRYHARD;

	ASSERT(ub);
	ASSERT(config);

<<<<<<< HEAD
	bzero(ub, sizeof (uberblock_t));
	bzero(&cb, sizeof (cb));
=======
	memset(ub, 0, sizeof (uberblock_t));
>>>>>>> 3095ca91
	*config = NULL;

	cb.ubl_ubbest = ub;

	spa_config_enter(spa, SCL_ALL, FTAG, RW_WRITER);
	zio = zio_root(spa, NULL, &cb, flags);
	vdev_uberblock_load_impl(zio, rvd, flags, &cb);
	(void) zio_wait(zio);

	/*
	 * It's possible that the best uberblock was discovered on a label
	 * that has a configuration which was written in a future txg.
	 * Search all labels on this vdev to find the configuration that
	 * matches the txg for our uberblock.
	 */
	if (cb.ubl_vd != NULL) {
		vdev_dbgmsg(cb.ubl_vd, "best uberblock found for spa %s. "
		    "txg %llu", spa->spa_name, (u_longlong_t)ub->ub_txg);

		if (ub->ub_raidz_reflow_info !=
		    cb.ubl_latest.ub_raidz_reflow_info) {
			vdev_dbgmsg(cb.ubl_vd,
			    "spa=%s best uberblock (txg=%llu info=0x%llx) "
			    "has different raidz_reflow_info than latest "
			    "uberblock (txg=%llu info=0x%llx)",
			    spa->spa_name,
			    (u_longlong_t)ub->ub_txg,
			    (u_longlong_t)ub->ub_raidz_reflow_info,
			    (u_longlong_t)cb.ubl_latest.ub_txg,
			    (u_longlong_t)cb.ubl_latest.ub_raidz_reflow_info);
			bzero(ub, sizeof (uberblock_t));
			spa_config_exit(spa, SCL_ALL, FTAG);
			return;
		}

		*config = vdev_label_read_config(cb.ubl_vd, ub->ub_txg);
		if (*config == NULL && spa->spa_extreme_rewind) {
			vdev_dbgmsg(cb.ubl_vd, "failed to read label config. "
			    "Trying again without txg restrictions.");
			*config = vdev_label_read_config(cb.ubl_vd, UINT64_MAX);
		}
		if (*config == NULL) {
			vdev_dbgmsg(cb.ubl_vd, "failed to read label config");
		}
	}
	spa_config_exit(spa, SCL_ALL, FTAG);
}

/*
 * For use when a leaf vdev is expanded.
 * The location of labels 2 and 3 changed, and at the new location the
 * uberblock rings are either empty or contain garbage.  The sync will write
 * new configs there because the vdev is dirty, but expansion also needs the
 * uberblock rings copied.  Read them from label 0 which did not move.
 *
 * Since the point is to populate labels {2,3} with valid uberblocks,
 * we zero uberblocks we fail to read or which are not valid.
 */

static void
vdev_copy_uberblocks(vdev_t *vd)
{
	abd_t *ub_abd;
	zio_t *write_zio;
	int locks = (SCL_L2ARC | SCL_ZIO);
	int flags = ZIO_FLAG_CONFIG_WRITER | ZIO_FLAG_CANFAIL |
	    ZIO_FLAG_SPECULATIVE;

	ASSERT(spa_config_held(vd->vdev_spa, SCL_STATE, RW_READER) ==
	    SCL_STATE);
	ASSERT(vd->vdev_ops->vdev_op_leaf);

	/*
	 * No uberblocks are stored on distributed spares, they may be
	 * safely skipped when expanding a leaf vdev.
	 */
	if (vd->vdev_ops == &vdev_draid_spare_ops)
		return;

	spa_config_enter(vd->vdev_spa, locks, FTAG, RW_READER);

	ub_abd = abd_alloc_linear(VDEV_UBERBLOCK_SIZE(vd), B_TRUE);

	write_zio = zio_root(vd->vdev_spa, NULL, NULL, flags);
	for (int n = 0; n < VDEV_UBERBLOCK_COUNT(vd); n++) {
		const int src_label = 0;
		zio_t *zio;

		zio = zio_root(vd->vdev_spa, NULL, NULL, flags);
		vdev_label_read(zio, vd, src_label, ub_abd,
		    VDEV_UBERBLOCK_OFFSET(vd, n), VDEV_UBERBLOCK_SIZE(vd),
		    NULL, NULL, flags);

		if (zio_wait(zio) || uberblock_verify(abd_to_buf(ub_abd)))
			abd_zero(ub_abd, VDEV_UBERBLOCK_SIZE(vd));

		for (int l = 2; l < VDEV_LABELS; l++)
			vdev_label_write(write_zio, vd, l, ub_abd,
			    VDEV_UBERBLOCK_OFFSET(vd, n),
			    VDEV_UBERBLOCK_SIZE(vd), NULL, NULL,
			    flags | ZIO_FLAG_DONT_PROPAGATE);
	}
	(void) zio_wait(write_zio);

	spa_config_exit(vd->vdev_spa, locks, FTAG);

	abd_free(ub_abd);
}

/*
 * On success, increment root zio's count of good writes.
 * We only get credit for writes to known-visible vdevs; see spa_vdev_add().
 */
static void
vdev_uberblock_sync_done(zio_t *zio)
{
	uint64_t *good_writes = zio->io_private;

	if (zio->io_error == 0 && zio->io_vd->vdev_top->vdev_ms_array != 0)
		atomic_inc_64(good_writes);
}

/*
 * Write the uberblock to all labels of all leaves of the specified vdev.
 */
static void
vdev_uberblock_sync(zio_t *zio, uint64_t *good_writes,
    uberblock_t *ub, vdev_t *vd, int flags)
{
	for (uint64_t c = 0; c < vd->vdev_children; c++) {
		vdev_uberblock_sync(zio, good_writes,
		    ub, vd->vdev_child[c], flags);
	}

	if (!vd->vdev_ops->vdev_op_leaf)
		return;

	if (!vdev_writeable(vd))
		return;

	/*
	 * There's no need to write uberblocks to a distributed spare, they
	 * are already stored on all the leaves of the parent dRAID.  For
	 * this same reason vdev_uberblock_load_impl() skips distributed
	 * spares when reading uberblocks.
	 */
	if (vd->vdev_ops == &vdev_draid_spare_ops)
		return;

	/* If the vdev was expanded, need to copy uberblock rings. */
	if (vd->vdev_state == VDEV_STATE_HEALTHY &&
	    vd->vdev_copy_uberblocks == B_TRUE) {
		vdev_copy_uberblocks(vd);
		vd->vdev_copy_uberblocks = B_FALSE;
	}

	/*
	 * We chose a slot based on the txg.  If this uberblock has a special
	 * RAIDZ expansion state, then it is essentially an update of the
	 * current uberblock (it has the same txg).  However, the current
	 * state is committed, so we want to write it to a different slot. If
	 * we overwrote the same slot, and we lose power during the uberblock
	 * write, and the disk does not do single-sector overwrites
	 * atomically (even though it is required to - i.e. we should see
	 * either the old or the new uberblock), then we could lose this
	 * txg's uberblock. Rewinding to the previous txg's uberblock may not
	 * be possible because RAIDZ expansion may have already overwritten
	 * some of the data, so we need the progress indicator in the
	 * uberblock.
	 */
	int m = spa_multihost(vd->vdev_spa) ? MMP_BLOCKS_PER_LABEL : 0;
	int n = (ub->ub_txg - RRSS_GET_STATE(ub)) %
	    (VDEV_UBERBLOCK_COUNT(vd) - m);

	/* Copy the uberblock_t into the ABD */
	abd_t *ub_abd = abd_alloc_for_io(VDEV_UBERBLOCK_SIZE(vd), B_TRUE);
	abd_zero(ub_abd, VDEV_UBERBLOCK_SIZE(vd));
	abd_copy_from_buf(ub_abd, ub, sizeof (uberblock_t));

	for (int l = 0; l < VDEV_LABELS; l++)
		vdev_label_write(zio, vd, l, ub_abd,
		    VDEV_UBERBLOCK_OFFSET(vd, n), VDEV_UBERBLOCK_SIZE(vd),
		    vdev_uberblock_sync_done, good_writes,
		    flags | ZIO_FLAG_DONT_PROPAGATE);

	abd_free(ub_abd);
}

/* Sync the uberblocks to all vdevs in svd[] */
int
vdev_uberblock_sync_list(vdev_t **svd, int svdcount, uberblock_t *ub, int flags)
{
	spa_t *spa = svd[0]->vdev_spa;
	zio_t *zio;
	uint64_t good_writes = 0;

	zio = zio_root(spa, NULL, NULL, flags);

	for (int v = 0; v < svdcount; v++)
		vdev_uberblock_sync(zio, &good_writes, ub, svd[v], flags);

	(void) zio_wait(zio);

	/*
	 * Flush the uberblocks to disk.  This ensures that the odd labels
	 * are no longer needed (because the new uberblocks and the even
	 * labels are safely on disk), so it is safe to overwrite them.
	 */
	zio = zio_root(spa, NULL, NULL, flags);

	for (int v = 0; v < svdcount; v++) {
		if (vdev_writeable(svd[v])) {
			zio_flush(zio, svd[v]);
		}
	}

	(void) zio_wait(zio);

	return (good_writes >= 1 ? 0 : EIO);
}

/*
 * On success, increment the count of good writes for our top-level vdev.
 */
static void
vdev_label_sync_done(zio_t *zio)
{
	uint64_t *good_writes = zio->io_private;

	if (zio->io_error == 0)
		atomic_inc_64(good_writes);
}

/*
 * If there weren't enough good writes, indicate failure to the parent.
 */
static void
vdev_label_sync_top_done(zio_t *zio)
{
	uint64_t *good_writes = zio->io_private;

	if (*good_writes == 0)
		zio->io_error = SET_ERROR(EIO);

	kmem_free(good_writes, sizeof (uint64_t));
}

/*
 * We ignore errors for log and cache devices, simply free the private data.
 */
static void
vdev_label_sync_ignore_done(zio_t *zio)
{
	kmem_free(zio->io_private, sizeof (uint64_t));
}

/*
 * Write all even or odd labels to all leaves of the specified vdev.
 */
static void
vdev_label_sync(zio_t *zio, uint64_t *good_writes,
    vdev_t *vd, int l, uint64_t txg, int flags)
{
	nvlist_t *label;
	vdev_phys_t *vp;
	abd_t *vp_abd;
	char *buf;
	size_t buflen;

	for (int c = 0; c < vd->vdev_children; c++) {
		vdev_label_sync(zio, good_writes,
		    vd->vdev_child[c], l, txg, flags);
	}

	if (!vd->vdev_ops->vdev_op_leaf)
		return;

	if (!vdev_writeable(vd))
		return;

	/*
	 * The top-level config never needs to be written to a distributed
	 * spare.  When read vdev_dspare_label_read_config() will generate
	 * the config for the vdev_label_read_config().
	 */
	if (vd->vdev_ops == &vdev_draid_spare_ops)
		return;

	/*
	 * Generate a label describing the top-level config to which we belong.
	 */
	label = spa_config_generate(vd->vdev_spa, vd, txg, B_FALSE);

	vp_abd = abd_alloc_linear(sizeof (vdev_phys_t), B_TRUE);
	abd_zero(vp_abd, sizeof (vdev_phys_t));
	vp = abd_to_buf(vp_abd);

	buf = vp->vp_nvlist;
	buflen = sizeof (vp->vp_nvlist);

	if (!nvlist_pack(label, &buf, &buflen, NV_ENCODE_XDR, KM_SLEEP)) {
		for (; l < VDEV_LABELS; l += 2) {
			vdev_label_write(zio, vd, l, vp_abd,
			    offsetof(vdev_label_t, vl_vdev_phys),
			    sizeof (vdev_phys_t),
			    vdev_label_sync_done, good_writes,
			    flags | ZIO_FLAG_DONT_PROPAGATE);
		}
	}

	abd_free(vp_abd);
	nvlist_free(label);
}

static int
vdev_label_sync_list(spa_t *spa, int l, uint64_t txg, int flags)
{
	list_t *dl = &spa->spa_config_dirty_list;
	vdev_t *vd;
	zio_t *zio;
	int error;

	/*
	 * Write the new labels to disk.
	 */
	zio = zio_root(spa, NULL, NULL, flags);

	for (vd = list_head(dl); vd != NULL; vd = list_next(dl, vd)) {
		uint64_t *good_writes;

		ASSERT(!vd->vdev_ishole);

		good_writes = kmem_zalloc(sizeof (uint64_t), KM_SLEEP);
		zio_t *vio = zio_null(zio, spa, NULL,
		    (vd->vdev_islog || vd->vdev_aux != NULL) ?
		    vdev_label_sync_ignore_done : vdev_label_sync_top_done,
		    good_writes, flags);
		vdev_label_sync(vio, good_writes, vd, l, txg, flags);
		zio_nowait(vio);
	}

	error = zio_wait(zio);

	/*
	 * Flush the new labels to disk.
	 */
	zio = zio_root(spa, NULL, NULL, flags);

	for (vd = list_head(dl); vd != NULL; vd = list_next(dl, vd))
		zio_flush(zio, vd);

	(void) zio_wait(zio);

	return (error);
}

/*
 * Sync the uberblock and any changes to the vdev configuration.
 *
 * The order of operations is carefully crafted to ensure that
 * if the system panics or loses power at any time, the state on disk
 * is still transactionally consistent.  The in-line comments below
 * describe the failure semantics at each stage.
 *
 * Moreover, vdev_config_sync() is designed to be idempotent: if it fails
 * at any time, you can just call it again, and it will resume its work.
 */
int
vdev_config_sync(vdev_t **svd, int svdcount, uint64_t txg)
{
	spa_t *spa = svd[0]->vdev_spa;
	uberblock_t *ub = &spa->spa_uberblock;
	int error = 0;
	int flags = ZIO_FLAG_CONFIG_WRITER | ZIO_FLAG_CANFAIL;

	ASSERT(svdcount != 0);
retry:
	/*
	 * Normally, we don't want to try too hard to write every label and
	 * uberblock.  If there is a flaky disk, we don't want the rest of the
	 * sync process to block while we retry.  But if we can't write a
	 * single label out, we should retry with ZIO_FLAG_TRYHARD before
	 * bailing out and declaring the pool faulted.
	 */
	if (error != 0) {
		if ((flags & ZIO_FLAG_TRYHARD) != 0)
			return (error);
		flags |= ZIO_FLAG_TRYHARD;
	}

	ASSERT(ub->ub_txg <= txg);

	/*
	 * If this isn't a resync due to I/O errors,
	 * and nothing changed in this transaction group,
	 * and the vdev configuration hasn't changed,
	 * then there's nothing to do.
	 */
	if (ub->ub_txg < txg) {
		boolean_t changed = uberblock_update(ub, spa->spa_root_vdev,
		    txg, spa->spa_mmp.mmp_delay);

		if (!changed && list_is_empty(&spa->spa_config_dirty_list))
			return (0);
	}

	if (txg > spa_freeze_txg(spa))
		return (0);

	ASSERT(txg <= spa->spa_final_txg);

	/*
	 * Flush the write cache of every disk that's been written to
	 * in this transaction group.  This ensures that all blocks
	 * written in this txg will be committed to stable storage
	 * before any uberblock that references them.
	 */
	zio_t *zio = zio_root(spa, NULL, NULL, flags);

	for (vdev_t *vd =
	    txg_list_head(&spa->spa_vdev_txg_list, TXG_CLEAN(txg)); vd != NULL;
	    vd = txg_list_next(&spa->spa_vdev_txg_list, vd, TXG_CLEAN(txg)))
		zio_flush(zio, vd);

	(void) zio_wait(zio);

	/*
	 * Sync out the even labels (L0, L2) for every dirty vdev.  If the
	 * system dies in the middle of this process, that's OK: all of the
	 * even labels that made it to disk will be newer than any uberblock,
	 * and will therefore be considered invalid.  The odd labels (L1, L3),
	 * which have not yet been touched, will still be valid.  We flush
	 * the new labels to disk to ensure that all even-label updates
	 * are committed to stable storage before the uberblock update.
	 */
	if ((error = vdev_label_sync_list(spa, 0, txg, flags)) != 0) {
		if ((flags & ZIO_FLAG_TRYHARD) != 0) {
			zfs_dbgmsg("vdev_label_sync_list() returned error %d "
			    "for pool '%s' when syncing out the even labels "
			    "of dirty vdevs", error, spa_name(spa));
		}
		goto retry;
	}

	/*
	 * Sync the uberblocks to all vdevs in svd[].
	 * If the system dies in the middle of this step, there are two cases
	 * to consider, and the on-disk state is consistent either way:
	 *
	 * (1)	If none of the new uberblocks made it to disk, then the
	 *	previous uberblock will be the newest, and the odd labels
	 *	(which had not yet been touched) will be valid with respect
	 *	to that uberblock.
	 *
	 * (2)	If one or more new uberblocks made it to disk, then they
	 *	will be the newest, and the even labels (which had all
	 *	been successfully committed) will be valid with respect
	 *	to the new uberblocks.
	 */
	if ((error = vdev_uberblock_sync_list(svd, svdcount, ub, flags)) != 0) {
		if ((flags & ZIO_FLAG_TRYHARD) != 0) {
			zfs_dbgmsg("vdev_uberblock_sync_list() returned error "
			    "%d for pool '%s'", error, spa_name(spa));
		}
		goto retry;
	}

	if (spa_multihost(spa))
		mmp_update_uberblock(spa, ub);

	/*
	 * Sync out odd labels for every dirty vdev.  If the system dies
	 * in the middle of this process, the even labels and the new
	 * uberblocks will suffice to open the pool.  The next time
	 * the pool is opened, the first thing we'll do -- before any
	 * user data is modified -- is mark every vdev dirty so that
	 * all labels will be brought up to date.  We flush the new labels
	 * to disk to ensure that all odd-label updates are committed to
	 * stable storage before the next transaction group begins.
	 */
	if ((error = vdev_label_sync_list(spa, 1, txg, flags)) != 0) {
		if ((flags & ZIO_FLAG_TRYHARD) != 0) {
			zfs_dbgmsg("vdev_label_sync_list() returned error %d "
			    "for pool '%s' when syncing out the odd labels of "
			    "dirty vdevs", error, spa_name(spa));
		}
		goto retry;
	}

	return (0);
}<|MERGE_RESOLUTION|>--- conflicted
+++ resolved
@@ -1576,12 +1576,7 @@
 	ASSERT(ub);
 	ASSERT(config);
 
-<<<<<<< HEAD
-	bzero(ub, sizeof (uberblock_t));
-	bzero(&cb, sizeof (cb));
-=======
-	memset(ub, 0, sizeof (uberblock_t));
->>>>>>> 3095ca91
+	memset(ub, 0, sizeof (uberblock_t)); /* TODO ask/verify `cb` is being/needs to be freed here as was before https://github.com/ahrens/zfs/blob/2f2ae112584fb357c3fd3b71ed8006a0f01b6996/module/zfs/vdev_label.c */ 
 	*config = NULL;
 
 	cb.ubl_ubbest = ub;
