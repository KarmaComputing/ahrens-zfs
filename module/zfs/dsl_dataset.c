/*
 * CDDL HEADER START
 *
 * The contents of this file are subject to the terms of the
 * Common Development and Distribution License (the "License").
 * You may not use this file except in compliance with the License.
 *
 * You can obtain a copy of the license at usr/src/OPENSOLARIS.LICENSE
 * or http://www.opensolaris.org/os/licensing.
 * See the License for the specific language governing permissions
 * and limitations under the License.
 *
 * When distributing Covered Code, include this CDDL HEADER in each
 * file and include the License file at usr/src/OPENSOLARIS.LICENSE.
 * If applicable, add the following below this CDDL HEADER, with the
 * fields enclosed by brackets "[]" replaced with your own identifying
 * information: Portions Copyright [yyyy] [name of copyright owner]
 *
 * CDDL HEADER END
 */

/*
 * Copyright (c) 2005, 2010, Oracle and/or its affiliates. All rights reserved.
 * Copyright (c) 2011, 2018 by Delphix. All rights reserved.
 * Copyright (c) 2014, Joyent, Inc. All rights reserved.
 * Copyright (c) 2014 RackTop Systems.
 * Copyright (c) 2014 Spectra Logic Corporation, All rights reserved.
 * Copyright (c) 2016 Actifio, Inc. All rights reserved.
 * Copyright 2016, OmniTI Computer Consulting, Inc. All rights reserved.
 * Copyright 2017 Nexenta Systems, Inc.
 */

#include <sys/dmu_objset.h>
#include <sys/dsl_dataset.h>
#include <sys/dsl_dir.h>
#include <sys/dsl_prop.h>
#include <sys/dsl_synctask.h>
#include <sys/dmu_traverse.h>
#include <sys/dmu_impl.h>
#include <sys/dmu_tx.h>
#include <sys/arc.h>
#include <sys/zio.h>
#include <sys/zap.h>
#include <sys/zfeature.h>
#include <sys/unique.h>
#include <sys/zfs_context.h>
#include <sys/zfs_ioctl.h>
#include <sys/spa.h>
#include <sys/spa_impl.h>
#include <sys/vdev.h>
#include <sys/zfs_znode.h>
#include <sys/zfs_onexit.h>
#include <sys/zvol.h>
#include <sys/dsl_scan.h>
#include <sys/dsl_deadlist.h>
#include <sys/dsl_destroy.h>
#include <sys/dsl_userhold.h>
#include <sys/dsl_bookmark.h>
#include <sys/policy.h>
#include <sys/dmu_send.h>
#include <sys/dmu_recv.h>
#include <sys/zio_compress.h>
#include <zfs_fletcher.h>
#include <sys/zio_checksum.h>

/*
 * The SPA supports block sizes up to 16MB.  However, very large blocks
 * can have an impact on i/o latency (e.g. tying up a spinning disk for
 * ~300ms), and also potentially on the memory allocator.  Therefore,
 * we do not allow the recordsize to be set larger than zfs_max_recordsize
 * (default 1MB).  Larger blocks can be created by changing this tunable,
 * and pools with larger blocks can always be imported and used, regardless
 * of this setting.
 */
int zfs_max_recordsize = 1 * 1024 * 1024;
int zfs_allow_redacted_dataset_mount = 0;

#define	SWITCH64(x, y) \
	{ \
		uint64_t __tmp = (x); \
		(x) = (y); \
		(y) = __tmp; \
	}

#define	DS_REF_MAX	(1ULL << 62)

extern inline dsl_dataset_phys_t *dsl_dataset_phys(dsl_dataset_t *ds);

static void dsl_dataset_set_remap_deadlist_object(dsl_dataset_t *ds,
    uint64_t obj, dmu_tx_t *tx);
static void dsl_dataset_unset_remap_deadlist_object(dsl_dataset_t *ds,
    dmu_tx_t *tx);

static void unload_zfeature(dsl_dataset_t *ds, spa_feature_t f);

extern int spa_asize_inflation;

static zil_header_t zero_zil;

/*
 * Figure out how much of this delta should be propagated to the dsl_dir
 * layer.  If there's a refreservation, that space has already been
 * partially accounted for in our ancestors.
 */
static int64_t
parent_delta(dsl_dataset_t *ds, int64_t delta)
{
	dsl_dataset_phys_t *ds_phys;
	uint64_t old_bytes, new_bytes;

	if (ds->ds_reserved == 0)
		return (delta);

	ds_phys = dsl_dataset_phys(ds);
	old_bytes = MAX(ds_phys->ds_unique_bytes, ds->ds_reserved);
	new_bytes = MAX(ds_phys->ds_unique_bytes + delta, ds->ds_reserved);

	ASSERT3U(ABS((int64_t)(new_bytes - old_bytes)), <=, ABS(delta));
	return (new_bytes - old_bytes);
}

void
dsl_dataset_block_born(dsl_dataset_t *ds, const blkptr_t *bp, dmu_tx_t *tx)
{
<<<<<<< HEAD
	int used = bp_get_dsize_sync(tx->tx_pool->dp_spa, bp);
	int compressed = BP_GET_PSIZE(bp);
	int uncompressed = BP_GET_UCSIZE(bp);
	spa_t *spa = dmu_tx_pool(tx)->dp_spa;
=======
	spa_t *spa = dmu_tx_pool(tx)->dp_spa;
	int used = bp_get_dsize_sync(spa, bp);
	int compressed = BP_GET_PSIZE(bp);
	int uncompressed = BP_GET_UCSIZE(bp);
>>>>>>> 37f03da8
	int64_t delta;

	dprintf_bp(bp, "ds=%p", ds);

	ASSERT(dmu_tx_is_syncing(tx));
	/* It could have been compressed away to nothing */
	if (BP_IS_HOLE(bp) || BP_IS_REDACTED(bp))
		return;
	ASSERT(BP_GET_TYPE(bp) != DMU_OT_NONE);
	ASSERT(DMU_OT_IS_VALID(BP_GET_TYPE(bp)));
	if (ds == NULL) {
		dsl_pool_mos_diduse_space(tx->tx_pool,
		    used, compressed, uncompressed);
		return;
	}

	ASSERT3U(bp->blk_birth, >, dsl_dataset_phys(ds)->ds_prev_snap_txg);
	dmu_buf_will_dirty(ds->ds_dbuf, tx);
	mutex_enter(&ds->ds_lock);
	delta = parent_delta(ds, used);
	dsl_dataset_phys(ds)->ds_referenced_bytes += used;
	dsl_dataset_phys(ds)->ds_compressed_bytes += compressed;
	dsl_dataset_phys(ds)->ds_uncompressed_bytes += uncompressed;
	dsl_dataset_phys(ds)->ds_unique_bytes += used;

	if (BP_GET_LSIZE(bp) > SPA_OLD_MAXBLOCKSIZE) {
		ds->ds_feature_activation[SPA_FEATURE_LARGE_BLOCKS] =
		    (void *)B_TRUE;
	}

	spa_feature_t f = zio_checksum_to_feature(BP_GET_CHECKSUM(bp));
	if (f != SPA_FEATURE_NONE) {
		ASSERT3S(spa_feature_table[f].fi_type, ==,
		    ZFEATURE_TYPE_BOOLEAN);
		ds->ds_feature_activation[f] = (void *)B_TRUE;
	}

	/*
	 * Track block for livelist, but ignore embedded blocks because
	 * they do not need to be freed.
	 */
	if (dsl_deadlist_is_open(&ds->ds_dir->dd_livelist) &&
	    bp->blk_birth > ds->ds_dir->dd_origin_txg &&
	    !(BP_IS_EMBEDDED(bp))) {
		ASSERT(dsl_dir_is_clone(ds->ds_dir));
		ASSERT(spa_feature_is_enabled(spa,
		    SPA_FEATURE_LIVELIST));
		bplist_append(&ds->ds_dir->dd_pending_allocs, bp);
	}

	mutex_exit(&ds->ds_lock);
	dsl_dir_diduse_space(ds->ds_dir, DD_USED_HEAD, delta,
	    compressed, uncompressed, tx);
	dsl_dir_transfer_space(ds->ds_dir, used - delta,
	    DD_USED_REFRSRV, DD_USED_HEAD, tx);
}

/*
 * Called when the specified segment has been remapped, and is thus no
 * longer referenced in the head dataset.  The vdev must be indirect.
 *
 * If the segment is referenced by a snapshot, put it on the remap deadlist.
 * Otherwise, add this segment to the obsolete spacemap.
 */
void
dsl_dataset_block_remapped(dsl_dataset_t *ds, uint64_t vdev, uint64_t offset,
    uint64_t size, uint64_t birth, dmu_tx_t *tx)
{
	spa_t *spa = ds->ds_dir->dd_pool->dp_spa;

	ASSERT(dmu_tx_is_syncing(tx));
	ASSERT(birth <= tx->tx_txg);
	ASSERT(!ds->ds_is_snapshot);

	if (birth > dsl_dataset_phys(ds)->ds_prev_snap_txg) {
		spa_vdev_indirect_mark_obsolete(spa, vdev, offset, size, tx);
	} else {
		blkptr_t fakebp;
		dva_t *dva = &fakebp.blk_dva[0];

		ASSERT(ds != NULL);

		mutex_enter(&ds->ds_remap_deadlist_lock);
		if (!dsl_dataset_remap_deadlist_exists(ds)) {
			dsl_dataset_create_remap_deadlist(ds, tx);
		}
		mutex_exit(&ds->ds_remap_deadlist_lock);

		BP_ZERO(&fakebp);
		fakebp.blk_birth = birth;
		DVA_SET_VDEV(dva, vdev);
		DVA_SET_OFFSET(dva, offset);
		DVA_SET_ASIZE(dva, size);
		dsl_deadlist_insert(&ds->ds_remap_deadlist, &fakebp, B_FALSE,
		    tx);
	}
}

int
dsl_dataset_block_kill(dsl_dataset_t *ds, const blkptr_t *bp, dmu_tx_t *tx,
    boolean_t async)
{
	spa_t *spa = dmu_tx_pool(tx)->dp_spa;

	int used = bp_get_dsize_sync(spa, bp);
	int compressed = BP_GET_PSIZE(bp);
	int uncompressed = BP_GET_UCSIZE(bp);

	if (BP_IS_HOLE(bp) || BP_IS_REDACTED(bp))
		return (0);

	ASSERT(dmu_tx_is_syncing(tx));
	ASSERT(bp->blk_birth <= tx->tx_txg);

	if (ds == NULL) {
		dsl_free(tx->tx_pool, tx->tx_txg, bp);
		dsl_pool_mos_diduse_space(tx->tx_pool,
		    -used, -compressed, -uncompressed);
		return (used);
	}
	ASSERT3P(tx->tx_pool, ==, ds->ds_dir->dd_pool);

	ASSERT(!ds->ds_is_snapshot);
	dmu_buf_will_dirty(ds->ds_dbuf, tx);

	/*
	 * Track block for livelist, but ignore embedded blocks because
	 * they do not need to be freed.
	 */
	if (dsl_deadlist_is_open(&ds->ds_dir->dd_livelist) &&
	    bp->blk_birth > ds->ds_dir->dd_origin_txg &&
	    !(BP_IS_EMBEDDED(bp))) {
		ASSERT(dsl_dir_is_clone(ds->ds_dir));
		ASSERT(spa_feature_is_enabled(spa,
		    SPA_FEATURE_LIVELIST));
		bplist_append(&ds->ds_dir->dd_pending_frees, bp);
	}

	if (bp->blk_birth > dsl_dataset_phys(ds)->ds_prev_snap_txg) {
		int64_t delta;

		dprintf_bp(bp, "freeing ds=%llu", ds->ds_object);
		dsl_free(tx->tx_pool, tx->tx_txg, bp);

		mutex_enter(&ds->ds_lock);
		ASSERT(dsl_dataset_phys(ds)->ds_unique_bytes >= used ||
		    !DS_UNIQUE_IS_ACCURATE(ds));
		delta = parent_delta(ds, -used);
		dsl_dataset_phys(ds)->ds_unique_bytes -= used;
		mutex_exit(&ds->ds_lock);
		dsl_dir_diduse_space(ds->ds_dir, DD_USED_HEAD,
		    delta, -compressed, -uncompressed, tx);
		dsl_dir_transfer_space(ds->ds_dir, -used - delta,
		    DD_USED_REFRSRV, DD_USED_HEAD, tx);
	} else {
		dprintf_bp(bp, "putting on dead list: %s", "");
		if (async) {
			/*
			 * We are here as part of zio's write done callback,
			 * which means we're a zio interrupt thread.  We can't
			 * call dsl_deadlist_insert() now because it may block
			 * waiting for I/O.  Instead, put bp on the deferred
			 * queue and let dsl_pool_sync() finish the job.
			 */
			bplist_append(&ds->ds_pending_deadlist, bp);
		} else {
			dsl_deadlist_insert(&ds->ds_deadlist, bp, B_FALSE, tx);
		}
		ASSERT3U(ds->ds_prev->ds_object, ==,
		    dsl_dataset_phys(ds)->ds_prev_snap_obj);
		ASSERT(dsl_dataset_phys(ds->ds_prev)->ds_num_children > 0);
		/* if (bp->blk_birth > prev prev snap txg) prev unique += bs */
		if (dsl_dataset_phys(ds->ds_prev)->ds_next_snap_obj ==
		    ds->ds_object && bp->blk_birth >
		    dsl_dataset_phys(ds->ds_prev)->ds_prev_snap_txg) {
			dmu_buf_will_dirty(ds->ds_prev->ds_dbuf, tx);
			mutex_enter(&ds->ds_prev->ds_lock);
			dsl_dataset_phys(ds->ds_prev)->ds_unique_bytes += used;
			mutex_exit(&ds->ds_prev->ds_lock);
		}
		if (bp->blk_birth > ds->ds_dir->dd_origin_txg) {
			dsl_dir_transfer_space(ds->ds_dir, used,
			    DD_USED_HEAD, DD_USED_SNAP, tx);
		}
	}

	dsl_bookmark_block_killed(ds, bp, tx);

	mutex_enter(&ds->ds_lock);
	ASSERT3U(dsl_dataset_phys(ds)->ds_referenced_bytes, >=, used);
	dsl_dataset_phys(ds)->ds_referenced_bytes -= used;
	ASSERT3U(dsl_dataset_phys(ds)->ds_compressed_bytes, >=, compressed);
	dsl_dataset_phys(ds)->ds_compressed_bytes -= compressed;
	ASSERT3U(dsl_dataset_phys(ds)->ds_uncompressed_bytes, >=, uncompressed);
	dsl_dataset_phys(ds)->ds_uncompressed_bytes -= uncompressed;
	mutex_exit(&ds->ds_lock);

	return (used);
}

struct feature_type_uint64_array_arg {
	uint64_t length;
	uint64_t *array;
};

static void
unload_zfeature(dsl_dataset_t *ds, spa_feature_t f)
{
	switch (spa_feature_table[f].fi_type) {
	case ZFEATURE_TYPE_BOOLEAN:
		break;
	case ZFEATURE_TYPE_UINT64_ARRAY:
	{
		struct feature_type_uint64_array_arg *ftuaa = ds->ds_feature[f];
		kmem_free(ftuaa->array, ftuaa->length * sizeof (uint64_t));
		kmem_free(ftuaa, sizeof (*ftuaa));
		break;
	}
	default:
		panic("Invalid zfeature type!");
	}
}

static int
load_zfeature(objset_t *mos, dsl_dataset_t *ds, spa_feature_t f)
{
	int err = 0;
	switch (spa_feature_table[f].fi_type) {
	case ZFEATURE_TYPE_BOOLEAN:
		err = zap_contains(mos, ds->ds_object,
		    spa_feature_table[f].fi_guid);
		if (err == 0) {
			ds->ds_feature[f] = (void *)B_TRUE;
		} else {
			ASSERT3U(err, ==, ENOENT);
			err = 0;
		}
		break;
	case ZFEATURE_TYPE_UINT64_ARRAY:
	{
		uint64_t int_size, num_int;
		uint64_t *data;
		err = zap_length(mos, ds->ds_object,
		    spa_feature_table[f].fi_guid, &int_size, &num_int);
		if (err != 0) {
			ASSERT3U(err, ==, ENOENT);
			err = 0;
			break;
		}
		ASSERT3U(int_size, ==, sizeof (uint64_t));
		data = kmem_alloc(int_size * num_int, KM_SLEEP);
		VERIFY0(zap_lookup(mos, ds->ds_object,
		    spa_feature_table[f].fi_guid, int_size, num_int, data));
		struct feature_type_uint64_array_arg *ftuaa =
		    kmem_alloc(sizeof (*ftuaa), KM_SLEEP);
		ftuaa->length = num_int;
		ftuaa->array = data;
		ds->ds_feature[f] = ftuaa;
		break;
	}
	default:
		panic("Invalid zfeature type!");
	}
	return (err);
}

/*
 * We have to release the fsid syncronously or we risk that a subsequent
 * mount of the same dataset will fail to unique_insert the fsid.  This
 * failure would manifest itself as the fsid of this dataset changing
 * between mounts which makes NFS clients quite unhappy.
 */
static void
dsl_dataset_evict_sync(void *dbu)
{
	dsl_dataset_t *ds = dbu;

	ASSERT(ds->ds_owner == NULL);

	unique_remove(ds->ds_fsid_guid);
}

static void
dsl_dataset_evict_async(void *dbu)
{
	dsl_dataset_t *ds = dbu;

	ASSERT(ds->ds_owner == NULL);

	ds->ds_dbuf = NULL;

	if (ds->ds_objset != NULL)
		dmu_objset_evict(ds->ds_objset);

	if (ds->ds_prev) {
		dsl_dataset_rele(ds->ds_prev, ds);
		ds->ds_prev = NULL;
	}

	dsl_bookmark_fini_ds(ds);

	bplist_destroy(&ds->ds_pending_deadlist);
	if (dsl_deadlist_is_open(&ds->ds_deadlist))
		dsl_deadlist_close(&ds->ds_deadlist);
	if (dsl_deadlist_is_open(&ds->ds_remap_deadlist))
		dsl_deadlist_close(&ds->ds_remap_deadlist);
	if (ds->ds_dir)
		dsl_dir_async_rele(ds->ds_dir, ds);

	ASSERT(!list_link_active(&ds->ds_synced_link));

	for (spa_feature_t f = 0; f < SPA_FEATURES; f++) {
		if (dsl_dataset_feature_is_active(ds, f))
			unload_zfeature(ds, f);
	}

	list_destroy(&ds->ds_prop_cbs);
	mutex_destroy(&ds->ds_lock);
	mutex_destroy(&ds->ds_opening_lock);
	mutex_destroy(&ds->ds_sendstream_lock);
	mutex_destroy(&ds->ds_remap_deadlist_lock);
	zfs_refcount_destroy(&ds->ds_longholds);
	rrw_destroy(&ds->ds_bp_rwlock);

	kmem_free(ds, sizeof (dsl_dataset_t));
}

int
dsl_dataset_get_snapname(dsl_dataset_t *ds)
{
	dsl_dataset_phys_t *headphys;
	int err;
	dmu_buf_t *headdbuf;
	dsl_pool_t *dp = ds->ds_dir->dd_pool;
	objset_t *mos = dp->dp_meta_objset;

	if (ds->ds_snapname[0])
		return (0);
	if (dsl_dataset_phys(ds)->ds_next_snap_obj == 0)
		return (0);

	err = dmu_bonus_hold(mos, dsl_dir_phys(ds->ds_dir)->dd_head_dataset_obj,
	    FTAG, &headdbuf);
	if (err != 0)
		return (err);
	headphys = headdbuf->db_data;
	err = zap_value_search(dp->dp_meta_objset,
	    headphys->ds_snapnames_zapobj, ds->ds_object, 0, ds->ds_snapname);
	if (err != 0 && zfs_recover == B_TRUE) {
		err = 0;
		(void) snprintf(ds->ds_snapname, sizeof (ds->ds_snapname),
		    "SNAPOBJ=%llu-ERR=%d",
		    (unsigned long long)ds->ds_object, err);
	}
	dmu_buf_rele(headdbuf, FTAG);
	return (err);
}

int
dsl_dataset_snap_lookup(dsl_dataset_t *ds, const char *name, uint64_t *value)
{
	objset_t *mos = ds->ds_dir->dd_pool->dp_meta_objset;
	uint64_t snapobj = dsl_dataset_phys(ds)->ds_snapnames_zapobj;
	matchtype_t mt = 0;
	int err;

	if (dsl_dataset_phys(ds)->ds_flags & DS_FLAG_CI_DATASET)
		mt = MT_NORMALIZE;

	err = zap_lookup_norm(mos, snapobj, name, 8, 1,
	    value, mt, NULL, 0, NULL);
	if (err == ENOTSUP && (mt & MT_NORMALIZE))
		err = zap_lookup(mos, snapobj, name, 8, 1, value);
	return (err);
}

int
dsl_dataset_snap_remove(dsl_dataset_t *ds, const char *name, dmu_tx_t *tx,
    boolean_t adj_cnt)
{
	objset_t *mos = ds->ds_dir->dd_pool->dp_meta_objset;
	uint64_t snapobj = dsl_dataset_phys(ds)->ds_snapnames_zapobj;
	matchtype_t mt = 0;
	int err;

	dsl_dir_snap_cmtime_update(ds->ds_dir);

	if (dsl_dataset_phys(ds)->ds_flags & DS_FLAG_CI_DATASET)
		mt = MT_NORMALIZE;

	err = zap_remove_norm(mos, snapobj, name, mt, tx);
	if (err == ENOTSUP && (mt & MT_NORMALIZE))
		err = zap_remove(mos, snapobj, name, tx);

	if (err == 0 && adj_cnt)
		dsl_fs_ss_count_adjust(ds->ds_dir, -1,
		    DD_FIELD_SNAPSHOT_COUNT, tx);

	return (err);
}

boolean_t
dsl_dataset_try_add_ref(dsl_pool_t *dp, dsl_dataset_t *ds, void *tag)
{
	dmu_buf_t *dbuf = ds->ds_dbuf;
	boolean_t result = B_FALSE;

	if (dbuf != NULL && dmu_buf_try_add_ref(dbuf, dp->dp_meta_objset,
	    ds->ds_object, DMU_BONUS_BLKID, tag)) {

		if (ds == dmu_buf_get_user(dbuf))
			result = B_TRUE;
		else
			dmu_buf_rele(dbuf, tag);
	}

	return (result);
}

int
dsl_dataset_hold_obj(dsl_pool_t *dp, uint64_t dsobj, void *tag,
    dsl_dataset_t **dsp)
{
	objset_t *mos = dp->dp_meta_objset;
	dmu_buf_t *dbuf;
	dsl_dataset_t *ds;
	int err;
	dmu_object_info_t doi;

	ASSERT(dsl_pool_config_held(dp));

	err = dmu_bonus_hold(mos, dsobj, tag, &dbuf);
	if (err != 0)
		return (err);

	/* Make sure dsobj has the correct object type. */
	dmu_object_info_from_db(dbuf, &doi);
	if (doi.doi_bonus_type != DMU_OT_DSL_DATASET) {
		dmu_buf_rele(dbuf, tag);
		return (SET_ERROR(EINVAL));
	}

	ds = dmu_buf_get_user(dbuf);
	if (ds == NULL) {
		dsl_dataset_t *winner = NULL;

		ds = kmem_zalloc(sizeof (dsl_dataset_t), KM_SLEEP);
		ds->ds_dbuf = dbuf;
		ds->ds_object = dsobj;
		ds->ds_is_snapshot = dsl_dataset_phys(ds)->ds_num_children != 0;
		list_link_init(&ds->ds_synced_link);

		err = dsl_dir_hold_obj(dp, dsl_dataset_phys(ds)->ds_dir_obj,
		    NULL, ds, &ds->ds_dir);
		if (err != 0) {
			kmem_free(ds, sizeof (dsl_dataset_t));
			dmu_buf_rele(dbuf, tag);
			return (err);
		}

		mutex_init(&ds->ds_lock, NULL, MUTEX_DEFAULT, NULL);
		mutex_init(&ds->ds_opening_lock, NULL, MUTEX_DEFAULT, NULL);
		mutex_init(&ds->ds_sendstream_lock, NULL, MUTEX_DEFAULT, NULL);
		mutex_init(&ds->ds_remap_deadlist_lock,
		    NULL, MUTEX_DEFAULT, NULL);
		rrw_init(&ds->ds_bp_rwlock, B_FALSE);
		zfs_refcount_create(&ds->ds_longholds);

		bplist_create(&ds->ds_pending_deadlist);

		list_create(&ds->ds_sendstreams, sizeof (dmu_sendstatus_t),
		    offsetof(dmu_sendstatus_t, dss_link));

		list_create(&ds->ds_prop_cbs, sizeof (dsl_prop_cb_record_t),
		    offsetof(dsl_prop_cb_record_t, cbr_ds_node));

		if (doi.doi_type == DMU_OTN_ZAP_METADATA) {
			spa_feature_t f;

			for (f = 0; f < SPA_FEATURES; f++) {
				if (!(spa_feature_table[f].fi_flags &
				    ZFEATURE_FLAG_PER_DATASET))
					continue;
				err = load_zfeature(mos, ds, f);
			}
		}

		if (!ds->ds_is_snapshot) {
			ds->ds_snapname[0] = '\0';
			if (dsl_dataset_phys(ds)->ds_prev_snap_obj != 0) {
				err = dsl_dataset_hold_obj(dp,
				    dsl_dataset_phys(ds)->ds_prev_snap_obj,
				    ds, &ds->ds_prev);
			}
			err = dsl_bookmark_init_ds(ds);
		} else {
			if (zfs_flags & ZFS_DEBUG_SNAPNAMES)
				err = dsl_dataset_get_snapname(ds);
			if (err == 0 &&
			    dsl_dataset_phys(ds)->ds_userrefs_obj != 0) {
				err = zap_count(
				    ds->ds_dir->dd_pool->dp_meta_objset,
				    dsl_dataset_phys(ds)->ds_userrefs_obj,
				    &ds->ds_userrefs);
			}
		}

		if (err == 0 && !ds->ds_is_snapshot) {
			err = dsl_prop_get_int_ds(ds,
			    zfs_prop_to_name(ZFS_PROP_REFRESERVATION),
			    &ds->ds_reserved);
			if (err == 0) {
				err = dsl_prop_get_int_ds(ds,
				    zfs_prop_to_name(ZFS_PROP_REFQUOTA),
				    &ds->ds_quota);
			}
		} else {
			ds->ds_reserved = ds->ds_quota = 0;
		}

		if (err == 0 && ds->ds_dir->dd_crypto_obj != 0 &&
		    ds->ds_is_snapshot &&
		    zap_contains(mos, dsobj, DS_FIELD_IVSET_GUID) != 0) {
			dp->dp_spa->spa_errata =
			    ZPOOL_ERRATA_ZOL_8308_ENCRYPTION;
		}

		dsl_deadlist_open(&ds->ds_deadlist,
		    mos, dsl_dataset_phys(ds)->ds_deadlist_obj);
		uint64_t remap_deadlist_obj =
		    dsl_dataset_get_remap_deadlist_object(ds);
		if (remap_deadlist_obj != 0) {
			dsl_deadlist_open(&ds->ds_remap_deadlist, mos,
			    remap_deadlist_obj);
		}

		dmu_buf_init_user(&ds->ds_dbu, dsl_dataset_evict_sync,
		    dsl_dataset_evict_async, &ds->ds_dbuf);
		if (err == 0)
			winner = dmu_buf_set_user_ie(dbuf, &ds->ds_dbu);

		if (err != 0 || winner != NULL) {
			bplist_destroy(&ds->ds_pending_deadlist);
			dsl_deadlist_close(&ds->ds_deadlist);
			if (dsl_deadlist_is_open(&ds->ds_remap_deadlist))
				dsl_deadlist_close(&ds->ds_remap_deadlist);
			dsl_bookmark_fini_ds(ds);
			if (ds->ds_prev)
				dsl_dataset_rele(ds->ds_prev, ds);
			dsl_dir_rele(ds->ds_dir, ds);
			for (spa_feature_t f = 0; f < SPA_FEATURES; f++) {
				if (dsl_dataset_feature_is_active(ds, f))
					unload_zfeature(ds, f);
			}

			list_destroy(&ds->ds_prop_cbs);
			list_destroy(&ds->ds_sendstreams);
			mutex_destroy(&ds->ds_lock);
			mutex_destroy(&ds->ds_opening_lock);
			mutex_destroy(&ds->ds_sendstream_lock);
			mutex_destroy(&ds->ds_remap_deadlist_lock);
			zfs_refcount_destroy(&ds->ds_longholds);
			rrw_destroy(&ds->ds_bp_rwlock);
			kmem_free(ds, sizeof (dsl_dataset_t));
			if (err != 0) {
				dmu_buf_rele(dbuf, tag);
				return (err);
			}
			ds = winner;
		} else {
			ds->ds_fsid_guid =
			    unique_insert(dsl_dataset_phys(ds)->ds_fsid_guid);
			if (ds->ds_fsid_guid !=
			    dsl_dataset_phys(ds)->ds_fsid_guid) {
				zfs_dbgmsg("ds_fsid_guid changed from "
				    "%llx to %llx for pool %s dataset id %llu",
				    (long long)
				    dsl_dataset_phys(ds)->ds_fsid_guid,
				    (long long)ds->ds_fsid_guid,
				    spa_name(dp->dp_spa),
				    dsobj);
			}
		}
	}

	ASSERT3P(ds->ds_dbuf, ==, dbuf);
	ASSERT3P(dsl_dataset_phys(ds), ==, dbuf->db_data);
	ASSERT(dsl_dataset_phys(ds)->ds_prev_snap_obj != 0 ||
	    spa_version(dp->dp_spa) < SPA_VERSION_ORIGIN ||
	    dp->dp_origin_snap == NULL || ds == dp->dp_origin_snap);
	*dsp = ds;

	return (0);
}

int
dsl_dataset_create_key_mapping(dsl_dataset_t *ds)
{
	dsl_dir_t *dd = ds->ds_dir;

	if (dd->dd_crypto_obj == 0)
		return (0);

	return (spa_keystore_create_mapping(dd->dd_pool->dp_spa,
	    ds, ds, &ds->ds_key_mapping));
}

int
dsl_dataset_hold_obj_flags(dsl_pool_t *dp, uint64_t dsobj,
    ds_hold_flags_t flags, void *tag, dsl_dataset_t **dsp)
{
	int err;

	err = dsl_dataset_hold_obj(dp, dsobj, tag, dsp);
	if (err != 0)
		return (err);

	ASSERT3P(*dsp, !=, NULL);

	if (flags & DS_HOLD_FLAG_DECRYPT) {
		err = dsl_dataset_create_key_mapping(*dsp);
		if (err != 0)
			dsl_dataset_rele(*dsp, tag);
	}

	return (err);
}

int
dsl_dataset_hold_flags(dsl_pool_t *dp, const char *name, ds_hold_flags_t flags,
    void *tag, dsl_dataset_t **dsp)
{
	dsl_dir_t *dd;
	const char *snapname;
	uint64_t obj;
	int err = 0;
	dsl_dataset_t *ds;

	err = dsl_dir_hold(dp, name, FTAG, &dd, &snapname);
	if (err != 0)
		return (err);

	ASSERT(dsl_pool_config_held(dp));
	obj = dsl_dir_phys(dd)->dd_head_dataset_obj;
	if (obj != 0)
		err = dsl_dataset_hold_obj_flags(dp, obj, flags, tag, &ds);
	else
		err = SET_ERROR(ENOENT);

	/* we may be looking for a snapshot */
	if (err == 0 && snapname != NULL) {
		dsl_dataset_t *snap_ds;

		if (*snapname++ != '@') {
			dsl_dataset_rele_flags(ds, flags, tag);
			dsl_dir_rele(dd, FTAG);
			return (SET_ERROR(ENOENT));
		}

		dprintf("looking for snapshot '%s'\n", snapname);
		err = dsl_dataset_snap_lookup(ds, snapname, &obj);
		if (err == 0) {
			err = dsl_dataset_hold_obj_flags(dp, obj, flags, tag,
			    &snap_ds);
		}
		dsl_dataset_rele_flags(ds, flags, tag);

		if (err == 0) {
			mutex_enter(&snap_ds->ds_lock);
			if (snap_ds->ds_snapname[0] == 0)
				(void) strlcpy(snap_ds->ds_snapname, snapname,
				    sizeof (snap_ds->ds_snapname));
			mutex_exit(&snap_ds->ds_lock);
			ds = snap_ds;
		}
	}
	if (err == 0)
		*dsp = ds;
	dsl_dir_rele(dd, FTAG);
	return (err);
}

int
dsl_dataset_hold(dsl_pool_t *dp, const char *name, void *tag,
    dsl_dataset_t **dsp)
{
	return (dsl_dataset_hold_flags(dp, name, 0, tag, dsp));
}

static int
dsl_dataset_own_obj_impl(dsl_pool_t *dp, uint64_t dsobj, ds_hold_flags_t flags,
    void *tag, boolean_t override, dsl_dataset_t **dsp)
{
	int err = dsl_dataset_hold_obj_flags(dp, dsobj, flags, tag, dsp);
	if (err != 0)
		return (err);
	if (!dsl_dataset_tryown(*dsp, tag, override)) {
		dsl_dataset_rele_flags(*dsp, flags, tag);
		*dsp = NULL;
		return (SET_ERROR(EBUSY));
	}
	return (0);
}


int
dsl_dataset_own_obj(dsl_pool_t *dp, uint64_t dsobj, ds_hold_flags_t flags,
    void *tag, dsl_dataset_t **dsp)
{
	return (dsl_dataset_own_obj_impl(dp, dsobj, flags, tag, B_FALSE, dsp));
}

int
dsl_dataset_own_obj_force(dsl_pool_t *dp, uint64_t dsobj,
    ds_hold_flags_t flags, void *tag, dsl_dataset_t **dsp)
{
	return (dsl_dataset_own_obj_impl(dp, dsobj, flags, tag, B_TRUE, dsp));
}

static int
dsl_dataset_own_impl(dsl_pool_t *dp, const char *name, ds_hold_flags_t flags,
    void *tag, boolean_t override, dsl_dataset_t **dsp)
{
	int err = dsl_dataset_hold_flags(dp, name, flags, tag, dsp);
	if (err != 0)
		return (err);
	if (!dsl_dataset_tryown(*dsp, tag, override)) {
		dsl_dataset_rele_flags(*dsp, flags, tag);
		return (SET_ERROR(EBUSY));
	}
	return (0);
}

int
dsl_dataset_own_force(dsl_pool_t *dp, const char *name, ds_hold_flags_t flags,
    void *tag, dsl_dataset_t **dsp)
{
	return (dsl_dataset_own_impl(dp, name, flags, tag, B_TRUE, dsp));
}

int
dsl_dataset_own(dsl_pool_t *dp, const char *name, ds_hold_flags_t flags,
    void *tag, dsl_dataset_t **dsp)
{
	return (dsl_dataset_own_impl(dp, name, flags, tag, B_FALSE, dsp));
}

/*
 * See the comment above dsl_pool_hold() for details.  In summary, a long
 * hold is used to prevent destruction of a dataset while the pool hold
 * is dropped, allowing other concurrent operations (e.g. spa_sync()).
 *
 * The dataset and pool must be held when this function is called.  After it
 * is called, the pool hold may be released while the dataset is still held
 * and accessed.
 */
void
dsl_dataset_long_hold(dsl_dataset_t *ds, void *tag)
{
	ASSERT(dsl_pool_config_held(ds->ds_dir->dd_pool));
	(void) zfs_refcount_add(&ds->ds_longholds, tag);
}

void
dsl_dataset_long_rele(dsl_dataset_t *ds, void *tag)
{
	(void) zfs_refcount_remove(&ds->ds_longholds, tag);
}

/* Return B_TRUE if there are any long holds on this dataset. */
boolean_t
dsl_dataset_long_held(dsl_dataset_t *ds)
{
	return (!zfs_refcount_is_zero(&ds->ds_longholds));
}

void
dsl_dataset_name(dsl_dataset_t *ds, char *name)
{
	if (ds == NULL) {
		(void) strcpy(name, "mos");
	} else {
		dsl_dir_name(ds->ds_dir, name);
		VERIFY0(dsl_dataset_get_snapname(ds));
		if (ds->ds_snapname[0]) {
			VERIFY3U(strlcat(name, "@", ZFS_MAX_DATASET_NAME_LEN),
			    <, ZFS_MAX_DATASET_NAME_LEN);
			/*
			 * We use a "recursive" mutex so that we
			 * can call dprintf_ds() with ds_lock held.
			 */
			if (!MUTEX_HELD(&ds->ds_lock)) {
				mutex_enter(&ds->ds_lock);
				VERIFY3U(strlcat(name, ds->ds_snapname,
				    ZFS_MAX_DATASET_NAME_LEN), <,
				    ZFS_MAX_DATASET_NAME_LEN);
				mutex_exit(&ds->ds_lock);
			} else {
				VERIFY3U(strlcat(name, ds->ds_snapname,
				    ZFS_MAX_DATASET_NAME_LEN), <,
				    ZFS_MAX_DATASET_NAME_LEN);
			}
		}
	}
}

int
dsl_dataset_namelen(dsl_dataset_t *ds)
{
	VERIFY0(dsl_dataset_get_snapname(ds));
	mutex_enter(&ds->ds_lock);
	int len = strlen(ds->ds_snapname);
	mutex_exit(&ds->ds_lock);
	/* add '@' if ds is a snap */
	if (len > 0)
		len++;
	len += dsl_dir_namelen(ds->ds_dir);
	return (len);
}

void
dsl_dataset_rele(dsl_dataset_t *ds, void *tag)
{
	dmu_buf_rele(ds->ds_dbuf, tag);
}

void
dsl_dataset_remove_key_mapping(dsl_dataset_t *ds)
{
	dsl_dir_t *dd = ds->ds_dir;

	if (dd == NULL || dd->dd_crypto_obj == 0)
		return;

	(void) spa_keystore_remove_mapping(dd->dd_pool->dp_spa,
	    ds->ds_object, ds);
}

void
dsl_dataset_rele_flags(dsl_dataset_t *ds, ds_hold_flags_t flags, void *tag)
{
	if (flags & DS_HOLD_FLAG_DECRYPT)
		dsl_dataset_remove_key_mapping(ds);

	dsl_dataset_rele(ds, tag);
}

void
dsl_dataset_disown(dsl_dataset_t *ds, ds_hold_flags_t flags, void *tag)
{
	ASSERT3P(ds->ds_owner, ==, tag);
	ASSERT(ds->ds_dbuf != NULL);

	mutex_enter(&ds->ds_lock);
	ds->ds_owner = NULL;
	mutex_exit(&ds->ds_lock);
	dsl_dataset_long_rele(ds, tag);
	dsl_dataset_rele_flags(ds, flags, tag);
}

boolean_t
dsl_dataset_tryown(dsl_dataset_t *ds, void *tag, boolean_t override)
{
	boolean_t gotit = FALSE;

	ASSERT(dsl_pool_config_held(ds->ds_dir->dd_pool));
	mutex_enter(&ds->ds_lock);
	if (ds->ds_owner == NULL && (override || !(DS_IS_INCONSISTENT(ds) ||
	    (dsl_dataset_feature_is_active(ds,
	    SPA_FEATURE_REDACTED_DATASETS) &&
	    !zfs_allow_redacted_dataset_mount)))) {
		ds->ds_owner = tag;
		dsl_dataset_long_hold(ds, tag);
		gotit = TRUE;
	}
	mutex_exit(&ds->ds_lock);
	return (gotit);
}

boolean_t
dsl_dataset_has_owner(dsl_dataset_t *ds)
{
	boolean_t rv;
	mutex_enter(&ds->ds_lock);
	rv = (ds->ds_owner != NULL);
	mutex_exit(&ds->ds_lock);
	return (rv);
}

static boolean_t
zfeature_active(spa_feature_t f, void *arg)
{
	switch (spa_feature_table[f].fi_type) {
	case ZFEATURE_TYPE_BOOLEAN: {
		boolean_t val = (boolean_t)arg;
		ASSERT(val == B_FALSE || val == B_TRUE);
		return (val);
	}
	case ZFEATURE_TYPE_UINT64_ARRAY:
		/*
		 * In this case, arg is a uint64_t array.  The feature is active
		 * if the array is non-null.
		 */
		return (arg != NULL);
	default:
		panic("Invalid zfeature type %d", spa_feature_table[f].fi_type);
		return (B_FALSE);
	}
}

boolean_t
dsl_dataset_feature_is_active(dsl_dataset_t *ds, spa_feature_t f)
{
	return (zfeature_active(f, ds->ds_feature[f]));
}

/*
 * The buffers passed out by this function are references to internal buffers;
 * they should not be freed by callers of this function, and they should not be
 * used after the dataset has been released.
 */
boolean_t
dsl_dataset_get_uint64_array_feature(dsl_dataset_t *ds, spa_feature_t f,
    uint64_t *outlength, uint64_t **outp)
{
	VERIFY(spa_feature_table[f].fi_type & ZFEATURE_TYPE_UINT64_ARRAY);
	if (!dsl_dataset_feature_is_active(ds, f)) {
		return (B_FALSE);
	}
	struct feature_type_uint64_array_arg *ftuaa = ds->ds_feature[f];
	*outp = ftuaa->array;
	*outlength = ftuaa->length;
	return (B_TRUE);
}

void
dsl_dataset_activate_feature(uint64_t dsobj, spa_feature_t f, void *arg,
    dmu_tx_t *tx)
{
	spa_t *spa = dmu_tx_pool(tx)->dp_spa;
	objset_t *mos = dmu_tx_pool(tx)->dp_meta_objset;
	uint64_t zero = 0;

	VERIFY(spa_feature_table[f].fi_flags & ZFEATURE_FLAG_PER_DATASET);

	spa_feature_incr(spa, f, tx);
	dmu_object_zapify(mos, dsobj, DMU_OT_DSL_DATASET, tx);

	switch (spa_feature_table[f].fi_type) {
	case ZFEATURE_TYPE_BOOLEAN:
		ASSERT3S((boolean_t)arg, ==, B_TRUE);
		VERIFY0(zap_add(mos, dsobj, spa_feature_table[f].fi_guid,
		    sizeof (zero), 1, &zero, tx));
		break;
	case ZFEATURE_TYPE_UINT64_ARRAY:
	{
		struct feature_type_uint64_array_arg *ftuaa = arg;
		VERIFY0(zap_add(mos, dsobj, spa_feature_table[f].fi_guid,
		    sizeof (uint64_t), ftuaa->length, ftuaa->array, tx));
		break;
	}
	default:
		panic("Invalid zfeature type %d", spa_feature_table[f].fi_type);
	}
}

void
dsl_dataset_deactivate_feature_impl(dsl_dataset_t *ds, spa_feature_t f,
    dmu_tx_t *tx)
{
	spa_t *spa = dmu_tx_pool(tx)->dp_spa;
	objset_t *mos = dmu_tx_pool(tx)->dp_meta_objset;
	uint64_t dsobj = ds->ds_object;

	VERIFY(spa_feature_table[f].fi_flags & ZFEATURE_FLAG_PER_DATASET);

	VERIFY0(zap_remove(mos, dsobj, spa_feature_table[f].fi_guid, tx));
	spa_feature_decr(spa, f, tx);
	ds->ds_feature[f] = NULL;
}

void
dsl_dataset_deactivate_feature(dsl_dataset_t *ds, spa_feature_t f, dmu_tx_t *tx)
{
	unload_zfeature(ds, f);
	dsl_dataset_deactivate_feature_impl(ds, f, tx);
}

uint64_t
dsl_dataset_create_sync_dd(dsl_dir_t *dd, dsl_dataset_t *origin,
    dsl_crypto_params_t *dcp, uint64_t flags, dmu_tx_t *tx)
{
	dsl_pool_t *dp = dd->dd_pool;
	dmu_buf_t *dbuf;
	dsl_dataset_phys_t *dsphys;
	uint64_t dsobj;
	objset_t *mos = dp->dp_meta_objset;

	if (origin == NULL)
		origin = dp->dp_origin_snap;

	ASSERT(origin == NULL || origin->ds_dir->dd_pool == dp);
	ASSERT(origin == NULL || dsl_dataset_phys(origin)->ds_num_children > 0);
	ASSERT(dmu_tx_is_syncing(tx));
	ASSERT(dsl_dir_phys(dd)->dd_head_dataset_obj == 0);

	dsobj = dmu_object_alloc(mos, DMU_OT_DSL_DATASET, 0,
	    DMU_OT_DSL_DATASET, sizeof (dsl_dataset_phys_t), tx);
	VERIFY0(dmu_bonus_hold(mos, dsobj, FTAG, &dbuf));
	dmu_buf_will_dirty(dbuf, tx);
	dsphys = dbuf->db_data;
	bzero(dsphys, sizeof (dsl_dataset_phys_t));
	dsphys->ds_dir_obj = dd->dd_object;
	dsphys->ds_flags = flags;
	dsphys->ds_fsid_guid = unique_create();
	(void) random_get_pseudo_bytes((void*)&dsphys->ds_guid,
	    sizeof (dsphys->ds_guid));
	dsphys->ds_snapnames_zapobj =
	    zap_create_norm(mos, U8_TEXTPREP_TOUPPER, DMU_OT_DSL_DS_SNAP_MAP,
	    DMU_OT_NONE, 0, tx);
	dsphys->ds_creation_time = gethrestime_sec();
	dsphys->ds_creation_txg = tx->tx_txg == TXG_INITIAL ? 1 : tx->tx_txg;

	if (origin == NULL) {
		dsphys->ds_deadlist_obj = dsl_deadlist_alloc(mos, tx);
	} else {
		dsl_dataset_t *ohds; /* head of the origin snapshot */

		dsphys->ds_prev_snap_obj = origin->ds_object;
		dsphys->ds_prev_snap_txg =
		    dsl_dataset_phys(origin)->ds_creation_txg;
		dsphys->ds_referenced_bytes =
		    dsl_dataset_phys(origin)->ds_referenced_bytes;
		dsphys->ds_compressed_bytes =
		    dsl_dataset_phys(origin)->ds_compressed_bytes;
		dsphys->ds_uncompressed_bytes =
		    dsl_dataset_phys(origin)->ds_uncompressed_bytes;
		rrw_enter(&origin->ds_bp_rwlock, RW_READER, FTAG);
		dsphys->ds_bp = dsl_dataset_phys(origin)->ds_bp;
		rrw_exit(&origin->ds_bp_rwlock, FTAG);

		/*
		 * Inherit flags that describe the dataset's contents
		 * (INCONSISTENT) or properties (Case Insensitive).
		 */
		dsphys->ds_flags |= dsl_dataset_phys(origin)->ds_flags &
		    (DS_FLAG_INCONSISTENT | DS_FLAG_CI_DATASET);

		for (spa_feature_t f = 0; f < SPA_FEATURES; f++) {
			if (zfeature_active(f, origin->ds_feature[f])) {
				dsl_dataset_activate_feature(dsobj, f,
				    origin->ds_feature[f], tx);
			}
		}

		dmu_buf_will_dirty(origin->ds_dbuf, tx);
		dsl_dataset_phys(origin)->ds_num_children++;

		VERIFY0(dsl_dataset_hold_obj(dp,
		    dsl_dir_phys(origin->ds_dir)->dd_head_dataset_obj,
		    FTAG, &ohds));
		dsphys->ds_deadlist_obj = dsl_deadlist_clone(&ohds->ds_deadlist,
		    dsphys->ds_prev_snap_txg, dsphys->ds_prev_snap_obj, tx);
		dsl_dataset_rele(ohds, FTAG);

		if (spa_version(dp->dp_spa) >= SPA_VERSION_NEXT_CLONES) {
			if (dsl_dataset_phys(origin)->ds_next_clones_obj == 0) {
				dsl_dataset_phys(origin)->ds_next_clones_obj =
				    zap_create(mos,
				    DMU_OT_NEXT_CLONES, DMU_OT_NONE, 0, tx);
			}
			VERIFY0(zap_add_int(mos,
			    dsl_dataset_phys(origin)->ds_next_clones_obj,
			    dsobj, tx));
		}

		dmu_buf_will_dirty(dd->dd_dbuf, tx);
		dsl_dir_phys(dd)->dd_origin_obj = origin->ds_object;
		if (spa_version(dp->dp_spa) >= SPA_VERSION_DIR_CLONES) {
			if (dsl_dir_phys(origin->ds_dir)->dd_clones == 0) {
				dmu_buf_will_dirty(origin->ds_dir->dd_dbuf, tx);
				dsl_dir_phys(origin->ds_dir)->dd_clones =
				    zap_create(mos,
				    DMU_OT_DSL_CLONES, DMU_OT_NONE, 0, tx);
			}
			VERIFY0(zap_add_int(mos,
			    dsl_dir_phys(origin->ds_dir)->dd_clones,
			    dsobj, tx));
		}
	}

	/* handle encryption */
	dsl_dataset_create_crypt_sync(dsobj, dd, origin, dcp, tx);

	if (spa_version(dp->dp_spa) >= SPA_VERSION_UNIQUE_ACCURATE)
		dsphys->ds_flags |= DS_FLAG_UNIQUE_ACCURATE;

	dmu_buf_rele(dbuf, FTAG);

	dmu_buf_will_dirty(dd->dd_dbuf, tx);
	dsl_dir_phys(dd)->dd_head_dataset_obj = dsobj;

	return (dsobj);
}

static void
dsl_dataset_zero_zil(dsl_dataset_t *ds, dmu_tx_t *tx)
{
	objset_t *os;

	VERIFY0(dmu_objset_from_ds(ds, &os));
	if (bcmp(&os->os_zil_header, &zero_zil, sizeof (zero_zil)) != 0) {
		dsl_pool_t *dp = ds->ds_dir->dd_pool;
		zio_t *zio;

		bzero(&os->os_zil_header, sizeof (os->os_zil_header));
		if (os->os_encrypted)
			os->os_next_write_raw[tx->tx_txg & TXG_MASK] = B_TRUE;

		zio = zio_root(dp->dp_spa, NULL, NULL, ZIO_FLAG_MUSTSUCCEED);
		dsl_dataset_sync(ds, zio, tx);
		VERIFY0(zio_wait(zio));

		/* dsl_dataset_sync_done will drop this reference. */
		dmu_buf_add_ref(ds->ds_dbuf, ds);
		dsl_dataset_sync_done(ds, tx);
	}
}

uint64_t
dsl_dataset_create_sync(dsl_dir_t *pdd, const char *lastname,
    dsl_dataset_t *origin, uint64_t flags, cred_t *cr,
    dsl_crypto_params_t *dcp, dmu_tx_t *tx)
{
	dsl_pool_t *dp = pdd->dd_pool;
	uint64_t dsobj, ddobj;
	dsl_dir_t *dd;

	ASSERT(dmu_tx_is_syncing(tx));
	ASSERT(lastname[0] != '@');
	/*
	 * Filesystems will eventually have their origin set to dp_origin_snap,
	 * but that's taken care of in dsl_dataset_create_sync_dd. When
	 * creating a filesystem, this function is called with origin equal to
	 * NULL.
	 */
	if (origin != NULL)
		ASSERT3P(origin, !=, dp->dp_origin_snap);

	ddobj = dsl_dir_create_sync(dp, pdd, lastname, tx);
	VERIFY0(dsl_dir_hold_obj(dp, ddobj, lastname, FTAG, &dd));

	dsobj = dsl_dataset_create_sync_dd(dd, origin, dcp,
	    flags & ~DS_CREATE_FLAG_NODIRTY, tx);

	dsl_deleg_set_create_perms(dd, tx, cr);

	/*
	 * If we are creating a clone and the livelist feature is enabled,
	 * add the entry DD_FIELD_LIVELIST to ZAP.
	 */
	if (origin != NULL &&
	    spa_feature_is_enabled(dp->dp_spa, SPA_FEATURE_LIVELIST)) {
<<<<<<< HEAD
		/*
		 * Livelists are not created for filesystems based on the
		 * origin snap since they're not actually clones and
		 * wouldn't benefit from using livelists.
		 */
		ASSERT3P(origin, !=, dp->dp_origin_snap);
=======
>>>>>>> 37f03da8
		objset_t *mos = dd->dd_pool->dp_meta_objset;
		dsl_dir_zapify(dd, tx);
		uint64_t obj = dsl_deadlist_alloc(mos, tx);
		VERIFY0(zap_add(mos, dd->dd_object, DD_FIELD_LIVELIST,
		    sizeof (uint64_t), 1, &obj, tx));
		spa_feature_incr(dp->dp_spa, SPA_FEATURE_LIVELIST, tx);
	}

	/*
	 * Since we're creating a new node we know it's a leaf, so we can
	 * initialize the counts if the limit feature is active.
	 */
	if (spa_feature_is_active(dp->dp_spa, SPA_FEATURE_FS_SS_LIMIT)) {
		uint64_t cnt = 0;
		objset_t *os = dd->dd_pool->dp_meta_objset;

		dsl_dir_zapify(dd, tx);
		VERIFY0(zap_add(os, dd->dd_object, DD_FIELD_FILESYSTEM_COUNT,
		    sizeof (cnt), 1, &cnt, tx));
		VERIFY0(zap_add(os, dd->dd_object, DD_FIELD_SNAPSHOT_COUNT,
		    sizeof (cnt), 1, &cnt, tx));
	}

	dsl_dir_rele(dd, FTAG);

	/*
	 * If we are creating a clone, make sure we zero out any stale
	 * data from the origin snapshots zil header.
	 */
	if (origin != NULL && !(flags & DS_CREATE_FLAG_NODIRTY)) {
		dsl_dataset_t *ds;

		VERIFY0(dsl_dataset_hold_obj(dp, dsobj, FTAG, &ds));
		dsl_dataset_zero_zil(ds, tx);
		dsl_dataset_rele(ds, FTAG);
	}

	return (dsobj);
}

/*
 * The unique space in the head dataset can be calculated by subtracting
 * the space used in the most recent snapshot, that is still being used
 * in this file system, from the space currently in use.  To figure out
 * the space in the most recent snapshot still in use, we need to take
 * the total space used in the snapshot and subtract out the space that
 * has been freed up since the snapshot was taken.
 */
void
dsl_dataset_recalc_head_uniq(dsl_dataset_t *ds)
{
	uint64_t mrs_used;
	uint64_t dlused, dlcomp, dluncomp;

	ASSERT(!ds->ds_is_snapshot);

	if (dsl_dataset_phys(ds)->ds_prev_snap_obj != 0)
		mrs_used = dsl_dataset_phys(ds->ds_prev)->ds_referenced_bytes;
	else
		mrs_used = 0;

	dsl_deadlist_space(&ds->ds_deadlist, &dlused, &dlcomp, &dluncomp);

	ASSERT3U(dlused, <=, mrs_used);
	dsl_dataset_phys(ds)->ds_unique_bytes =
	    dsl_dataset_phys(ds)->ds_referenced_bytes - (mrs_used - dlused);

	if (spa_version(ds->ds_dir->dd_pool->dp_spa) >=
	    SPA_VERSION_UNIQUE_ACCURATE)
		dsl_dataset_phys(ds)->ds_flags |= DS_FLAG_UNIQUE_ACCURATE;
}

void
dsl_dataset_remove_from_next_clones(dsl_dataset_t *ds, uint64_t obj,
    dmu_tx_t *tx)
{
	objset_t *mos = ds->ds_dir->dd_pool->dp_meta_objset;
	ASSERTV(uint64_t count);
	int err;

	ASSERT(dsl_dataset_phys(ds)->ds_num_children >= 2);
	err = zap_remove_int(mos, dsl_dataset_phys(ds)->ds_next_clones_obj,
	    obj, tx);
	/*
	 * The err should not be ENOENT, but a bug in a previous version
	 * of the code could cause upgrade_clones_cb() to not set
	 * ds_next_snap_obj when it should, leading to a missing entry.
	 * If we knew that the pool was created after
	 * SPA_VERSION_NEXT_CLONES, we could assert that it isn't
	 * ENOENT.  However, at least we can check that we don't have
	 * too many entries in the next_clones_obj even after failing to
	 * remove this one.
	 */
	if (err != ENOENT)
		VERIFY0(err);
	ASSERT0(zap_count(mos, dsl_dataset_phys(ds)->ds_next_clones_obj,
	    &count));
	ASSERT3U(count, <=, dsl_dataset_phys(ds)->ds_num_children - 2);
}


blkptr_t *
dsl_dataset_get_blkptr(dsl_dataset_t *ds)
{
	return (&dsl_dataset_phys(ds)->ds_bp);
}

spa_t *
dsl_dataset_get_spa(dsl_dataset_t *ds)
{
	return (ds->ds_dir->dd_pool->dp_spa);
}

void
dsl_dataset_dirty(dsl_dataset_t *ds, dmu_tx_t *tx)
{
	dsl_pool_t *dp;

	if (ds == NULL) /* this is the meta-objset */
		return;

	ASSERT(ds->ds_objset != NULL);

	if (dsl_dataset_phys(ds)->ds_next_snap_obj != 0)
		panic("dirtying snapshot!");

	/* Must not dirty a dataset in the same txg where it got snapshotted. */
	ASSERT3U(tx->tx_txg, >, dsl_dataset_phys(ds)->ds_prev_snap_txg);

	dp = ds->ds_dir->dd_pool;
	if (txg_list_add(&dp->dp_dirty_datasets, ds, tx->tx_txg)) {
		objset_t *os = ds->ds_objset;

		/* up the hold count until we can be written out */
		dmu_buf_add_ref(ds->ds_dbuf, ds);

		/* if this dataset is encrypted, grab a reference to the DCK */
		if (ds->ds_dir->dd_crypto_obj != 0 &&
		    !os->os_raw_receive &&
		    !os->os_next_write_raw[tx->tx_txg & TXG_MASK]) {
			ASSERT3P(ds->ds_key_mapping, !=, NULL);
			key_mapping_add_ref(ds->ds_key_mapping, ds);
		}
	}
}

static int
dsl_dataset_snapshot_reserve_space(dsl_dataset_t *ds, dmu_tx_t *tx)
{
	uint64_t asize;

	if (!dmu_tx_is_syncing(tx))
		return (0);

	/*
	 * If there's an fs-only reservation, any blocks that might become
	 * owned by the snapshot dataset must be accommodated by space
	 * outside of the reservation.
	 */
	ASSERT(ds->ds_reserved == 0 || DS_UNIQUE_IS_ACCURATE(ds));
	asize = MIN(dsl_dataset_phys(ds)->ds_unique_bytes, ds->ds_reserved);
	if (asize > dsl_dir_space_available(ds->ds_dir, NULL, 0, TRUE))
		return (SET_ERROR(ENOSPC));

	/*
	 * Propagate any reserved space for this snapshot to other
	 * snapshot checks in this sync group.
	 */
	if (asize > 0)
		dsl_dir_willuse_space(ds->ds_dir, asize, tx);

	return (0);
}

int
dsl_dataset_snapshot_check_impl(dsl_dataset_t *ds, const char *snapname,
    dmu_tx_t *tx, boolean_t recv, uint64_t cnt, cred_t *cr)
{
	int error;
	uint64_t value;

	ds->ds_trysnap_txg = tx->tx_txg;

	if (!dmu_tx_is_syncing(tx))
		return (0);

	/*
	 * We don't allow multiple snapshots of the same txg.  If there
	 * is already one, try again.
	 */
	if (dsl_dataset_phys(ds)->ds_prev_snap_txg >= tx->tx_txg)
		return (SET_ERROR(EAGAIN));

	/*
	 * Check for conflicting snapshot name.
	 */
	error = dsl_dataset_snap_lookup(ds, snapname, &value);
	if (error == 0)
		return (SET_ERROR(EEXIST));
	if (error != ENOENT)
		return (error);

	/*
	 * We don't allow taking snapshots of inconsistent datasets, such as
	 * those into which we are currently receiving.  However, if we are
	 * creating this snapshot as part of a receive, this check will be
	 * executed atomically with respect to the completion of the receive
	 * itself but prior to the clearing of DS_FLAG_INCONSISTENT; in this
	 * case we ignore this, knowing it will be fixed up for us shortly in
	 * dmu_recv_end_sync().
	 */
	if (!recv && DS_IS_INCONSISTENT(ds))
		return (SET_ERROR(EBUSY));

	/*
	 * Skip the check for temporary snapshots or if we have already checked
	 * the counts in dsl_dataset_snapshot_check. This means we really only
	 * check the count here when we're receiving a stream.
	 */
	if (cnt != 0 && cr != NULL) {
		error = dsl_fs_ss_limit_check(ds->ds_dir, cnt,
		    ZFS_PROP_SNAPSHOT_LIMIT, NULL, cr);
		if (error != 0)
			return (error);
	}

	error = dsl_dataset_snapshot_reserve_space(ds, tx);
	if (error != 0)
		return (error);

	return (0);
}

int
dsl_dataset_snapshot_check(void *arg, dmu_tx_t *tx)
{
	dsl_dataset_snapshot_arg_t *ddsa = arg;
	dsl_pool_t *dp = dmu_tx_pool(tx);
	nvpair_t *pair;
	int rv = 0;

	/*
	 * Pre-compute how many total new snapshots will be created for each
	 * level in the tree and below. This is needed for validating the
	 * snapshot limit when either taking a recursive snapshot or when
	 * taking multiple snapshots.
	 *
	 * The problem is that the counts are not actually adjusted when
	 * we are checking, only when we finally sync. For a single snapshot,
	 * this is easy, the count will increase by 1 at each node up the tree,
	 * but its more complicated for the recursive/multiple snapshot case.
	 *
	 * The dsl_fs_ss_limit_check function does recursively check the count
	 * at each level up the tree but since it is validating each snapshot
	 * independently we need to be sure that we are validating the complete
	 * count for the entire set of snapshots. We do this by rolling up the
	 * counts for each component of the name into an nvlist and then
	 * checking each of those cases with the aggregated count.
	 *
	 * This approach properly handles not only the recursive snapshot
	 * case (where we get all of those on the ddsa_snaps list) but also
	 * the sibling case (e.g. snapshot a/b and a/c so that we will also
	 * validate the limit on 'a' using a count of 2).
	 *
	 * We validate the snapshot names in the third loop and only report
	 * name errors once.
	 */
	if (dmu_tx_is_syncing(tx)) {
		char *nm;
		nvlist_t *cnt_track = NULL;
		cnt_track = fnvlist_alloc();

		nm = kmem_alloc(MAXPATHLEN, KM_SLEEP);

		/* Rollup aggregated counts into the cnt_track list */
		for (pair = nvlist_next_nvpair(ddsa->ddsa_snaps, NULL);
		    pair != NULL;
		    pair = nvlist_next_nvpair(ddsa->ddsa_snaps, pair)) {
			char *pdelim;
			uint64_t val;

			(void) strlcpy(nm, nvpair_name(pair), MAXPATHLEN);
			pdelim = strchr(nm, '@');
			if (pdelim == NULL)
				continue;
			*pdelim = '\0';

			do {
				if (nvlist_lookup_uint64(cnt_track, nm,
				    &val) == 0) {
					/* update existing entry */
					fnvlist_add_uint64(cnt_track, nm,
					    val + 1);
				} else {
					/* add to list */
					fnvlist_add_uint64(cnt_track, nm, 1);
				}

				pdelim = strrchr(nm, '/');
				if (pdelim != NULL)
					*pdelim = '\0';
			} while (pdelim != NULL);
		}

		kmem_free(nm, MAXPATHLEN);

		/* Check aggregated counts at each level */
		for (pair = nvlist_next_nvpair(cnt_track, NULL);
		    pair != NULL; pair = nvlist_next_nvpair(cnt_track, pair)) {
			int error = 0;
			char *name;
			uint64_t cnt = 0;
			dsl_dataset_t *ds;

			name = nvpair_name(pair);
			cnt = fnvpair_value_uint64(pair);
			ASSERT(cnt > 0);

			error = dsl_dataset_hold(dp, name, FTAG, &ds);
			if (error == 0) {
				error = dsl_fs_ss_limit_check(ds->ds_dir, cnt,
				    ZFS_PROP_SNAPSHOT_LIMIT, NULL,
				    ddsa->ddsa_cr);
				dsl_dataset_rele(ds, FTAG);
			}

			if (error != 0) {
				if (ddsa->ddsa_errors != NULL)
					fnvlist_add_int32(ddsa->ddsa_errors,
					    name, error);
				rv = error;
				/* only report one error for this check */
				break;
			}
		}
		nvlist_free(cnt_track);
	}

	for (pair = nvlist_next_nvpair(ddsa->ddsa_snaps, NULL);
	    pair != NULL; pair = nvlist_next_nvpair(ddsa->ddsa_snaps, pair)) {
		int error = 0;
		dsl_dataset_t *ds;
		char *name, *atp = NULL;
		char dsname[ZFS_MAX_DATASET_NAME_LEN];

		name = nvpair_name(pair);
		if (strlen(name) >= ZFS_MAX_DATASET_NAME_LEN)
			error = SET_ERROR(ENAMETOOLONG);
		if (error == 0) {
			atp = strchr(name, '@');
			if (atp == NULL)
				error = SET_ERROR(EINVAL);
			if (error == 0)
				(void) strlcpy(dsname, name, atp - name + 1);
		}
		if (error == 0)
			error = dsl_dataset_hold(dp, dsname, FTAG, &ds);
		if (error == 0) {
			/* passing 0/NULL skips dsl_fs_ss_limit_check */
			error = dsl_dataset_snapshot_check_impl(ds,
			    atp + 1, tx, B_FALSE, 0, NULL);
			dsl_dataset_rele(ds, FTAG);
		}

		if (error != 0) {
			if (ddsa->ddsa_errors != NULL) {
				fnvlist_add_int32(ddsa->ddsa_errors,
				    name, error);
			}
			rv = error;
		}
	}

	return (rv);
}

void
dsl_dataset_snapshot_sync_impl(dsl_dataset_t *ds, const char *snapname,
    dmu_tx_t *tx)
{
	dsl_pool_t *dp = ds->ds_dir->dd_pool;
	dmu_buf_t *dbuf;
	dsl_dataset_phys_t *dsphys;
	uint64_t dsobj, crtxg;
	objset_t *mos = dp->dp_meta_objset;
	ASSERTV(static zil_header_t zero_zil);
	ASSERTV(objset_t *os);

	ASSERT(RRW_WRITE_HELD(&dp->dp_config_rwlock));

	/*
	 * If we are on an old pool, the zil must not be active, in which
	 * case it will be zeroed.  Usually zil_suspend() accomplishes this.
	 */
	ASSERT(spa_version(dmu_tx_pool(tx)->dp_spa) >= SPA_VERSION_FAST_SNAP ||
	    dmu_objset_from_ds(ds, &os) != 0 ||
	    bcmp(&os->os_phys->os_zil_header, &zero_zil,
	    sizeof (zero_zil)) == 0);

	/* Should not snapshot a dirty dataset. */
	ASSERT(!txg_list_member(&ds->ds_dir->dd_pool->dp_dirty_datasets,
	    ds, tx->tx_txg));

	dsl_fs_ss_count_adjust(ds->ds_dir, 1, DD_FIELD_SNAPSHOT_COUNT, tx);

	/*
	 * The origin's ds_creation_txg has to be < TXG_INITIAL
	 */
	if (strcmp(snapname, ORIGIN_DIR_NAME) == 0)
		crtxg = 1;
	else
		crtxg = tx->tx_txg;

	dsobj = dmu_object_alloc(mos, DMU_OT_DSL_DATASET, 0,
	    DMU_OT_DSL_DATASET, sizeof (dsl_dataset_phys_t), tx);
	VERIFY0(dmu_bonus_hold(mos, dsobj, FTAG, &dbuf));
	dmu_buf_will_dirty(dbuf, tx);
	dsphys = dbuf->db_data;
	bzero(dsphys, sizeof (dsl_dataset_phys_t));
	dsphys->ds_dir_obj = ds->ds_dir->dd_object;
	dsphys->ds_fsid_guid = unique_create();
	(void) random_get_pseudo_bytes((void*)&dsphys->ds_guid,
	    sizeof (dsphys->ds_guid));
	dsphys->ds_prev_snap_obj = dsl_dataset_phys(ds)->ds_prev_snap_obj;
	dsphys->ds_prev_snap_txg = dsl_dataset_phys(ds)->ds_prev_snap_txg;
	dsphys->ds_next_snap_obj = ds->ds_object;
	dsphys->ds_num_children = 1;
	dsphys->ds_creation_time = gethrestime_sec();
	dsphys->ds_creation_txg = crtxg;
	dsphys->ds_deadlist_obj = dsl_dataset_phys(ds)->ds_deadlist_obj;
	dsphys->ds_referenced_bytes = dsl_dataset_phys(ds)->ds_referenced_bytes;
	dsphys->ds_compressed_bytes = dsl_dataset_phys(ds)->ds_compressed_bytes;
	dsphys->ds_uncompressed_bytes =
	    dsl_dataset_phys(ds)->ds_uncompressed_bytes;
	dsphys->ds_flags = dsl_dataset_phys(ds)->ds_flags;
	rrw_enter(&ds->ds_bp_rwlock, RW_READER, FTAG);
	dsphys->ds_bp = dsl_dataset_phys(ds)->ds_bp;
	rrw_exit(&ds->ds_bp_rwlock, FTAG);
	dmu_buf_rele(dbuf, FTAG);

	for (spa_feature_t f = 0; f < SPA_FEATURES; f++) {
		if (zfeature_active(f, ds->ds_feature[f])) {
			dsl_dataset_activate_feature(dsobj, f,
			    ds->ds_feature[f], tx);
		}
	}

	ASSERT3U(ds->ds_prev != 0, ==,
	    dsl_dataset_phys(ds)->ds_prev_snap_obj != 0);
	if (ds->ds_prev) {
		uint64_t next_clones_obj =
		    dsl_dataset_phys(ds->ds_prev)->ds_next_clones_obj;
		ASSERT(dsl_dataset_phys(ds->ds_prev)->ds_next_snap_obj ==
		    ds->ds_object ||
		    dsl_dataset_phys(ds->ds_prev)->ds_num_children > 1);
		if (dsl_dataset_phys(ds->ds_prev)->ds_next_snap_obj ==
		    ds->ds_object) {
			dmu_buf_will_dirty(ds->ds_prev->ds_dbuf, tx);
			ASSERT3U(dsl_dataset_phys(ds)->ds_prev_snap_txg, ==,
			    dsl_dataset_phys(ds->ds_prev)->ds_creation_txg);
			dsl_dataset_phys(ds->ds_prev)->ds_next_snap_obj = dsobj;
		} else if (next_clones_obj != 0) {
			dsl_dataset_remove_from_next_clones(ds->ds_prev,
			    dsphys->ds_next_snap_obj, tx);
			VERIFY0(zap_add_int(mos,
			    next_clones_obj, dsobj, tx));
		}
	}

	/*
	 * If we have a reference-reservation on this dataset, we will
	 * need to increase the amount of refreservation being charged
	 * since our unique space is going to zero.
	 */
	if (ds->ds_reserved) {
		int64_t delta;
		ASSERT(DS_UNIQUE_IS_ACCURATE(ds));
		delta = MIN(dsl_dataset_phys(ds)->ds_unique_bytes,
		    ds->ds_reserved);
		dsl_dir_diduse_space(ds->ds_dir, DD_USED_REFRSRV,
		    delta, 0, 0, tx);
	}

	dmu_buf_will_dirty(ds->ds_dbuf, tx);
	dsl_dataset_phys(ds)->ds_deadlist_obj =
	    dsl_deadlist_clone(&ds->ds_deadlist, UINT64_MAX,
	    dsl_dataset_phys(ds)->ds_prev_snap_obj, tx);
	dsl_deadlist_close(&ds->ds_deadlist);
	dsl_deadlist_open(&ds->ds_deadlist, mos,
	    dsl_dataset_phys(ds)->ds_deadlist_obj);
	dsl_deadlist_add_key(&ds->ds_deadlist,
	    dsl_dataset_phys(ds)->ds_prev_snap_txg, tx);
	dsl_bookmark_snapshotted(ds, tx);

	if (dsl_dataset_remap_deadlist_exists(ds)) {
		uint64_t remap_deadlist_obj =
		    dsl_dataset_get_remap_deadlist_object(ds);
		/*
		 * Move the remap_deadlist to the snapshot.  The head
		 * will create a new remap deadlist on demand, from
		 * dsl_dataset_block_remapped().
		 */
		dsl_dataset_unset_remap_deadlist_object(ds, tx);
		dsl_deadlist_close(&ds->ds_remap_deadlist);

		dmu_object_zapify(mos, dsobj, DMU_OT_DSL_DATASET, tx);
		VERIFY0(zap_add(mos, dsobj, DS_FIELD_REMAP_DEADLIST,
		    sizeof (remap_deadlist_obj), 1, &remap_deadlist_obj, tx));
	}

	/*
	 * Create a ivset guid for this snapshot if the dataset is
	 * encrypted. This may be overridden by a raw receive. A
	 * previous implementation of this code did not have this
	 * field as part of the on-disk format for ZFS encryption
	 * (see errata #4). As part of the remediation for this
	 * issue, we ask the user to enable the bookmark_v2 feature
	 * which is now a dependency of the encryption feature. We
	 * use this as a heuristic to determine when the user has
	 * elected to correct any datasets created with the old code.
	 * As a result, we only do this step if the bookmark_v2
	 * feature is enabled, which limits the number of states a
	 * given pool / dataset can be in with regards to terms of
	 * correcting the issue.
	 */
	if (ds->ds_dir->dd_crypto_obj != 0 &&
	    spa_feature_is_enabled(dp->dp_spa, SPA_FEATURE_BOOKMARK_V2)) {
		uint64_t ivset_guid = unique_create();

		dmu_object_zapify(mos, dsobj, DMU_OT_DSL_DATASET, tx);
		VERIFY0(zap_add(mos, dsobj, DS_FIELD_IVSET_GUID,
		    sizeof (ivset_guid), 1, &ivset_guid, tx));
	}

	ASSERT3U(dsl_dataset_phys(ds)->ds_prev_snap_txg, <, tx->tx_txg);
	dsl_dataset_phys(ds)->ds_prev_snap_obj = dsobj;
	dsl_dataset_phys(ds)->ds_prev_snap_txg = crtxg;
	dsl_dataset_phys(ds)->ds_unique_bytes = 0;

	if (spa_version(dp->dp_spa) >= SPA_VERSION_UNIQUE_ACCURATE)
		dsl_dataset_phys(ds)->ds_flags |= DS_FLAG_UNIQUE_ACCURATE;

	VERIFY0(zap_add(mos, dsl_dataset_phys(ds)->ds_snapnames_zapobj,
	    snapname, 8, 1, &dsobj, tx));

	if (ds->ds_prev)
		dsl_dataset_rele(ds->ds_prev, ds);
	VERIFY0(dsl_dataset_hold_obj(dp,
	    dsl_dataset_phys(ds)->ds_prev_snap_obj, ds, &ds->ds_prev));

	dsl_scan_ds_snapshotted(ds, tx);

	dsl_dir_snap_cmtime_update(ds->ds_dir);

	spa_history_log_internal_ds(ds->ds_prev, "snapshot", tx, "");
}

void
dsl_dataset_snapshot_sync(void *arg, dmu_tx_t *tx)
{
	dsl_dataset_snapshot_arg_t *ddsa = arg;
	dsl_pool_t *dp = dmu_tx_pool(tx);
	nvpair_t *pair;

	for (pair = nvlist_next_nvpair(ddsa->ddsa_snaps, NULL);
	    pair != NULL; pair = nvlist_next_nvpair(ddsa->ddsa_snaps, pair)) {
		dsl_dataset_t *ds;
		char *name, *atp;
		char dsname[ZFS_MAX_DATASET_NAME_LEN];

		name = nvpair_name(pair);
		atp = strchr(name, '@');
		(void) strlcpy(dsname, name, atp - name + 1);
		VERIFY0(dsl_dataset_hold(dp, dsname, FTAG, &ds));

		dsl_dataset_snapshot_sync_impl(ds, atp + 1, tx);
		if (ddsa->ddsa_props != NULL) {
			dsl_props_set_sync_impl(ds->ds_prev,
			    ZPROP_SRC_LOCAL, ddsa->ddsa_props, tx);
		}
		zvol_create_minors(dp->dp_spa, nvpair_name(pair), B_TRUE);
		dsl_dataset_rele(ds, FTAG);
	}
}

/*
 * The snapshots must all be in the same pool.
 * All-or-nothing: if there are any failures, nothing will be modified.
 */
int
dsl_dataset_snapshot(nvlist_t *snaps, nvlist_t *props, nvlist_t *errors)
{
	dsl_dataset_snapshot_arg_t ddsa;
	nvpair_t *pair;
	boolean_t needsuspend;
	int error;
	spa_t *spa;
	char *firstname;
	nvlist_t *suspended = NULL;

	pair = nvlist_next_nvpair(snaps, NULL);
	if (pair == NULL)
		return (0);
	firstname = nvpair_name(pair);

	error = spa_open(firstname, &spa, FTAG);
	if (error != 0)
		return (error);
	needsuspend = (spa_version(spa) < SPA_VERSION_FAST_SNAP);
	spa_close(spa, FTAG);

	if (needsuspend) {
		suspended = fnvlist_alloc();
		for (pair = nvlist_next_nvpair(snaps, NULL); pair != NULL;
		    pair = nvlist_next_nvpair(snaps, pair)) {
			char fsname[ZFS_MAX_DATASET_NAME_LEN];
			char *snapname = nvpair_name(pair);
			char *atp;
			void *cookie;

			atp = strchr(snapname, '@');
			if (atp == NULL) {
				error = SET_ERROR(EINVAL);
				break;
			}
			(void) strlcpy(fsname, snapname, atp - snapname + 1);

			error = zil_suspend(fsname, &cookie);
			if (error != 0)
				break;
			fnvlist_add_uint64(suspended, fsname,
			    (uintptr_t)cookie);
		}
	}

	ddsa.ddsa_snaps = snaps;
	ddsa.ddsa_props = props;
	ddsa.ddsa_errors = errors;
	ddsa.ddsa_cr = CRED();

	if (error == 0) {
		error = dsl_sync_task(firstname, dsl_dataset_snapshot_check,
		    dsl_dataset_snapshot_sync, &ddsa,
		    fnvlist_num_pairs(snaps) * 3, ZFS_SPACE_CHECK_NORMAL);
	}

	if (suspended != NULL) {
		for (pair = nvlist_next_nvpair(suspended, NULL); pair != NULL;
		    pair = nvlist_next_nvpair(suspended, pair)) {
			zil_resume((void *)(uintptr_t)
			    fnvpair_value_uint64(pair));
		}
		fnvlist_free(suspended);
	}

	return (error);
}

typedef struct dsl_dataset_snapshot_tmp_arg {
	const char *ddsta_fsname;
	const char *ddsta_snapname;
	minor_t ddsta_cleanup_minor;
	const char *ddsta_htag;
} dsl_dataset_snapshot_tmp_arg_t;

static int
dsl_dataset_snapshot_tmp_check(void *arg, dmu_tx_t *tx)
{
	dsl_dataset_snapshot_tmp_arg_t *ddsta = arg;
	dsl_pool_t *dp = dmu_tx_pool(tx);
	dsl_dataset_t *ds;
	int error;

	error = dsl_dataset_hold(dp, ddsta->ddsta_fsname, FTAG, &ds);
	if (error != 0)
		return (error);

	/* NULL cred means no limit check for tmp snapshot */
	error = dsl_dataset_snapshot_check_impl(ds, ddsta->ddsta_snapname,
	    tx, B_FALSE, 0, NULL);
	if (error != 0) {
		dsl_dataset_rele(ds, FTAG);
		return (error);
	}

	if (spa_version(dp->dp_spa) < SPA_VERSION_USERREFS) {
		dsl_dataset_rele(ds, FTAG);
		return (SET_ERROR(ENOTSUP));
	}
	error = dsl_dataset_user_hold_check_one(NULL, ddsta->ddsta_htag,
	    B_TRUE, tx);
	if (error != 0) {
		dsl_dataset_rele(ds, FTAG);
		return (error);
	}

	dsl_dataset_rele(ds, FTAG);
	return (0);
}

static void
dsl_dataset_snapshot_tmp_sync(void *arg, dmu_tx_t *tx)
{
	dsl_dataset_snapshot_tmp_arg_t *ddsta = arg;
	dsl_pool_t *dp = dmu_tx_pool(tx);
	dsl_dataset_t *ds = NULL;

	VERIFY0(dsl_dataset_hold(dp, ddsta->ddsta_fsname, FTAG, &ds));

	dsl_dataset_snapshot_sync_impl(ds, ddsta->ddsta_snapname, tx);
	dsl_dataset_user_hold_sync_one(ds->ds_prev, ddsta->ddsta_htag,
	    ddsta->ddsta_cleanup_minor, gethrestime_sec(), tx);
	dsl_destroy_snapshot_sync_impl(ds->ds_prev, B_TRUE, tx);

	dsl_dataset_rele(ds, FTAG);
}

int
dsl_dataset_snapshot_tmp(const char *fsname, const char *snapname,
    minor_t cleanup_minor, const char *htag)
{
	dsl_dataset_snapshot_tmp_arg_t ddsta;
	int error;
	spa_t *spa;
	boolean_t needsuspend;
	void *cookie;

	ddsta.ddsta_fsname = fsname;
	ddsta.ddsta_snapname = snapname;
	ddsta.ddsta_cleanup_minor = cleanup_minor;
	ddsta.ddsta_htag = htag;

	error = spa_open(fsname, &spa, FTAG);
	if (error != 0)
		return (error);
	needsuspend = (spa_version(spa) < SPA_VERSION_FAST_SNAP);
	spa_close(spa, FTAG);

	if (needsuspend) {
		error = zil_suspend(fsname, &cookie);
		if (error != 0)
			return (error);
	}

	error = dsl_sync_task(fsname, dsl_dataset_snapshot_tmp_check,
	    dsl_dataset_snapshot_tmp_sync, &ddsta, 3, ZFS_SPACE_CHECK_RESERVED);

	if (needsuspend)
		zil_resume(cookie);
	return (error);
}

void
dsl_dataset_sync(dsl_dataset_t *ds, zio_t *zio, dmu_tx_t *tx)
{
	ASSERT(dmu_tx_is_syncing(tx));
	ASSERT(ds->ds_objset != NULL);
	ASSERT(dsl_dataset_phys(ds)->ds_next_snap_obj == 0);

	/*
	 * in case we had to change ds_fsid_guid when we opened it,
	 * sync it out now.
	 */
	dmu_buf_will_dirty(ds->ds_dbuf, tx);
	dsl_dataset_phys(ds)->ds_fsid_guid = ds->ds_fsid_guid;

	if (ds->ds_resume_bytes[tx->tx_txg & TXG_MASK] != 0) {
		VERIFY0(zap_update(tx->tx_pool->dp_meta_objset,
		    ds->ds_object, DS_FIELD_RESUME_OBJECT, 8, 1,
		    &ds->ds_resume_object[tx->tx_txg & TXG_MASK], tx));
		VERIFY0(zap_update(tx->tx_pool->dp_meta_objset,
		    ds->ds_object, DS_FIELD_RESUME_OFFSET, 8, 1,
		    &ds->ds_resume_offset[tx->tx_txg & TXG_MASK], tx));
		VERIFY0(zap_update(tx->tx_pool->dp_meta_objset,
		    ds->ds_object, DS_FIELD_RESUME_BYTES, 8, 1,
		    &ds->ds_resume_bytes[tx->tx_txg & TXG_MASK], tx));
		ds->ds_resume_object[tx->tx_txg & TXG_MASK] = 0;
		ds->ds_resume_offset[tx->tx_txg & TXG_MASK] = 0;
		ds->ds_resume_bytes[tx->tx_txg & TXG_MASK] = 0;
	}

	dmu_objset_sync(ds->ds_objset, zio, tx);

	for (spa_feature_t f = 0; f < SPA_FEATURES; f++) {
		if (zfeature_active(f, ds->ds_feature_activation[f])) {
			if (zfeature_active(f, ds->ds_feature[f]))
				continue;
			dsl_dataset_activate_feature(ds->ds_object, f,
			    ds->ds_feature_activation[f], tx);
			ds->ds_feature[f] = ds->ds_feature_activation[f];
		}
	}
}

/*
 * Check if the percentage of blocks shared between the clone and the
 * snapshot (as opposed to those that are clone only) is below a certain
 * threshold
 */
boolean_t
dsl_livelist_should_disable(dsl_dataset_t *ds)
{
	uint64_t used, referenced;
	int percent_shared;

	used = dsl_dir_get_usedds(ds->ds_dir);
	referenced = dsl_get_referenced(ds);
	ASSERT3U(referenced, >=, 0);
	ASSERT3U(used, >=, 0);
	if (referenced == 0)
		return (B_FALSE);
	percent_shared = (100 * (referenced - used)) / referenced;
	if (percent_shared <= zfs_livelist_min_percent_shared)
		return (B_TRUE);
	return (B_FALSE);
}

/*
 *  Check if it is possible to combine two livelist entries into one.
 *  This is the case if the combined number of 'live' blkptrs (ALLOCs that
 *  don't have a matching FREE) is under the maximum sublist size.
 *  We check this by subtracting twice the total number of frees from the total
 *  number of blkptrs. FREEs are counted twice because each FREE blkptr
 *  will cancel out an ALLOC blkptr when the livelist is processed.
 */
static boolean_t
dsl_livelist_should_condense(dsl_deadlist_entry_t *first,
    dsl_deadlist_entry_t *next)
{
	uint64_t total_free = first->dle_bpobj.bpo_phys->bpo_num_freed +
	    next->dle_bpobj.bpo_phys->bpo_num_freed;
	uint64_t total_entries = first->dle_bpobj.bpo_phys->bpo_num_blkptrs +
	    next->dle_bpobj.bpo_phys->bpo_num_blkptrs;
	if ((total_entries - (2 * total_free)) < zfs_livelist_max_entries)
		return (B_TRUE);
	return (B_FALSE);
}

typedef struct try_condense_arg {
	spa_t *spa;
	dsl_dataset_t *ds;
} try_condense_arg_t;

/*
 * Iterate over the livelist entries, searching for a pair to condense.
 * A nonzero return value means stop, 0 means keep looking.
 */
static int
dsl_livelist_try_condense(void *arg, dsl_deadlist_entry_t *first)
{
	try_condense_arg_t *tca = arg;
	spa_t *spa = tca->spa;
	dsl_dataset_t *ds = tca->ds;
	dsl_deadlist_t *ll = &ds->ds_dir->dd_livelist;
	dsl_deadlist_entry_t *next;

	/* The condense thread has not yet been created at import */
	if (spa->spa_livelist_condense_zthr == NULL)
		return (1);

	/* A condense is already in progress */
	if (spa->spa_to_condense.ds != NULL)
		return (1);

	next = AVL_NEXT(&ll->dl_tree, &first->dle_node);
	/* The livelist has only one entry - don't condense it */
	if (next == NULL)
		return (1);

	/* Next is the newest entry - don't condense it */
	if (AVL_NEXT(&ll->dl_tree, &next->dle_node) == NULL)
		return (1);

	/* This pair is not ready to condense but keep looking */
	if (!dsl_livelist_should_condense(first, next))
		return (0);

	/*
	 * Add a ref to prevent the dataset from being evicted while
	 * the condense zthr or synctask are running. Ref will be
	 * released at the end of the condense synctask
	 */
	dmu_buf_add_ref(ds->ds_dbuf, spa);

	spa->spa_to_condense.ds = ds;
	spa->spa_to_condense.first = first;
	spa->spa_to_condense.next = next;
	spa->spa_to_condense.syncing = B_FALSE;
	spa->spa_to_condense.cancelled = B_FALSE;

	zthr_wakeup(spa->spa_livelist_condense_zthr);
	return (1);
}

static void
dsl_flush_pending_livelist(dsl_dataset_t *ds, dmu_tx_t *tx)
{
	dsl_dir_t *dd = ds->ds_dir;
	spa_t *spa = ds->ds_dir->dd_pool->dp_spa;
	dsl_deadlist_entry_t *last = dsl_deadlist_last(&dd->dd_livelist);

	/* Check if we need to add a new sub-livelist */
	if (last == NULL) {
		/* The livelist is empty */
		dsl_deadlist_add_key(&dd->dd_livelist,
		    tx->tx_txg - 1, tx);
	} else if (spa_sync_pass(spa) == 1) {
		/*
		 * Check if the newest entry is full. If it is, make a new one.
		 * We only do this once per sync because we could overfill a
		 * sublist in one sync pass and don't want to add another entry
		 * for a txg that is already represented. This ensures that
		 * blkptrs born in the same txg are stored in the same sublist.
		 */
		bpobj_t bpobj = last->dle_bpobj;
		uint64_t all = bpobj.bpo_phys->bpo_num_blkptrs;
		uint64_t free = bpobj.bpo_phys->bpo_num_freed;
		uint64_t alloc = all - free;
		if (alloc > zfs_livelist_max_entries) {
			dsl_deadlist_add_key(&dd->dd_livelist,
			    tx->tx_txg - 1, tx);
		}
	}

	/* Insert each entry into the on-disk livelist */
	bplist_iterate(&dd->dd_pending_allocs,
	    dsl_deadlist_insert_alloc_cb, &dd->dd_livelist, tx);
	bplist_iterate(&dd->dd_pending_frees,
	    dsl_deadlist_insert_free_cb, &dd->dd_livelist, tx);

	/* Attempt to condense every pair of adjacent entries */
	try_condense_arg_t arg = {
	    .spa = spa,
	    .ds = ds
	};
	dsl_deadlist_iterate(&dd->dd_livelist, dsl_livelist_try_condense,
	    &arg);
}

void
dsl_dataset_sync_done(dsl_dataset_t *ds, dmu_tx_t *tx)
{
	objset_t *os = ds->ds_objset;

	bplist_iterate(&ds->ds_pending_deadlist,
	    dsl_deadlist_insert_alloc_cb, &ds->ds_deadlist, tx);

	if (dsl_deadlist_is_open(&ds->ds_dir->dd_livelist)) {
		dsl_flush_pending_livelist(ds, tx);
		if (dsl_livelist_should_disable(ds)) {
			dsl_dir_remove_livelist(ds->ds_dir, tx, B_TRUE);
		}
	}

	dsl_bookmark_sync_done(ds, tx);

	if (os->os_synced_dnodes != NULL) {
		multilist_destroy(os->os_synced_dnodes);
		os->os_synced_dnodes = NULL;
	}

	if (os->os_encrypted)
		os->os_next_write_raw[tx->tx_txg & TXG_MASK] = B_FALSE;
	else
		ASSERT0(os->os_next_write_raw[tx->tx_txg & TXG_MASK]);

	ASSERT(!dmu_objset_is_dirty(os, dmu_tx_get_txg(tx)));

	dmu_buf_rele(ds->ds_dbuf, ds);
}

int
get_clones_stat_impl(dsl_dataset_t *ds, nvlist_t *val)
{
	uint64_t count = 0;
	objset_t *mos = ds->ds_dir->dd_pool->dp_meta_objset;
	zap_cursor_t zc;
	zap_attribute_t za;

	ASSERT(dsl_pool_config_held(ds->ds_dir->dd_pool));

	/*
	 * There may be missing entries in ds_next_clones_obj
	 * due to a bug in a previous version of the code.
	 * Only trust it if it has the right number of entries.
	 */
	if (dsl_dataset_phys(ds)->ds_next_clones_obj != 0) {
		VERIFY0(zap_count(mos, dsl_dataset_phys(ds)->ds_next_clones_obj,
		    &count));
	}
	if (count != dsl_dataset_phys(ds)->ds_num_children - 1) {
		return (ENOENT);
	}
	for (zap_cursor_init(&zc, mos,
	    dsl_dataset_phys(ds)->ds_next_clones_obj);
	    zap_cursor_retrieve(&zc, &za) == 0;
	    zap_cursor_advance(&zc)) {
		dsl_dataset_t *clone;
		char buf[ZFS_MAX_DATASET_NAME_LEN];
		VERIFY0(dsl_dataset_hold_obj(ds->ds_dir->dd_pool,
		    za.za_first_integer, FTAG, &clone));
		dsl_dir_name(clone->ds_dir, buf);
		fnvlist_add_boolean(val, buf);
		dsl_dataset_rele(clone, FTAG);
	}
	zap_cursor_fini(&zc);
	return (0);
}

void
get_clones_stat(dsl_dataset_t *ds, nvlist_t *nv)
{
	nvlist_t *propval = fnvlist_alloc();
	nvlist_t *val;

	/*
	 * We use nvlist_alloc() instead of fnvlist_alloc() because the
	 * latter would allocate the list with NV_UNIQUE_NAME flag.
	 * As a result, every time a clone name is appended to the list
	 * it would be (linearly) searched for for a duplicate name.
	 * We already know that all clone names must be unique and we
	 * want avoid the quadratic complexity of double-checking that
	 * because we can have a large number of clones.
	 */
	VERIFY0(nvlist_alloc(&val, 0, KM_SLEEP));

	if (get_clones_stat_impl(ds, val) == 0) {
		fnvlist_add_nvlist(propval, ZPROP_VALUE, val);
		fnvlist_add_nvlist(nv, zfs_prop_to_name(ZFS_PROP_CLONES),
		    propval);
	}

	nvlist_free(val);
	nvlist_free(propval);
}

/*
 * Returns a string that represents the receive resume stats token. It should
 * be freed with strfree().
 */
char *
get_receive_resume_stats_impl(dsl_dataset_t *ds)
{
	dsl_pool_t *dp = ds->ds_dir->dd_pool;

	if (dsl_dataset_has_resume_receive_state(ds)) {
		char *str;
		void *packed;
		uint8_t *compressed;
		uint64_t val;
		nvlist_t *token_nv = fnvlist_alloc();
		size_t packed_size, compressed_size;

		if (zap_lookup(dp->dp_meta_objset, ds->ds_object,
		    DS_FIELD_RESUME_FROMGUID, sizeof (val), 1, &val) == 0) {
			fnvlist_add_uint64(token_nv, "fromguid", val);
		}
		if (zap_lookup(dp->dp_meta_objset, ds->ds_object,
		    DS_FIELD_RESUME_OBJECT, sizeof (val), 1, &val) == 0) {
			fnvlist_add_uint64(token_nv, "object", val);
		}
		if (zap_lookup(dp->dp_meta_objset, ds->ds_object,
		    DS_FIELD_RESUME_OFFSET, sizeof (val), 1, &val) == 0) {
			fnvlist_add_uint64(token_nv, "offset", val);
		}
		if (zap_lookup(dp->dp_meta_objset, ds->ds_object,
		    DS_FIELD_RESUME_BYTES, sizeof (val), 1, &val) == 0) {
			fnvlist_add_uint64(token_nv, "bytes", val);
		}
		if (zap_lookup(dp->dp_meta_objset, ds->ds_object,
		    DS_FIELD_RESUME_TOGUID, sizeof (val), 1, &val) == 0) {
			fnvlist_add_uint64(token_nv, "toguid", val);
		}
		char buf[MAXNAMELEN];
		if (zap_lookup(dp->dp_meta_objset, ds->ds_object,
		    DS_FIELD_RESUME_TONAME, 1, sizeof (buf), buf) == 0) {
			fnvlist_add_string(token_nv, "toname", buf);
		}
		if (zap_contains(dp->dp_meta_objset, ds->ds_object,
		    DS_FIELD_RESUME_LARGEBLOCK) == 0) {
			fnvlist_add_boolean(token_nv, "largeblockok");
		}
		if (zap_contains(dp->dp_meta_objset, ds->ds_object,
		    DS_FIELD_RESUME_EMBEDOK) == 0) {
			fnvlist_add_boolean(token_nv, "embedok");
		}
		if (zap_contains(dp->dp_meta_objset, ds->ds_object,
		    DS_FIELD_RESUME_COMPRESSOK) == 0) {
			fnvlist_add_boolean(token_nv, "compressok");
		}
		if (zap_contains(dp->dp_meta_objset, ds->ds_object,
		    DS_FIELD_RESUME_RAWOK) == 0) {
			fnvlist_add_boolean(token_nv, "rawok");
		}
		if (dsl_dataset_feature_is_active(ds,
		    SPA_FEATURE_REDACTED_DATASETS)) {
			uint64_t num_redact_snaps;
			uint64_t *redact_snaps;
			VERIFY(dsl_dataset_get_uint64_array_feature(ds,
			    SPA_FEATURE_REDACTED_DATASETS, &num_redact_snaps,
			    &redact_snaps));
			fnvlist_add_uint64_array(token_nv, "redact_snaps",
			    redact_snaps, num_redact_snaps);
		}
		if (zap_contains(dp->dp_meta_objset, ds->ds_object,
		    DS_FIELD_RESUME_REDACT_BOOKMARK_SNAPS) == 0) {
			uint64_t num_redact_snaps, int_size;
			uint64_t *redact_snaps;
			VERIFY0(zap_length(dp->dp_meta_objset, ds->ds_object,
			    DS_FIELD_RESUME_REDACT_BOOKMARK_SNAPS, &int_size,
			    &num_redact_snaps));
			ASSERT3U(int_size, ==, sizeof (uint64_t));

			redact_snaps = kmem_alloc(int_size * num_redact_snaps,
			    KM_SLEEP);
			VERIFY0(zap_lookup(dp->dp_meta_objset, ds->ds_object,
			    DS_FIELD_RESUME_REDACT_BOOKMARK_SNAPS, int_size,
			    num_redact_snaps, redact_snaps));
			fnvlist_add_uint64_array(token_nv, "book_redact_snaps",
			    redact_snaps, num_redact_snaps);
			kmem_free(redact_snaps, int_size * num_redact_snaps);
		}
		packed = fnvlist_pack(token_nv, &packed_size);
		fnvlist_free(token_nv);
		compressed = kmem_alloc(packed_size, KM_SLEEP);

		compressed_size = gzip_compress(packed, compressed,
		    packed_size, packed_size, 6);

		zio_cksum_t cksum;
		fletcher_4_native_varsize(compressed, compressed_size, &cksum);

		str = kmem_alloc(compressed_size * 2 + 1, KM_SLEEP);
		for (int i = 0; i < compressed_size; i++) {
			(void) sprintf(str + i * 2, "%02x", compressed[i]);
		}
		str[compressed_size * 2] = '\0';
		char *propval = kmem_asprintf("%u-%llx-%llx-%s",
		    ZFS_SEND_RESUME_TOKEN_VERSION,
		    (longlong_t)cksum.zc_word[0],
		    (longlong_t)packed_size, str);
		kmem_free(packed, packed_size);
		kmem_free(str, compressed_size * 2 + 1);
		kmem_free(compressed, packed_size);
		return (propval);
	}
	return (strdup(""));
}

/*
 * Returns a string that represents the receive resume stats token of the
 * dataset's child. It should be freed with strfree().
 */
char *
get_child_receive_stats(dsl_dataset_t *ds)
{
	char recvname[ZFS_MAX_DATASET_NAME_LEN + 6];
	dsl_dataset_t *recv_ds;
	dsl_dataset_name(ds, recvname);
	if (strlcat(recvname, "/", sizeof (recvname)) <
	    sizeof (recvname) &&
	    strlcat(recvname, recv_clone_name, sizeof (recvname)) <
	    sizeof (recvname) &&
	    dsl_dataset_hold(ds->ds_dir->dd_pool, recvname, FTAG,
	    &recv_ds)  == 0) {
		char *propval = get_receive_resume_stats_impl(recv_ds);
		dsl_dataset_rele(recv_ds, FTAG);
		return (propval);
	}
	return (strdup(""));
}

static void
get_receive_resume_stats(dsl_dataset_t *ds, nvlist_t *nv)
{
	char *propval = get_receive_resume_stats_impl(ds);
	if (strcmp(propval, "") != 0) {
		dsl_prop_nvlist_add_string(nv,
		    ZFS_PROP_RECEIVE_RESUME_TOKEN, propval);
	} else {
		char *childval = get_child_receive_stats(ds);
		if (strcmp(childval, "") != 0) {
			dsl_prop_nvlist_add_string(nv,
			    ZFS_PROP_RECEIVE_RESUME_TOKEN, childval);
		}
		strfree(childval);
	}
	strfree(propval);
}

uint64_t
dsl_get_refratio(dsl_dataset_t *ds)
{
	uint64_t ratio = dsl_dataset_phys(ds)->ds_compressed_bytes == 0 ? 100 :
	    (dsl_dataset_phys(ds)->ds_uncompressed_bytes * 100 /
	    dsl_dataset_phys(ds)->ds_compressed_bytes);
	return (ratio);
}

uint64_t
dsl_get_logicalreferenced(dsl_dataset_t *ds)
{
	return (dsl_dataset_phys(ds)->ds_uncompressed_bytes);
}

uint64_t
dsl_get_compressratio(dsl_dataset_t *ds)
{
	if (ds->ds_is_snapshot) {
		return (dsl_get_refratio(ds));
	} else {
		dsl_dir_t *dd = ds->ds_dir;
		mutex_enter(&dd->dd_lock);
		uint64_t val = dsl_dir_get_compressratio(dd);
		mutex_exit(&dd->dd_lock);
		return (val);
	}
}

uint64_t
dsl_get_used(dsl_dataset_t *ds)
{
	if (ds->ds_is_snapshot) {
		return (dsl_dataset_phys(ds)->ds_unique_bytes);
	} else {
		dsl_dir_t *dd = ds->ds_dir;
		mutex_enter(&dd->dd_lock);
		uint64_t val = dsl_dir_get_used(dd);
		mutex_exit(&dd->dd_lock);
		return (val);
	}
}

uint64_t
dsl_get_creation(dsl_dataset_t *ds)
{
	return (dsl_dataset_phys(ds)->ds_creation_time);
}

uint64_t
dsl_get_creationtxg(dsl_dataset_t *ds)
{
	return (dsl_dataset_phys(ds)->ds_creation_txg);
}

uint64_t
dsl_get_refquota(dsl_dataset_t *ds)
{
	return (ds->ds_quota);
}

uint64_t
dsl_get_refreservation(dsl_dataset_t *ds)
{
	return (ds->ds_reserved);
}

uint64_t
dsl_get_guid(dsl_dataset_t *ds)
{
	return (dsl_dataset_phys(ds)->ds_guid);
}

uint64_t
dsl_get_unique(dsl_dataset_t *ds)
{
	return (dsl_dataset_phys(ds)->ds_unique_bytes);
}

uint64_t
dsl_get_objsetid(dsl_dataset_t *ds)
{
	return (ds->ds_object);
}

uint64_t
dsl_get_userrefs(dsl_dataset_t *ds)
{
	return (ds->ds_userrefs);
}

uint64_t
dsl_get_defer_destroy(dsl_dataset_t *ds)
{
	return (DS_IS_DEFER_DESTROY(ds) ? 1 : 0);
}

uint64_t
dsl_get_referenced(dsl_dataset_t *ds)
{
	return (dsl_dataset_phys(ds)->ds_referenced_bytes);
}

uint64_t
dsl_get_numclones(dsl_dataset_t *ds)
{
	ASSERT(ds->ds_is_snapshot);
	return (dsl_dataset_phys(ds)->ds_num_children - 1);
}

uint64_t
dsl_get_inconsistent(dsl_dataset_t *ds)
{
	return ((dsl_dataset_phys(ds)->ds_flags & DS_FLAG_INCONSISTENT) ?
	    1 : 0);
}

uint64_t
dsl_get_redacted(dsl_dataset_t *ds)
{
	return (dsl_dataset_feature_is_active(ds,
	    SPA_FEATURE_REDACTED_DATASETS));
}

uint64_t
dsl_get_available(dsl_dataset_t *ds)
{
	uint64_t refdbytes = dsl_get_referenced(ds);
	uint64_t availbytes = dsl_dir_space_available(ds->ds_dir,
	    NULL, 0, TRUE);
	if (ds->ds_reserved > dsl_dataset_phys(ds)->ds_unique_bytes) {
		availbytes +=
		    ds->ds_reserved - dsl_dataset_phys(ds)->ds_unique_bytes;
	}
	if (ds->ds_quota != 0) {
		/*
		 * Adjust available bytes according to refquota
		 */
		if (refdbytes < ds->ds_quota) {
			availbytes = MIN(availbytes,
			    ds->ds_quota - refdbytes);
		} else {
			availbytes = 0;
		}
	}
	return (availbytes);
}

int
dsl_get_written(dsl_dataset_t *ds, uint64_t *written)
{
	dsl_pool_t *dp = ds->ds_dir->dd_pool;
	dsl_dataset_t *prev;
	int err = dsl_dataset_hold_obj(dp,
	    dsl_dataset_phys(ds)->ds_prev_snap_obj, FTAG, &prev);
	if (err == 0) {
		uint64_t comp, uncomp;
		err = dsl_dataset_space_written(prev, ds, written,
		    &comp, &uncomp);
		dsl_dataset_rele(prev, FTAG);
	}
	return (err);
}

/*
 * 'snap' should be a buffer of size ZFS_MAX_DATASET_NAME_LEN.
 */
int
dsl_get_prev_snap(dsl_dataset_t *ds, char *snap)
{
	dsl_pool_t *dp = ds->ds_dir->dd_pool;
	if (ds->ds_prev != NULL && ds->ds_prev != dp->dp_origin_snap) {
		dsl_dataset_name(ds->ds_prev, snap);
		return (0);
	} else {
		return (ENOENT);
	}
}

void
dsl_get_redact_snaps(dsl_dataset_t *ds, nvlist_t *propval)
{
	uint64_t nsnaps;
	uint64_t *snaps;
	if (dsl_dataset_get_uint64_array_feature(ds,
	    SPA_FEATURE_REDACTED_DATASETS, &nsnaps, &snaps)) {
		fnvlist_add_uint64_array(propval, ZPROP_VALUE, snaps,
		    nsnaps);
	}
}

/*
 * Returns the mountpoint property and source for the given dataset in the value
 * and source buffers. The value buffer must be at least as large as MAXPATHLEN
 * and the source buffer as least as large a ZFS_MAX_DATASET_NAME_LEN.
 * Returns 0 on success and an error on failure.
 */
int
dsl_get_mountpoint(dsl_dataset_t *ds, const char *dsname, char *value,
    char *source)
{
	int error;
	dsl_pool_t *dp = ds->ds_dir->dd_pool;

	/* Retrieve the mountpoint value stored in the zap opbject */
	error = dsl_prop_get_ds(ds, zfs_prop_to_name(ZFS_PROP_MOUNTPOINT), 1,
	    ZAP_MAXVALUELEN, value, source);
	if (error != 0) {
		return (error);
	}

	/*
	 * Process the dsname and source to find the full mountpoint string.
	 * Can be skipped for 'legacy' or 'none'.
	 */
	if (value[0] == '/') {
		char *buf = kmem_alloc(ZAP_MAXVALUELEN, KM_SLEEP);
		char *root = buf;
		const char *relpath;

		/*
		 * If we inherit the mountpoint, even from a dataset
		 * with a received value, the source will be the path of
		 * the dataset we inherit from. If source is
		 * ZPROP_SOURCE_VAL_RECVD, the received value is not
		 * inherited.
		 */
		if (strcmp(source, ZPROP_SOURCE_VAL_RECVD) == 0) {
			relpath = "";
		} else {
			ASSERT0(strncmp(dsname, source, strlen(source)));
			relpath = dsname + strlen(source);
			if (relpath[0] == '/')
				relpath++;
		}

		spa_altroot(dp->dp_spa, root, ZAP_MAXVALUELEN);

		/*
		 * Special case an alternate root of '/'. This will
		 * avoid having multiple leading slashes in the
		 * mountpoint path.
		 */
		if (strcmp(root, "/") == 0)
			root++;

		/*
		 * If the mountpoint is '/' then skip over this
		 * if we are obtaining either an alternate root or
		 * an inherited mountpoint.
		 */
		char *mnt = value;
		if (value[1] == '\0' && (root[0] != '\0' ||
		    relpath[0] != '\0'))
			mnt = value + 1;

		if (relpath[0] == '\0') {
			(void) snprintf(value, ZAP_MAXVALUELEN, "%s%s",
			    root, mnt);
		} else {
			(void) snprintf(value, ZAP_MAXVALUELEN, "%s%s%s%s",
			    root, mnt, relpath[0] == '@' ? "" : "/",
			    relpath);
		}
		kmem_free(buf, ZAP_MAXVALUELEN);
	}

	return (0);
}

void
dsl_dataset_stats(dsl_dataset_t *ds, nvlist_t *nv)
{
	dsl_pool_t *dp = ds->ds_dir->dd_pool;

	ASSERT(dsl_pool_config_held(dp));

	dsl_prop_nvlist_add_uint64(nv, ZFS_PROP_REFRATIO,
	    dsl_get_refratio(ds));
	dsl_prop_nvlist_add_uint64(nv, ZFS_PROP_LOGICALREFERENCED,
	    dsl_get_logicalreferenced(ds));
	dsl_prop_nvlist_add_uint64(nv, ZFS_PROP_COMPRESSRATIO,
	    dsl_get_compressratio(ds));
	dsl_prop_nvlist_add_uint64(nv, ZFS_PROP_USED,
	    dsl_get_used(ds));

	if (ds->ds_is_snapshot) {
		get_clones_stat(ds, nv);
	} else {
		char buf[ZFS_MAX_DATASET_NAME_LEN];
		if (dsl_get_prev_snap(ds, buf) == 0)
			dsl_prop_nvlist_add_string(nv, ZFS_PROP_PREV_SNAP,
			    buf);
		dsl_dir_stats(ds->ds_dir, nv);
	}

	nvlist_t *propval = fnvlist_alloc();
	dsl_get_redact_snaps(ds, propval);
	fnvlist_add_nvlist(nv, zfs_prop_to_name(ZFS_PROP_REDACT_SNAPS),
	    propval);
	nvlist_free(propval);

	dsl_prop_nvlist_add_uint64(nv, ZFS_PROP_AVAILABLE,
	    dsl_get_available(ds));
	dsl_prop_nvlist_add_uint64(nv, ZFS_PROP_REFERENCED,
	    dsl_get_referenced(ds));
	dsl_prop_nvlist_add_uint64(nv, ZFS_PROP_CREATION,
	    dsl_get_creation(ds));
	dsl_prop_nvlist_add_uint64(nv, ZFS_PROP_CREATETXG,
	    dsl_get_creationtxg(ds));
	dsl_prop_nvlist_add_uint64(nv, ZFS_PROP_REFQUOTA,
	    dsl_get_refquota(ds));
	dsl_prop_nvlist_add_uint64(nv, ZFS_PROP_REFRESERVATION,
	    dsl_get_refreservation(ds));
	dsl_prop_nvlist_add_uint64(nv, ZFS_PROP_GUID,
	    dsl_get_guid(ds));
	dsl_prop_nvlist_add_uint64(nv, ZFS_PROP_UNIQUE,
	    dsl_get_unique(ds));
	dsl_prop_nvlist_add_uint64(nv, ZFS_PROP_OBJSETID,
	    dsl_get_objsetid(ds));
	dsl_prop_nvlist_add_uint64(nv, ZFS_PROP_USERREFS,
	    dsl_get_userrefs(ds));
	dsl_prop_nvlist_add_uint64(nv, ZFS_PROP_DEFER_DESTROY,
	    dsl_get_defer_destroy(ds));
	dsl_dataset_crypt_stats(ds, nv);

	if (dsl_dataset_phys(ds)->ds_prev_snap_obj != 0) {
		uint64_t written;
		if (dsl_get_written(ds, &written) == 0) {
			dsl_prop_nvlist_add_uint64(nv, ZFS_PROP_WRITTEN,
			    written);
		}
	}

	if (!dsl_dataset_is_snapshot(ds)) {
		/*
		 * A failed "newfs" (e.g. full) resumable receive leaves
		 * the stats set on this dataset.  Check here for the prop.
		 */
		get_receive_resume_stats(ds, nv);

		/*
		 * A failed incremental resumable receive leaves the
		 * stats set on our child named "%recv".  Check the child
		 * for the prop.
		 */
		/* 6 extra bytes for /%recv */
		char recvname[ZFS_MAX_DATASET_NAME_LEN + 6];
		dsl_dataset_t *recv_ds;
		dsl_dataset_name(ds, recvname);
		if (strlcat(recvname, "/", sizeof (recvname)) <
		    sizeof (recvname) &&
		    strlcat(recvname, recv_clone_name, sizeof (recvname)) <
		    sizeof (recvname) &&
		    dsl_dataset_hold(dp, recvname, FTAG, &recv_ds) == 0) {
			get_receive_resume_stats(recv_ds, nv);
			dsl_dataset_rele(recv_ds, FTAG);
		}
	}
}

void
dsl_dataset_fast_stat(dsl_dataset_t *ds, dmu_objset_stats_t *stat)
{
	ASSERTV(dsl_pool_t *dp = ds->ds_dir->dd_pool);
	ASSERT(dsl_pool_config_held(dp));

	stat->dds_creation_txg = dsl_get_creationtxg(ds);
	stat->dds_inconsistent = dsl_get_inconsistent(ds);
	stat->dds_guid = dsl_get_guid(ds);
	stat->dds_redacted = dsl_get_redacted(ds);
	stat->dds_origin[0] = '\0';
	if (ds->ds_is_snapshot) {
		stat->dds_is_snapshot = B_TRUE;
		stat->dds_num_clones = dsl_get_numclones(ds);
	} else {
		stat->dds_is_snapshot = B_FALSE;
		stat->dds_num_clones = 0;

		if (dsl_dir_is_clone(ds->ds_dir)) {
			dsl_dir_get_origin(ds->ds_dir, stat->dds_origin);
		}
	}
}

uint64_t
dsl_dataset_fsid_guid(dsl_dataset_t *ds)
{
	return (ds->ds_fsid_guid);
}

void
dsl_dataset_space(dsl_dataset_t *ds,
    uint64_t *refdbytesp, uint64_t *availbytesp,
    uint64_t *usedobjsp, uint64_t *availobjsp)
{
	*refdbytesp = dsl_dataset_phys(ds)->ds_referenced_bytes;
	*availbytesp = dsl_dir_space_available(ds->ds_dir, NULL, 0, TRUE);
	if (ds->ds_reserved > dsl_dataset_phys(ds)->ds_unique_bytes)
		*availbytesp +=
		    ds->ds_reserved - dsl_dataset_phys(ds)->ds_unique_bytes;
	if (ds->ds_quota != 0) {
		/*
		 * Adjust available bytes according to refquota
		 */
		if (*refdbytesp < ds->ds_quota)
			*availbytesp = MIN(*availbytesp,
			    ds->ds_quota - *refdbytesp);
		else
			*availbytesp = 0;
	}
	rrw_enter(&ds->ds_bp_rwlock, RW_READER, FTAG);
	*usedobjsp = BP_GET_FILL(&dsl_dataset_phys(ds)->ds_bp);
	rrw_exit(&ds->ds_bp_rwlock, FTAG);
	*availobjsp = DN_MAX_OBJECT - *usedobjsp;
}

boolean_t
dsl_dataset_modified_since_snap(dsl_dataset_t *ds, dsl_dataset_t *snap)
{
	ASSERTV(dsl_pool_t *dp = ds->ds_dir->dd_pool);
	uint64_t birth;

	ASSERT(dsl_pool_config_held(dp));
	if (snap == NULL)
		return (B_FALSE);
	rrw_enter(&ds->ds_bp_rwlock, RW_READER, FTAG);
	birth = dsl_dataset_get_blkptr(ds)->blk_birth;
	rrw_exit(&ds->ds_bp_rwlock, FTAG);
	if (birth > dsl_dataset_phys(snap)->ds_creation_txg) {
		objset_t *os, *os_snap;
		/*
		 * It may be that only the ZIL differs, because it was
		 * reset in the head.  Don't count that as being
		 * modified.
		 */
		if (dmu_objset_from_ds(ds, &os) != 0)
			return (B_TRUE);
		if (dmu_objset_from_ds(snap, &os_snap) != 0)
			return (B_TRUE);
		return (bcmp(&os->os_phys->os_meta_dnode,
		    &os_snap->os_phys->os_meta_dnode,
		    sizeof (os->os_phys->os_meta_dnode)) != 0);
	}
	return (B_FALSE);
}

typedef struct dsl_dataset_rename_snapshot_arg {
	const char *ddrsa_fsname;
	const char *ddrsa_oldsnapname;
	const char *ddrsa_newsnapname;
	boolean_t ddrsa_recursive;
	dmu_tx_t *ddrsa_tx;
} dsl_dataset_rename_snapshot_arg_t;

/* ARGSUSED */
static int
dsl_dataset_rename_snapshot_check_impl(dsl_pool_t *dp,
    dsl_dataset_t *hds, void *arg)
{
	dsl_dataset_rename_snapshot_arg_t *ddrsa = arg;
	int error;
	uint64_t val;

	error = dsl_dataset_snap_lookup(hds, ddrsa->ddrsa_oldsnapname, &val);
	if (error != 0) {
		/* ignore nonexistent snapshots */
		return (error == ENOENT ? 0 : error);
	}

	/* new name should not exist */
	error = dsl_dataset_snap_lookup(hds, ddrsa->ddrsa_newsnapname, &val);
	if (error == 0)
		error = SET_ERROR(EEXIST);
	else if (error == ENOENT)
		error = 0;

	/* dataset name + 1 for the "@" + the new snapshot name must fit */
	if (dsl_dir_namelen(hds->ds_dir) + 1 +
	    strlen(ddrsa->ddrsa_newsnapname) >= ZFS_MAX_DATASET_NAME_LEN)
		error = SET_ERROR(ENAMETOOLONG);

	return (error);
}

static int
dsl_dataset_rename_snapshot_check(void *arg, dmu_tx_t *tx)
{
	dsl_dataset_rename_snapshot_arg_t *ddrsa = arg;
	dsl_pool_t *dp = dmu_tx_pool(tx);
	dsl_dataset_t *hds;
	int error;

	error = dsl_dataset_hold(dp, ddrsa->ddrsa_fsname, FTAG, &hds);
	if (error != 0)
		return (error);

	if (ddrsa->ddrsa_recursive) {
		error = dmu_objset_find_dp(dp, hds->ds_dir->dd_object,
		    dsl_dataset_rename_snapshot_check_impl, ddrsa,
		    DS_FIND_CHILDREN);
	} else {
		error = dsl_dataset_rename_snapshot_check_impl(dp, hds, ddrsa);
	}
	dsl_dataset_rele(hds, FTAG);
	return (error);
}

static int
dsl_dataset_rename_snapshot_sync_impl(dsl_pool_t *dp,
    dsl_dataset_t *hds, void *arg)
{
	dsl_dataset_rename_snapshot_arg_t *ddrsa = arg;
	dsl_dataset_t *ds;
	uint64_t val;
	dmu_tx_t *tx = ddrsa->ddrsa_tx;
	int error;

	error = dsl_dataset_snap_lookup(hds, ddrsa->ddrsa_oldsnapname, &val);
	ASSERT(error == 0 || error == ENOENT);
	if (error == ENOENT) {
		/* ignore nonexistent snapshots */
		return (0);
	}

	VERIFY0(dsl_dataset_hold_obj(dp, val, FTAG, &ds));

	/* log before we change the name */
	spa_history_log_internal_ds(ds, "rename", tx,
	    "-> @%s", ddrsa->ddrsa_newsnapname);

	VERIFY0(dsl_dataset_snap_remove(hds, ddrsa->ddrsa_oldsnapname, tx,
	    B_FALSE));
	mutex_enter(&ds->ds_lock);
	(void) strlcpy(ds->ds_snapname, ddrsa->ddrsa_newsnapname,
	    sizeof (ds->ds_snapname));
	mutex_exit(&ds->ds_lock);
	VERIFY0(zap_add(dp->dp_meta_objset,
	    dsl_dataset_phys(hds)->ds_snapnames_zapobj,
	    ds->ds_snapname, 8, 1, &ds->ds_object, tx));
	zvol_rename_minors(dp->dp_spa, ddrsa->ddrsa_oldsnapname,
	    ddrsa->ddrsa_newsnapname, B_TRUE);

	dsl_dataset_rele(ds, FTAG);
	return (0);
}

static void
dsl_dataset_rename_snapshot_sync(void *arg, dmu_tx_t *tx)
{
	dsl_dataset_rename_snapshot_arg_t *ddrsa = arg;
	dsl_pool_t *dp = dmu_tx_pool(tx);
	dsl_dataset_t *hds = NULL;

	VERIFY0(dsl_dataset_hold(dp, ddrsa->ddrsa_fsname, FTAG, &hds));
	ddrsa->ddrsa_tx = tx;
	if (ddrsa->ddrsa_recursive) {
		VERIFY0(dmu_objset_find_dp(dp, hds->ds_dir->dd_object,
		    dsl_dataset_rename_snapshot_sync_impl, ddrsa,
		    DS_FIND_CHILDREN));
	} else {
		VERIFY0(dsl_dataset_rename_snapshot_sync_impl(dp, hds, ddrsa));
	}
	dsl_dataset_rele(hds, FTAG);
}

int
dsl_dataset_rename_snapshot(const char *fsname,
    const char *oldsnapname, const char *newsnapname, boolean_t recursive)
{
	dsl_dataset_rename_snapshot_arg_t ddrsa;

	ddrsa.ddrsa_fsname = fsname;
	ddrsa.ddrsa_oldsnapname = oldsnapname;
	ddrsa.ddrsa_newsnapname = newsnapname;
	ddrsa.ddrsa_recursive = recursive;

	return (dsl_sync_task(fsname, dsl_dataset_rename_snapshot_check,
	    dsl_dataset_rename_snapshot_sync, &ddrsa,
	    1, ZFS_SPACE_CHECK_RESERVED));
}

/*
 * If we're doing an ownership handoff, we need to make sure that there is
 * only one long hold on the dataset.  We're not allowed to change anything here
 * so we don't permanently release the long hold or regular hold here.  We want
 * to do this only when syncing to avoid the dataset unexpectedly going away
 * when we release the long hold.
 */
static int
dsl_dataset_handoff_check(dsl_dataset_t *ds, void *owner, dmu_tx_t *tx)
{
	boolean_t held;

	if (!dmu_tx_is_syncing(tx))
		return (0);

	if (owner != NULL) {
		VERIFY3P(ds->ds_owner, ==, owner);
		dsl_dataset_long_rele(ds, owner);
	}

	held = dsl_dataset_long_held(ds);

	if (owner != NULL)
		dsl_dataset_long_hold(ds, owner);

	if (held)
		return (SET_ERROR(EBUSY));

	return (0);
}

int
dsl_dataset_rollback_check(void *arg, dmu_tx_t *tx)
{
	dsl_dataset_rollback_arg_t *ddra = arg;
	dsl_pool_t *dp = dmu_tx_pool(tx);
	dsl_dataset_t *ds;
	int64_t unused_refres_delta;
	int error;

	error = dsl_dataset_hold(dp, ddra->ddra_fsname, FTAG, &ds);
	if (error != 0)
		return (error);

	/* must not be a snapshot */
	if (ds->ds_is_snapshot) {
		dsl_dataset_rele(ds, FTAG);
		return (SET_ERROR(EINVAL));
	}

	/* must have a most recent snapshot */
	if (dsl_dataset_phys(ds)->ds_prev_snap_txg < TXG_INITIAL) {
		dsl_dataset_rele(ds, FTAG);
		return (SET_ERROR(ESRCH));
	}

	/*
	 * No rollback to a snapshot created in the current txg, because
	 * the rollback may dirty the dataset and create blocks that are
	 * not reachable from the rootbp while having a birth txg that
	 * falls into the snapshot's range.
	 */
	if (dmu_tx_is_syncing(tx) &&
	    dsl_dataset_phys(ds)->ds_prev_snap_txg >= tx->tx_txg) {
		dsl_dataset_rele(ds, FTAG);
		return (SET_ERROR(EAGAIN));
	}

	/*
	 * If the expected target snapshot is specified, then check that
	 * the latest snapshot is it.
	 */
	if (ddra->ddra_tosnap != NULL) {
		dsl_dataset_t *snapds;

		/* Check if the target snapshot exists at all. */
		error = dsl_dataset_hold(dp, ddra->ddra_tosnap, FTAG, &snapds);
		if (error != 0) {
			/*
			 * ESRCH is used to signal that the target snapshot does
			 * not exist, while ENOENT is used to report that
			 * the rolled back dataset does not exist.
			 * ESRCH is also used to cover other cases where the
			 * target snapshot is not related to the dataset being
			 * rolled back such as being in a different pool.
			 */
			if (error == ENOENT || error == EXDEV)
				error = SET_ERROR(ESRCH);
			dsl_dataset_rele(ds, FTAG);
			return (error);
		}
		ASSERT(snapds->ds_is_snapshot);

		/* Check if the snapshot is the latest snapshot indeed. */
		if (snapds != ds->ds_prev) {
			/*
			 * Distinguish between the case where the only problem
			 * is intervening snapshots (EEXIST) vs the snapshot
			 * not being a valid target for rollback (ESRCH).
			 */
			if (snapds->ds_dir == ds->ds_dir ||
			    (dsl_dir_is_clone(ds->ds_dir) &&
			    dsl_dir_phys(ds->ds_dir)->dd_origin_obj ==
			    snapds->ds_object)) {
				error = SET_ERROR(EEXIST);
			} else {
				error = SET_ERROR(ESRCH);
			}
			dsl_dataset_rele(snapds, FTAG);
			dsl_dataset_rele(ds, FTAG);
			return (error);
		}
		dsl_dataset_rele(snapds, FTAG);
	}

	/* must not have any bookmarks after the most recent snapshot */
	if (dsl_bookmark_latest_txg(ds) >
	    dsl_dataset_phys(ds)->ds_prev_snap_txg) {
		dsl_dataset_rele(ds, FTAG);
		return (SET_ERROR(EEXIST));
	}

	error = dsl_dataset_handoff_check(ds, ddra->ddra_owner, tx);
	if (error != 0) {
		dsl_dataset_rele(ds, FTAG);
		return (error);
	}

	/*
	 * Check if the snap we are rolling back to uses more than
	 * the refquota.
	 */
	if (ds->ds_quota != 0 &&
	    dsl_dataset_phys(ds->ds_prev)->ds_referenced_bytes > ds->ds_quota) {
		dsl_dataset_rele(ds, FTAG);
		return (SET_ERROR(EDQUOT));
	}

	/*
	 * When we do the clone swap, we will temporarily use more space
	 * due to the refreservation (the head will no longer have any
	 * unique space, so the entire amount of the refreservation will need
	 * to be free).  We will immediately destroy the clone, freeing
	 * this space, but the freeing happens over many txg's.
	 */
	unused_refres_delta = (int64_t)MIN(ds->ds_reserved,
	    dsl_dataset_phys(ds)->ds_unique_bytes);

	if (unused_refres_delta > 0 &&
	    unused_refres_delta >
	    dsl_dir_space_available(ds->ds_dir, NULL, 0, TRUE)) {
		dsl_dataset_rele(ds, FTAG);
		return (SET_ERROR(ENOSPC));
	}

	dsl_dataset_rele(ds, FTAG);
	return (0);
}

void
dsl_dataset_rollback_sync(void *arg, dmu_tx_t *tx)
{
	dsl_dataset_rollback_arg_t *ddra = arg;
	dsl_pool_t *dp = dmu_tx_pool(tx);
	dsl_dataset_t *ds, *clone;
	uint64_t cloneobj;
	char namebuf[ZFS_MAX_DATASET_NAME_LEN];

	VERIFY0(dsl_dataset_hold(dp, ddra->ddra_fsname, FTAG, &ds));

	dsl_dataset_name(ds->ds_prev, namebuf);
	fnvlist_add_string(ddra->ddra_result, "target", namebuf);

	cloneobj = dsl_dataset_create_sync(ds->ds_dir, "%rollback",
	    ds->ds_prev, DS_CREATE_FLAG_NODIRTY, kcred, NULL, tx);

	VERIFY0(dsl_dataset_hold_obj(dp, cloneobj, FTAG, &clone));

	dsl_dataset_clone_swap_sync_impl(clone, ds, tx);
	dsl_dataset_zero_zil(ds, tx);

	dsl_destroy_head_sync_impl(clone, tx);

	dsl_dataset_rele(clone, FTAG);
	dsl_dataset_rele(ds, FTAG);
}

/*
 * Rolls back the given filesystem or volume to the most recent snapshot.
 * The name of the most recent snapshot will be returned under key "target"
 * in the result nvlist.
 *
 * If owner != NULL:
 * - The existing dataset MUST be owned by the specified owner at entry
 * - Upon return, dataset will still be held by the same owner, whether we
 *   succeed or not.
 *
 * This mode is required any time the existing filesystem is mounted.  See
 * notes above zfs_suspend_fs() for further details.
 */
int
dsl_dataset_rollback(const char *fsname, const char *tosnap, void *owner,
    nvlist_t *result)
{
	dsl_dataset_rollback_arg_t ddra;

	ddra.ddra_fsname = fsname;
	ddra.ddra_tosnap = tosnap;
	ddra.ddra_owner = owner;
	ddra.ddra_result = result;

	return (dsl_sync_task(fsname, dsl_dataset_rollback_check,
	    dsl_dataset_rollback_sync, &ddra,
	    1, ZFS_SPACE_CHECK_RESERVED));
}

struct promotenode {
	list_node_t link;
	dsl_dataset_t *ds;
};

static int snaplist_space(list_t *l, uint64_t mintxg, uint64_t *spacep);
static int promote_hold(dsl_dataset_promote_arg_t *ddpa, dsl_pool_t *dp,
    void *tag);
static void promote_rele(dsl_dataset_promote_arg_t *ddpa, void *tag);

int
dsl_dataset_promote_check(void *arg, dmu_tx_t *tx)
{
	dsl_dataset_promote_arg_t *ddpa = arg;
	dsl_pool_t *dp = dmu_tx_pool(tx);
	dsl_dataset_t *hds;
	struct promotenode *snap;
	dsl_dataset_t *origin_ds, *origin_head;
	int err;
	uint64_t unused;
	uint64_t ss_mv_cnt;
	size_t max_snap_len;
	boolean_t conflicting_snaps;

	err = promote_hold(ddpa, dp, FTAG);
	if (err != 0)
		return (err);

	hds = ddpa->ddpa_clone;
	max_snap_len = MAXNAMELEN - strlen(ddpa->ddpa_clonename) - 1;

	if (dsl_dataset_phys(hds)->ds_flags & DS_FLAG_NOPROMOTE) {
		promote_rele(ddpa, FTAG);
		return (SET_ERROR(EXDEV));
	}

	snap = list_head(&ddpa->shared_snaps);
	origin_head = snap->ds;
	if (snap == NULL) {
		err = SET_ERROR(ENOENT);
		goto out;
	}
	origin_ds = snap->ds;

	/*
	 * Encrypted clones share a DSL Crypto Key with their origin's dsl dir.
	 * When doing a promote we must make sure the encryption root for
	 * both the target and the target's origin does not change to avoid
	 * needing to rewrap encryption keys
	 */
	err = dsl_dataset_promote_crypt_check(hds->ds_dir, origin_ds->ds_dir);
	if (err != 0)
		goto out;

	/*
	 * Compute and check the amount of space to transfer.  Since this is
	 * so expensive, don't do the preliminary check.
	 */
	if (!dmu_tx_is_syncing(tx)) {
		promote_rele(ddpa, FTAG);
		return (0);
	}

	/* compute origin's new unique space */
	snap = list_tail(&ddpa->clone_snaps);
	ASSERT(snap != NULL);
	ASSERT3U(dsl_dataset_phys(snap->ds)->ds_prev_snap_obj, ==,
	    origin_ds->ds_object);
	dsl_deadlist_space_range(&snap->ds->ds_deadlist,
	    dsl_dataset_phys(origin_ds)->ds_prev_snap_txg, UINT64_MAX,
	    &ddpa->unique, &unused, &unused);

	/*
	 * Walk the snapshots that we are moving
	 *
	 * Compute space to transfer.  Consider the incremental changes
	 * to used by each snapshot:
	 * (my used) = (prev's used) + (blocks born) - (blocks killed)
	 * So each snapshot gave birth to:
	 * (blocks born) = (my used) - (prev's used) + (blocks killed)
	 * So a sequence would look like:
	 * (uN - u(N-1) + kN) + ... + (u1 - u0 + k1) + (u0 - 0 + k0)
	 * Which simplifies to:
	 * uN + kN + kN-1 + ... + k1 + k0
	 * Note however, if we stop before we reach the ORIGIN we get:
	 * uN + kN + kN-1 + ... + kM - uM-1
	 */
	conflicting_snaps = B_FALSE;
	ss_mv_cnt = 0;
	ddpa->used = dsl_dataset_phys(origin_ds)->ds_referenced_bytes;
	ddpa->comp = dsl_dataset_phys(origin_ds)->ds_compressed_bytes;
	ddpa->uncomp = dsl_dataset_phys(origin_ds)->ds_uncompressed_bytes;
	for (snap = list_head(&ddpa->shared_snaps); snap;
	    snap = list_next(&ddpa->shared_snaps, snap)) {
		uint64_t val, dlused, dlcomp, dluncomp;
		dsl_dataset_t *ds = snap->ds;

		ss_mv_cnt++;

		/*
		 * If there are long holds, we won't be able to evict
		 * the objset.
		 */
		if (dsl_dataset_long_held(ds)) {
			err = SET_ERROR(EBUSY);
			goto out;
		}

		/* Check that the snapshot name does not conflict */
		VERIFY0(dsl_dataset_get_snapname(ds));
		if (strlen(ds->ds_snapname) >= max_snap_len) {
			err = SET_ERROR(ENAMETOOLONG);
			goto out;
		}
		err = dsl_dataset_snap_lookup(hds, ds->ds_snapname, &val);
		if (err == 0) {
			fnvlist_add_boolean(ddpa->err_ds,
			    snap->ds->ds_snapname);
			conflicting_snaps = B_TRUE;
		} else if (err != ENOENT) {
			goto out;
		}

		/* The very first snapshot does not have a deadlist */
		if (dsl_dataset_phys(ds)->ds_prev_snap_obj == 0)
			continue;

		dsl_deadlist_space(&ds->ds_deadlist,
		    &dlused, &dlcomp, &dluncomp);
		ddpa->used += dlused;
		ddpa->comp += dlcomp;
		ddpa->uncomp += dluncomp;
	}

	/*
	 * Check that bookmarks that are being transferred don't have
	 * name conflicts.
	 */
	for (dsl_bookmark_node_t *dbn = avl_first(&origin_head->ds_bookmarks);
	    dbn != NULL && dbn->dbn_phys.zbm_creation_txg <=
	    dsl_dataset_phys(origin_ds)->ds_creation_txg;
	    dbn = AVL_NEXT(&origin_head->ds_bookmarks, dbn)) {
		if (strlen(dbn->dbn_name) >= max_snap_len) {
			err = SET_ERROR(ENAMETOOLONG);
			goto out;
		}
		zfs_bookmark_phys_t bm;
		err = dsl_bookmark_lookup_impl(ddpa->ddpa_clone,
		    dbn->dbn_name, &bm);

		if (err == 0) {
			fnvlist_add_boolean(ddpa->err_ds, dbn->dbn_name);
			conflicting_snaps = B_TRUE;
		} else if (err == ESRCH) {
			err = 0;
		} else if (err != 0) {
			goto out;
		}
	}

	/*
	 * In order to return the full list of conflicting snapshots, we check
	 * whether there was a conflict after traversing all of them.
	 */
	if (conflicting_snaps) {
		err = SET_ERROR(EEXIST);
		goto out;
	}

	/*
	 * If we are a clone of a clone then we never reached ORIGIN,
	 * so we need to subtract out the clone origin's used space.
	 */
	if (ddpa->origin_origin) {
		ddpa->used -=
		    dsl_dataset_phys(ddpa->origin_origin)->ds_referenced_bytes;
		ddpa->comp -=
		    dsl_dataset_phys(ddpa->origin_origin)->ds_compressed_bytes;
		ddpa->uncomp -=
		    dsl_dataset_phys(ddpa->origin_origin)->
		    ds_uncompressed_bytes;
	}

	/* Check that there is enough space and limit headroom here */
	err = dsl_dir_transfer_possible(origin_ds->ds_dir, hds->ds_dir,
	    0, ss_mv_cnt, ddpa->used, ddpa->cr);
	if (err != 0)
		goto out;

	/*
	 * Compute the amounts of space that will be used by snapshots
	 * after the promotion (for both origin and clone).  For each,
	 * it is the amount of space that will be on all of their
	 * deadlists (that was not born before their new origin).
	 */
	if (dsl_dir_phys(hds->ds_dir)->dd_flags & DD_FLAG_USED_BREAKDOWN) {
		uint64_t space;

		/*
		 * Note, typically this will not be a clone of a clone,
		 * so dd_origin_txg will be < TXG_INITIAL, so
		 * these snaplist_space() -> dsl_deadlist_space_range()
		 * calls will be fast because they do not have to
		 * iterate over all bps.
		 */
		snap = list_head(&ddpa->origin_snaps);
		if (snap == NULL) {
			err = SET_ERROR(ENOENT);
			goto out;
		}
		err = snaplist_space(&ddpa->shared_snaps,
		    snap->ds->ds_dir->dd_origin_txg, &ddpa->cloneusedsnap);
		if (err != 0)
			goto out;

		err = snaplist_space(&ddpa->clone_snaps,
		    snap->ds->ds_dir->dd_origin_txg, &space);
		if (err != 0)
			goto out;
		ddpa->cloneusedsnap += space;
	}
	if (dsl_dir_phys(origin_ds->ds_dir)->dd_flags &
	    DD_FLAG_USED_BREAKDOWN) {
		err = snaplist_space(&ddpa->origin_snaps,
		    dsl_dataset_phys(origin_ds)->ds_creation_txg,
		    &ddpa->originusedsnap);
		if (err != 0)
			goto out;
	}

out:
	promote_rele(ddpa, FTAG);
	return (err);
}

void
dsl_dataset_promote_sync(void *arg, dmu_tx_t *tx)
{
	dsl_dataset_promote_arg_t *ddpa = arg;
	dsl_pool_t *dp = dmu_tx_pool(tx);
	dsl_dataset_t *hds;
	struct promotenode *snap;
	dsl_dataset_t *origin_ds;
	dsl_dataset_t *origin_head;
	dsl_dir_t *dd;
	dsl_dir_t *odd = NULL;
	uint64_t oldnext_obj;
	int64_t delta;

	ASSERT(nvlist_empty(ddpa->err_ds));

	VERIFY0(promote_hold(ddpa, dp, FTAG));
	hds = ddpa->ddpa_clone;

	ASSERT0(dsl_dataset_phys(hds)->ds_flags & DS_FLAG_NOPROMOTE);

	snap = list_head(&ddpa->shared_snaps);
	origin_ds = snap->ds;
	dd = hds->ds_dir;

	snap = list_head(&ddpa->origin_snaps);
	origin_head = snap->ds;

	/*
	 * We need to explicitly open odd, since origin_ds's dd will be
	 * changing.
	 */
	VERIFY0(dsl_dir_hold_obj(dp, origin_ds->ds_dir->dd_object,
	    NULL, FTAG, &odd));

	dsl_dataset_promote_crypt_sync(hds->ds_dir, odd, tx);

	/* change origin's next snap */
	dmu_buf_will_dirty(origin_ds->ds_dbuf, tx);
	oldnext_obj = dsl_dataset_phys(origin_ds)->ds_next_snap_obj;
	snap = list_tail(&ddpa->clone_snaps);
	ASSERT3U(dsl_dataset_phys(snap->ds)->ds_prev_snap_obj, ==,
	    origin_ds->ds_object);
	dsl_dataset_phys(origin_ds)->ds_next_snap_obj = snap->ds->ds_object;

	/* change the origin's next clone */
	if (dsl_dataset_phys(origin_ds)->ds_next_clones_obj) {
		dsl_dataset_remove_from_next_clones(origin_ds,
		    snap->ds->ds_object, tx);
		VERIFY0(zap_add_int(dp->dp_meta_objset,
		    dsl_dataset_phys(origin_ds)->ds_next_clones_obj,
		    oldnext_obj, tx));
	}

	/* change origin */
	dmu_buf_will_dirty(dd->dd_dbuf, tx);
	ASSERT3U(dsl_dir_phys(dd)->dd_origin_obj, ==, origin_ds->ds_object);
	dsl_dir_phys(dd)->dd_origin_obj = dsl_dir_phys(odd)->dd_origin_obj;
	dd->dd_origin_txg = origin_head->ds_dir->dd_origin_txg;
	dmu_buf_will_dirty(odd->dd_dbuf, tx);
	dsl_dir_phys(odd)->dd_origin_obj = origin_ds->ds_object;
	origin_head->ds_dir->dd_origin_txg =
	    dsl_dataset_phys(origin_ds)->ds_creation_txg;

	/* change dd_clone entries */
	if (spa_version(dp->dp_spa) >= SPA_VERSION_DIR_CLONES) {
		VERIFY0(zap_remove_int(dp->dp_meta_objset,
		    dsl_dir_phys(odd)->dd_clones, hds->ds_object, tx));
		VERIFY0(zap_add_int(dp->dp_meta_objset,
		    dsl_dir_phys(ddpa->origin_origin->ds_dir)->dd_clones,
		    hds->ds_object, tx));

		VERIFY0(zap_remove_int(dp->dp_meta_objset,
		    dsl_dir_phys(ddpa->origin_origin->ds_dir)->dd_clones,
		    origin_head->ds_object, tx));
		if (dsl_dir_phys(dd)->dd_clones == 0) {
			dsl_dir_phys(dd)->dd_clones =
			    zap_create(dp->dp_meta_objset, DMU_OT_DSL_CLONES,
			    DMU_OT_NONE, 0, tx);
		}
		VERIFY0(zap_add_int(dp->dp_meta_objset,
		    dsl_dir_phys(dd)->dd_clones, origin_head->ds_object, tx));
	}

	/*
	 * Move bookmarks to this dir.
	 */
	dsl_bookmark_node_t *dbn_next;
	for (dsl_bookmark_node_t *dbn = avl_first(&origin_head->ds_bookmarks);
	    dbn != NULL && dbn->dbn_phys.zbm_creation_txg <=
	    dsl_dataset_phys(origin_ds)->ds_creation_txg;
	    dbn = dbn_next) {
		dbn_next = AVL_NEXT(&origin_head->ds_bookmarks, dbn);

		avl_remove(&origin_head->ds_bookmarks, dbn);
		VERIFY0(zap_remove(dp->dp_meta_objset,
		    origin_head->ds_bookmarks_obj, dbn->dbn_name, tx));

		dsl_bookmark_node_add(hds, dbn, tx);
	}

	dsl_bookmark_next_changed(hds, origin_ds, tx);

	/* move snapshots to this dir */
	for (snap = list_head(&ddpa->shared_snaps); snap;
	    snap = list_next(&ddpa->shared_snaps, snap)) {
		dsl_dataset_t *ds = snap->ds;

		/*
		 * Property callbacks are registered to a particular
		 * dsl_dir.  Since ours is changing, evict the objset
		 * so that they will be unregistered from the old dsl_dir.
		 */
		if (ds->ds_objset) {
			dmu_objset_evict(ds->ds_objset);
			ds->ds_objset = NULL;
		}

		/* move snap name entry */
		VERIFY0(dsl_dataset_get_snapname(ds));
		VERIFY0(dsl_dataset_snap_remove(origin_head,
		    ds->ds_snapname, tx, B_TRUE));
		VERIFY0(zap_add(dp->dp_meta_objset,
		    dsl_dataset_phys(hds)->ds_snapnames_zapobj, ds->ds_snapname,
		    8, 1, &ds->ds_object, tx));
		dsl_fs_ss_count_adjust(hds->ds_dir, 1,
		    DD_FIELD_SNAPSHOT_COUNT, tx);

		/* change containing dsl_dir */
		dmu_buf_will_dirty(ds->ds_dbuf, tx);
		ASSERT3U(dsl_dataset_phys(ds)->ds_dir_obj, ==, odd->dd_object);
		dsl_dataset_phys(ds)->ds_dir_obj = dd->dd_object;
		ASSERT3P(ds->ds_dir, ==, odd);
		dsl_dir_rele(ds->ds_dir, ds);
		VERIFY0(dsl_dir_hold_obj(dp, dd->dd_object,
		    NULL, ds, &ds->ds_dir));

		/* move any clone references */
		if (dsl_dataset_phys(ds)->ds_next_clones_obj &&
		    spa_version(dp->dp_spa) >= SPA_VERSION_DIR_CLONES) {
			zap_cursor_t zc;
			zap_attribute_t za;

			for (zap_cursor_init(&zc, dp->dp_meta_objset,
			    dsl_dataset_phys(ds)->ds_next_clones_obj);
			    zap_cursor_retrieve(&zc, &za) == 0;
			    zap_cursor_advance(&zc)) {
				dsl_dataset_t *cnds;
				uint64_t o;

				if (za.za_first_integer == oldnext_obj) {
					/*
					 * We've already moved the
					 * origin's reference.
					 */
					continue;
				}

				VERIFY0(dsl_dataset_hold_obj(dp,
				    za.za_first_integer, FTAG, &cnds));
				o = dsl_dir_phys(cnds->ds_dir)->
				    dd_head_dataset_obj;

				VERIFY0(zap_remove_int(dp->dp_meta_objset,
				    dsl_dir_phys(odd)->dd_clones, o, tx));
				VERIFY0(zap_add_int(dp->dp_meta_objset,
				    dsl_dir_phys(dd)->dd_clones, o, tx));
				dsl_dataset_rele(cnds, FTAG);
			}
			zap_cursor_fini(&zc);
		}

		ASSERT(!dsl_prop_hascb(ds));
	}

	/*
	 * Change space accounting.
	 * Note, pa->*usedsnap and dd_used_breakdown[SNAP] will either
	 * both be valid, or both be 0 (resulting in delta == 0).  This
	 * is true for each of {clone,origin} independently.
	 */

	delta = ddpa->cloneusedsnap -
	    dsl_dir_phys(dd)->dd_used_breakdown[DD_USED_SNAP];
	ASSERT3S(delta, >=, 0);
	ASSERT3U(ddpa->used, >=, delta);
	dsl_dir_diduse_space(dd, DD_USED_SNAP, delta, 0, 0, tx);
	dsl_dir_diduse_space(dd, DD_USED_HEAD,
	    ddpa->used - delta, ddpa->comp, ddpa->uncomp, tx);

	delta = ddpa->originusedsnap -
	    dsl_dir_phys(odd)->dd_used_breakdown[DD_USED_SNAP];
	ASSERT3S(delta, <=, 0);
	ASSERT3U(ddpa->used, >=, -delta);
	dsl_dir_diduse_space(odd, DD_USED_SNAP, delta, 0, 0, tx);
	dsl_dir_diduse_space(odd, DD_USED_HEAD,
	    -ddpa->used - delta, -ddpa->comp, -ddpa->uncomp, tx);

	dsl_dataset_phys(origin_ds)->ds_unique_bytes = ddpa->unique;

	/*
	 * Since livelists are specific to a clone's origin txg, they
	 * are no longer accurate. Destroy the livelist from the clone being
	 * promoted. If the origin dataset is a clone, destroy its livelist
	 * as well.
	 */
	dsl_dir_remove_livelist(dd, tx, B_TRUE);
	dsl_dir_remove_livelist(origin_ds->ds_dir, tx, B_TRUE);

	/* log history record */
	spa_history_log_internal_ds(hds, "promote", tx, "");

	dsl_dir_rele(odd, FTAG);
	promote_rele(ddpa, FTAG);
}

/*
 * Make a list of dsl_dataset_t's for the snapshots between first_obj
 * (exclusive) and last_obj (inclusive).  The list will be in reverse
 * order (last_obj will be the list_head()).  If first_obj == 0, do all
 * snapshots back to this dataset's origin.
 */
static int
snaplist_make(dsl_pool_t *dp,
    uint64_t first_obj, uint64_t last_obj, list_t *l, void *tag)
{
	uint64_t obj = last_obj;

	list_create(l, sizeof (struct promotenode),
	    offsetof(struct promotenode, link));

	while (obj != first_obj) {
		dsl_dataset_t *ds;
		struct promotenode *snap;
		int err;

		err = dsl_dataset_hold_obj(dp, obj, tag, &ds);
		ASSERT(err != ENOENT);
		if (err != 0)
			return (err);

		if (first_obj == 0)
			first_obj = dsl_dir_phys(ds->ds_dir)->dd_origin_obj;

		snap = kmem_alloc(sizeof (*snap), KM_SLEEP);
		snap->ds = ds;
		list_insert_tail(l, snap);
		obj = dsl_dataset_phys(ds)->ds_prev_snap_obj;
	}

	return (0);
}

static int
snaplist_space(list_t *l, uint64_t mintxg, uint64_t *spacep)
{
	struct promotenode *snap;

	*spacep = 0;
	for (snap = list_head(l); snap; snap = list_next(l, snap)) {
		uint64_t used, comp, uncomp;
		dsl_deadlist_space_range(&snap->ds->ds_deadlist,
		    mintxg, UINT64_MAX, &used, &comp, &uncomp);
		*spacep += used;
	}
	return (0);
}

static void
snaplist_destroy(list_t *l, void *tag)
{
	struct promotenode *snap;

	if (l == NULL || !list_link_active(&l->list_head))
		return;

	while ((snap = list_tail(l)) != NULL) {
		list_remove(l, snap);
		dsl_dataset_rele(snap->ds, tag);
		kmem_free(snap, sizeof (*snap));
	}
	list_destroy(l);
}

static int
promote_hold(dsl_dataset_promote_arg_t *ddpa, dsl_pool_t *dp, void *tag)
{
	int error;
	dsl_dir_t *dd;
	struct promotenode *snap;

	error = dsl_dataset_hold(dp, ddpa->ddpa_clonename, tag,
	    &ddpa->ddpa_clone);
	if (error != 0)
		return (error);
	dd = ddpa->ddpa_clone->ds_dir;

	if (ddpa->ddpa_clone->ds_is_snapshot ||
	    !dsl_dir_is_clone(dd)) {
		dsl_dataset_rele(ddpa->ddpa_clone, tag);
		return (SET_ERROR(EINVAL));
	}

	error = snaplist_make(dp, 0, dsl_dir_phys(dd)->dd_origin_obj,
	    &ddpa->shared_snaps, tag);
	if (error != 0)
		goto out;

	error = snaplist_make(dp, 0, ddpa->ddpa_clone->ds_object,
	    &ddpa->clone_snaps, tag);
	if (error != 0)
		goto out;

	snap = list_head(&ddpa->shared_snaps);
	ASSERT3U(snap->ds->ds_object, ==, dsl_dir_phys(dd)->dd_origin_obj);
	error = snaplist_make(dp, dsl_dir_phys(dd)->dd_origin_obj,
	    dsl_dir_phys(snap->ds->ds_dir)->dd_head_dataset_obj,
	    &ddpa->origin_snaps, tag);
	if (error != 0)
		goto out;

	if (dsl_dir_phys(snap->ds->ds_dir)->dd_origin_obj != 0) {
		error = dsl_dataset_hold_obj(dp,
		    dsl_dir_phys(snap->ds->ds_dir)->dd_origin_obj,
		    tag, &ddpa->origin_origin);
		if (error != 0)
			goto out;
	}
out:
	if (error != 0)
		promote_rele(ddpa, tag);
	return (error);
}

static void
promote_rele(dsl_dataset_promote_arg_t *ddpa, void *tag)
{
	snaplist_destroy(&ddpa->shared_snaps, tag);
	snaplist_destroy(&ddpa->clone_snaps, tag);
	snaplist_destroy(&ddpa->origin_snaps, tag);
	if (ddpa->origin_origin != NULL)
		dsl_dataset_rele(ddpa->origin_origin, tag);
	dsl_dataset_rele(ddpa->ddpa_clone, tag);
}

/*
 * Promote a clone.
 *
 * If it fails due to a conflicting snapshot name, "conflsnap" will be filled
 * in with the name.  (It must be at least ZFS_MAX_DATASET_NAME_LEN bytes long.)
 */
int
dsl_dataset_promote(const char *name, char *conflsnap)
{
	dsl_dataset_promote_arg_t ddpa = { 0 };
	uint64_t numsnaps;
	int error;
	nvpair_t *snap_pair;
	objset_t *os;

	/*
	 * We will modify space proportional to the number of
	 * snapshots.  Compute numsnaps.
	 */
	error = dmu_objset_hold(name, FTAG, &os);
	if (error != 0)
		return (error);
	error = zap_count(dmu_objset_pool(os)->dp_meta_objset,
	    dsl_dataset_phys(dmu_objset_ds(os))->ds_snapnames_zapobj,
	    &numsnaps);
	dmu_objset_rele(os, FTAG);
	if (error != 0)
		return (error);

	ddpa.ddpa_clonename = name;
	ddpa.err_ds = fnvlist_alloc();
	ddpa.cr = CRED();

	error = dsl_sync_task(name, dsl_dataset_promote_check,
	    dsl_dataset_promote_sync, &ddpa,
	    2 + numsnaps, ZFS_SPACE_CHECK_RESERVED);

	/*
	 * Return the first conflicting snapshot found.
	 */
	snap_pair = nvlist_next_nvpair(ddpa.err_ds, NULL);
	if (snap_pair != NULL && conflsnap != NULL)
		(void) strcpy(conflsnap, nvpair_name(snap_pair));

	fnvlist_free(ddpa.err_ds);
	return (error);
}

int
dsl_dataset_clone_swap_check_impl(dsl_dataset_t *clone,
    dsl_dataset_t *origin_head, boolean_t force, void *owner, dmu_tx_t *tx)
{
	/*
	 * "slack" factor for received datasets with refquota set on them.
	 * See the bottom of this function for details on its use.
	 */
	uint64_t refquota_slack = (uint64_t)DMU_MAX_ACCESS *
	    spa_asize_inflation;
	int64_t unused_refres_delta;

	/* they should both be heads */
	if (clone->ds_is_snapshot ||
	    origin_head->ds_is_snapshot)
		return (SET_ERROR(EINVAL));

	/* if we are not forcing, the branch point should be just before them */
	if (!force && clone->ds_prev != origin_head->ds_prev)
		return (SET_ERROR(EINVAL));

	/* clone should be the clone (unless they are unrelated) */
	if (clone->ds_prev != NULL &&
	    clone->ds_prev != clone->ds_dir->dd_pool->dp_origin_snap &&
	    origin_head->ds_dir != clone->ds_prev->ds_dir)
		return (SET_ERROR(EINVAL));

	/* the clone should be a child of the origin */
	if (clone->ds_dir->dd_parent != origin_head->ds_dir)
		return (SET_ERROR(EINVAL));

	/* origin_head shouldn't be modified unless 'force' */
	if (!force &&
	    dsl_dataset_modified_since_snap(origin_head, origin_head->ds_prev))
		return (SET_ERROR(ETXTBSY));

	/* origin_head should have no long holds (e.g. is not mounted) */
	if (dsl_dataset_handoff_check(origin_head, owner, tx))
		return (SET_ERROR(EBUSY));

	/* check amount of any unconsumed refreservation */
	unused_refres_delta =
	    (int64_t)MIN(origin_head->ds_reserved,
	    dsl_dataset_phys(origin_head)->ds_unique_bytes) -
	    (int64_t)MIN(origin_head->ds_reserved,
	    dsl_dataset_phys(clone)->ds_unique_bytes);

	if (unused_refres_delta > 0 &&
	    unused_refres_delta >
	    dsl_dir_space_available(origin_head->ds_dir, NULL, 0, TRUE))
		return (SET_ERROR(ENOSPC));

	/*
	 * The clone can't be too much over the head's refquota.
	 *
	 * To ensure that the entire refquota can be used, we allow one
	 * transaction to exceed the the refquota.  Therefore, this check
	 * needs to also allow for the space referenced to be more than the
	 * refquota.  The maximum amount of space that one transaction can use
	 * on disk is DMU_MAX_ACCESS * spa_asize_inflation.  Allowing this
	 * overage ensures that we are able to receive a filesystem that
	 * exceeds the refquota on the source system.
	 *
	 * So that overage is the refquota_slack we use below.
	 */
	if (origin_head->ds_quota != 0 &&
	    dsl_dataset_phys(clone)->ds_referenced_bytes >
	    origin_head->ds_quota + refquota_slack)
		return (SET_ERROR(EDQUOT));

	return (0);
}

static void
dsl_dataset_swap_remap_deadlists(dsl_dataset_t *clone,
    dsl_dataset_t *origin, dmu_tx_t *tx)
{
	uint64_t clone_remap_dl_obj, origin_remap_dl_obj;
	dsl_pool_t *dp = dmu_tx_pool(tx);

	ASSERT(dsl_pool_sync_context(dp));

	clone_remap_dl_obj = dsl_dataset_get_remap_deadlist_object(clone);
	origin_remap_dl_obj = dsl_dataset_get_remap_deadlist_object(origin);

	if (clone_remap_dl_obj != 0) {
		dsl_deadlist_close(&clone->ds_remap_deadlist);
		dsl_dataset_unset_remap_deadlist_object(clone, tx);
	}
	if (origin_remap_dl_obj != 0) {
		dsl_deadlist_close(&origin->ds_remap_deadlist);
		dsl_dataset_unset_remap_deadlist_object(origin, tx);
	}

	if (clone_remap_dl_obj != 0) {
		dsl_dataset_set_remap_deadlist_object(origin,
		    clone_remap_dl_obj, tx);
		dsl_deadlist_open(&origin->ds_remap_deadlist,
		    dp->dp_meta_objset, clone_remap_dl_obj);
	}
	if (origin_remap_dl_obj != 0) {
		dsl_dataset_set_remap_deadlist_object(clone,
		    origin_remap_dl_obj, tx);
		dsl_deadlist_open(&clone->ds_remap_deadlist,
		    dp->dp_meta_objset, origin_remap_dl_obj);
	}
}

void
dsl_dataset_clone_swap_sync_impl(dsl_dataset_t *clone,
    dsl_dataset_t *origin_head, dmu_tx_t *tx)
{
	dsl_pool_t *dp = dmu_tx_pool(tx);
	int64_t unused_refres_delta;

	ASSERT(clone->ds_reserved == 0);
	/*
	 * NOTE: On DEBUG kernels there could be a race between this and
	 * the check function if spa_asize_inflation is adjusted...
	 */
	ASSERT(origin_head->ds_quota == 0 ||
	    dsl_dataset_phys(clone)->ds_unique_bytes <= origin_head->ds_quota +
	    DMU_MAX_ACCESS * spa_asize_inflation);
	ASSERT3P(clone->ds_prev, ==, origin_head->ds_prev);

	/*
	 * Swap per-dataset feature flags.
	 */
	for (spa_feature_t f = 0; f < SPA_FEATURES; f++) {
		if (!(spa_feature_table[f].fi_flags &
		    ZFEATURE_FLAG_PER_DATASET)) {
			ASSERT(!dsl_dataset_feature_is_active(clone, f));
			ASSERT(!dsl_dataset_feature_is_active(origin_head, f));
			continue;
		}

		boolean_t clone_inuse = dsl_dataset_feature_is_active(clone, f);
		void *clone_feature = clone->ds_feature[f];
		boolean_t origin_head_inuse =
		    dsl_dataset_feature_is_active(origin_head, f);
		void *origin_head_feature = origin_head->ds_feature[f];

		if (clone_inuse)
			dsl_dataset_deactivate_feature_impl(clone, f, tx);
		if (origin_head_inuse)
			dsl_dataset_deactivate_feature_impl(origin_head, f, tx);

		if (clone_inuse) {
			dsl_dataset_activate_feature(origin_head->ds_object, f,
			    clone_feature, tx);
			origin_head->ds_feature[f] = clone_feature;
		}
		if (origin_head_inuse) {
			dsl_dataset_activate_feature(clone->ds_object, f,
			    origin_head_feature, tx);
			clone->ds_feature[f] = origin_head_feature;
		}
	}

	dmu_buf_will_dirty(clone->ds_dbuf, tx);
	dmu_buf_will_dirty(origin_head->ds_dbuf, tx);

	if (clone->ds_objset != NULL) {
		dmu_objset_evict(clone->ds_objset);
		clone->ds_objset = NULL;
	}

	if (origin_head->ds_objset != NULL) {
		dmu_objset_evict(origin_head->ds_objset);
		origin_head->ds_objset = NULL;
	}

	unused_refres_delta =
	    (int64_t)MIN(origin_head->ds_reserved,
	    dsl_dataset_phys(origin_head)->ds_unique_bytes) -
	    (int64_t)MIN(origin_head->ds_reserved,
	    dsl_dataset_phys(clone)->ds_unique_bytes);

	/*
	 * Reset origin's unique bytes.
	 */
	{
		dsl_dataset_t *origin = clone->ds_prev;
		uint64_t comp, uncomp;

		dmu_buf_will_dirty(origin->ds_dbuf, tx);
		dsl_deadlist_space_range(&clone->ds_deadlist,
		    dsl_dataset_phys(origin)->ds_prev_snap_txg, UINT64_MAX,
		    &dsl_dataset_phys(origin)->ds_unique_bytes, &comp, &uncomp);
	}

	/* swap blkptrs */
	{
		rrw_enter(&clone->ds_bp_rwlock, RW_WRITER, FTAG);
		rrw_enter(&origin_head->ds_bp_rwlock, RW_WRITER, FTAG);
		blkptr_t tmp;
		tmp = dsl_dataset_phys(origin_head)->ds_bp;
		dsl_dataset_phys(origin_head)->ds_bp =
		    dsl_dataset_phys(clone)->ds_bp;
		dsl_dataset_phys(clone)->ds_bp = tmp;
		rrw_exit(&origin_head->ds_bp_rwlock, FTAG);
		rrw_exit(&clone->ds_bp_rwlock, FTAG);
	}

	/* set dd_*_bytes */
	{
		int64_t dused, dcomp, duncomp;
		uint64_t cdl_used, cdl_comp, cdl_uncomp;
		uint64_t odl_used, odl_comp, odl_uncomp;

		ASSERT3U(dsl_dir_phys(clone->ds_dir)->
		    dd_used_breakdown[DD_USED_SNAP], ==, 0);

		dsl_deadlist_space(&clone->ds_deadlist,
		    &cdl_used, &cdl_comp, &cdl_uncomp);
		dsl_deadlist_space(&origin_head->ds_deadlist,
		    &odl_used, &odl_comp, &odl_uncomp);

		dused = dsl_dataset_phys(clone)->ds_referenced_bytes +
		    cdl_used -
		    (dsl_dataset_phys(origin_head)->ds_referenced_bytes +
		    odl_used);
		dcomp = dsl_dataset_phys(clone)->ds_compressed_bytes +
		    cdl_comp -
		    (dsl_dataset_phys(origin_head)->ds_compressed_bytes +
		    odl_comp);
		duncomp = dsl_dataset_phys(clone)->ds_uncompressed_bytes +
		    cdl_uncomp -
		    (dsl_dataset_phys(origin_head)->ds_uncompressed_bytes +
		    odl_uncomp);

		dsl_dir_diduse_space(origin_head->ds_dir, DD_USED_HEAD,
		    dused, dcomp, duncomp, tx);
		dsl_dir_diduse_space(clone->ds_dir, DD_USED_HEAD,
		    -dused, -dcomp, -duncomp, tx);

		/*
		 * The difference in the space used by snapshots is the
		 * difference in snapshot space due to the head's
		 * deadlist (since that's the only thing that's
		 * changing that affects the snapused).
		 */
		dsl_deadlist_space_range(&clone->ds_deadlist,
		    origin_head->ds_dir->dd_origin_txg, UINT64_MAX,
		    &cdl_used, &cdl_comp, &cdl_uncomp);
		dsl_deadlist_space_range(&origin_head->ds_deadlist,
		    origin_head->ds_dir->dd_origin_txg, UINT64_MAX,
		    &odl_used, &odl_comp, &odl_uncomp);
		dsl_dir_transfer_space(origin_head->ds_dir, cdl_used - odl_used,
		    DD_USED_HEAD, DD_USED_SNAP, tx);
	}

	/* swap ds_*_bytes */
	SWITCH64(dsl_dataset_phys(origin_head)->ds_referenced_bytes,
	    dsl_dataset_phys(clone)->ds_referenced_bytes);
	SWITCH64(dsl_dataset_phys(origin_head)->ds_compressed_bytes,
	    dsl_dataset_phys(clone)->ds_compressed_bytes);
	SWITCH64(dsl_dataset_phys(origin_head)->ds_uncompressed_bytes,
	    dsl_dataset_phys(clone)->ds_uncompressed_bytes);
	SWITCH64(dsl_dataset_phys(origin_head)->ds_unique_bytes,
	    dsl_dataset_phys(clone)->ds_unique_bytes);

	/* apply any parent delta for change in unconsumed refreservation */
	dsl_dir_diduse_space(origin_head->ds_dir, DD_USED_REFRSRV,
	    unused_refres_delta, 0, 0, tx);

	/*
	 * Swap deadlists.
	 */
	dsl_deadlist_close(&clone->ds_deadlist);
	dsl_deadlist_close(&origin_head->ds_deadlist);
	SWITCH64(dsl_dataset_phys(origin_head)->ds_deadlist_obj,
	    dsl_dataset_phys(clone)->ds_deadlist_obj);
	dsl_deadlist_open(&clone->ds_deadlist, dp->dp_meta_objset,
	    dsl_dataset_phys(clone)->ds_deadlist_obj);
	dsl_deadlist_open(&origin_head->ds_deadlist, dp->dp_meta_objset,
	    dsl_dataset_phys(origin_head)->ds_deadlist_obj);
	dsl_dataset_swap_remap_deadlists(clone, origin_head, tx);

	/*
	 * If there is a bookmark at the origin, its "next dataset" is
	 * changing, so we need to reset its FBN.
	 */
	dsl_bookmark_next_changed(origin_head, origin_head->ds_prev, tx);

	dsl_scan_ds_clone_swapped(origin_head, clone, tx);

	/*
	 * Destroy any livelists associated with the clone or the origin,
	 * since after the swap the corresponding livelists are no longer
	 * valid.
	 */
	dsl_dir_remove_livelist(clone->ds_dir, tx, B_TRUE);
	dsl_dir_remove_livelist(origin_head->ds_dir, tx, B_TRUE);

	spa_history_log_internal_ds(clone, "clone swap", tx,
	    "parent=%s", origin_head->ds_dir->dd_myname);
}

/*
 * Given a pool name and a dataset object number in that pool,
 * return the name of that dataset.
 */
int
dsl_dsobj_to_dsname(char *pname, uint64_t obj, char *buf)
{
	dsl_pool_t *dp;
	dsl_dataset_t *ds;
	int error;

	error = dsl_pool_hold(pname, FTAG, &dp);
	if (error != 0)
		return (error);

	error = dsl_dataset_hold_obj(dp, obj, FTAG, &ds);
	if (error == 0) {
		dsl_dataset_name(ds, buf);
		dsl_dataset_rele(ds, FTAG);
	}
	dsl_pool_rele(dp, FTAG);

	return (error);
}

int
dsl_dataset_check_quota(dsl_dataset_t *ds, boolean_t check_quota,
    uint64_t asize, uint64_t inflight, uint64_t *used, uint64_t *ref_rsrv)
{
	int error = 0;

	ASSERT3S(asize, >, 0);

	/*
	 * *ref_rsrv is the portion of asize that will come from any
	 * unconsumed refreservation space.
	 */
	*ref_rsrv = 0;

	mutex_enter(&ds->ds_lock);
	/*
	 * Make a space adjustment for reserved bytes.
	 */
	if (ds->ds_reserved > dsl_dataset_phys(ds)->ds_unique_bytes) {
		ASSERT3U(*used, >=,
		    ds->ds_reserved - dsl_dataset_phys(ds)->ds_unique_bytes);
		*used -=
		    (ds->ds_reserved - dsl_dataset_phys(ds)->ds_unique_bytes);
		*ref_rsrv =
		    asize - MIN(asize, parent_delta(ds, asize + inflight));
	}

	if (!check_quota || ds->ds_quota == 0) {
		mutex_exit(&ds->ds_lock);
		return (0);
	}
	/*
	 * If they are requesting more space, and our current estimate
	 * is over quota, they get to try again unless the actual
	 * on-disk is over quota and there are no pending changes (which
	 * may free up space for us).
	 */
	if (dsl_dataset_phys(ds)->ds_referenced_bytes + inflight >=
	    ds->ds_quota) {
		if (inflight > 0 ||
		    dsl_dataset_phys(ds)->ds_referenced_bytes < ds->ds_quota)
			error = SET_ERROR(ERESTART);
		else
			error = SET_ERROR(EDQUOT);
	}
	mutex_exit(&ds->ds_lock);

	return (error);
}

typedef struct dsl_dataset_set_qr_arg {
	const char *ddsqra_name;
	zprop_source_t ddsqra_source;
	uint64_t ddsqra_value;
} dsl_dataset_set_qr_arg_t;


/* ARGSUSED */
static int
dsl_dataset_set_refquota_check(void *arg, dmu_tx_t *tx)
{
	dsl_dataset_set_qr_arg_t *ddsqra = arg;
	dsl_pool_t *dp = dmu_tx_pool(tx);
	dsl_dataset_t *ds;
	int error;
	uint64_t newval;

	if (spa_version(dp->dp_spa) < SPA_VERSION_REFQUOTA)
		return (SET_ERROR(ENOTSUP));

	error = dsl_dataset_hold(dp, ddsqra->ddsqra_name, FTAG, &ds);
	if (error != 0)
		return (error);

	if (ds->ds_is_snapshot) {
		dsl_dataset_rele(ds, FTAG);
		return (SET_ERROR(EINVAL));
	}

	error = dsl_prop_predict(ds->ds_dir,
	    zfs_prop_to_name(ZFS_PROP_REFQUOTA),
	    ddsqra->ddsqra_source, ddsqra->ddsqra_value, &newval);
	if (error != 0) {
		dsl_dataset_rele(ds, FTAG);
		return (error);
	}

	if (newval == 0) {
		dsl_dataset_rele(ds, FTAG);
		return (0);
	}

	if (newval < dsl_dataset_phys(ds)->ds_referenced_bytes ||
	    newval < ds->ds_reserved) {
		dsl_dataset_rele(ds, FTAG);
		return (SET_ERROR(ENOSPC));
	}

	dsl_dataset_rele(ds, FTAG);
	return (0);
}

static void
dsl_dataset_set_refquota_sync(void *arg, dmu_tx_t *tx)
{
	dsl_dataset_set_qr_arg_t *ddsqra = arg;
	dsl_pool_t *dp = dmu_tx_pool(tx);
	dsl_dataset_t *ds = NULL;
	uint64_t newval;

	VERIFY0(dsl_dataset_hold(dp, ddsqra->ddsqra_name, FTAG, &ds));

	dsl_prop_set_sync_impl(ds,
	    zfs_prop_to_name(ZFS_PROP_REFQUOTA),
	    ddsqra->ddsqra_source, sizeof (ddsqra->ddsqra_value), 1,
	    &ddsqra->ddsqra_value, tx);

	VERIFY0(dsl_prop_get_int_ds(ds,
	    zfs_prop_to_name(ZFS_PROP_REFQUOTA), &newval));

	if (ds->ds_quota != newval) {
		dmu_buf_will_dirty(ds->ds_dbuf, tx);
		ds->ds_quota = newval;
	}
	dsl_dataset_rele(ds, FTAG);
}

int
dsl_dataset_set_refquota(const char *dsname, zprop_source_t source,
    uint64_t refquota)
{
	dsl_dataset_set_qr_arg_t ddsqra;

	ddsqra.ddsqra_name = dsname;
	ddsqra.ddsqra_source = source;
	ddsqra.ddsqra_value = refquota;

	return (dsl_sync_task(dsname, dsl_dataset_set_refquota_check,
	    dsl_dataset_set_refquota_sync, &ddsqra, 0,
	    ZFS_SPACE_CHECK_EXTRA_RESERVED));
}

static int
dsl_dataset_set_refreservation_check(void *arg, dmu_tx_t *tx)
{
	dsl_dataset_set_qr_arg_t *ddsqra = arg;
	dsl_pool_t *dp = dmu_tx_pool(tx);
	dsl_dataset_t *ds;
	int error;
	uint64_t newval, unique;

	if (spa_version(dp->dp_spa) < SPA_VERSION_REFRESERVATION)
		return (SET_ERROR(ENOTSUP));

	error = dsl_dataset_hold(dp, ddsqra->ddsqra_name, FTAG, &ds);
	if (error != 0)
		return (error);

	if (ds->ds_is_snapshot) {
		dsl_dataset_rele(ds, FTAG);
		return (SET_ERROR(EINVAL));
	}

	error = dsl_prop_predict(ds->ds_dir,
	    zfs_prop_to_name(ZFS_PROP_REFRESERVATION),
	    ddsqra->ddsqra_source, ddsqra->ddsqra_value, &newval);
	if (error != 0) {
		dsl_dataset_rele(ds, FTAG);
		return (error);
	}

	/*
	 * If we are doing the preliminary check in open context, the
	 * space estimates may be inaccurate.
	 */
	if (!dmu_tx_is_syncing(tx)) {
		dsl_dataset_rele(ds, FTAG);
		return (0);
	}

	mutex_enter(&ds->ds_lock);
	if (!DS_UNIQUE_IS_ACCURATE(ds))
		dsl_dataset_recalc_head_uniq(ds);
	unique = dsl_dataset_phys(ds)->ds_unique_bytes;
	mutex_exit(&ds->ds_lock);

	if (MAX(unique, newval) > MAX(unique, ds->ds_reserved)) {
		uint64_t delta = MAX(unique, newval) -
		    MAX(unique, ds->ds_reserved);

		if (delta >
		    dsl_dir_space_available(ds->ds_dir, NULL, 0, B_TRUE) ||
		    (ds->ds_quota > 0 && newval > ds->ds_quota)) {
			dsl_dataset_rele(ds, FTAG);
			return (SET_ERROR(ENOSPC));
		}
	}

	dsl_dataset_rele(ds, FTAG);
	return (0);
}

void
dsl_dataset_set_refreservation_sync_impl(dsl_dataset_t *ds,
    zprop_source_t source, uint64_t value, dmu_tx_t *tx)
{
	uint64_t newval;
	uint64_t unique;
	int64_t delta;

	dsl_prop_set_sync_impl(ds, zfs_prop_to_name(ZFS_PROP_REFRESERVATION),
	    source, sizeof (value), 1, &value, tx);

	VERIFY0(dsl_prop_get_int_ds(ds,
	    zfs_prop_to_name(ZFS_PROP_REFRESERVATION), &newval));

	dmu_buf_will_dirty(ds->ds_dbuf, tx);
	mutex_enter(&ds->ds_dir->dd_lock);
	mutex_enter(&ds->ds_lock);
	ASSERT(DS_UNIQUE_IS_ACCURATE(ds));
	unique = dsl_dataset_phys(ds)->ds_unique_bytes;
	delta = MAX(0, (int64_t)(newval - unique)) -
	    MAX(0, (int64_t)(ds->ds_reserved - unique));
	ds->ds_reserved = newval;
	mutex_exit(&ds->ds_lock);

	dsl_dir_diduse_space(ds->ds_dir, DD_USED_REFRSRV, delta, 0, 0, tx);
	mutex_exit(&ds->ds_dir->dd_lock);
}

static void
dsl_dataset_set_refreservation_sync(void *arg, dmu_tx_t *tx)
{
	dsl_dataset_set_qr_arg_t *ddsqra = arg;
	dsl_pool_t *dp = dmu_tx_pool(tx);
	dsl_dataset_t *ds = NULL;

	VERIFY0(dsl_dataset_hold(dp, ddsqra->ddsqra_name, FTAG, &ds));
	dsl_dataset_set_refreservation_sync_impl(ds,
	    ddsqra->ddsqra_source, ddsqra->ddsqra_value, tx);
	dsl_dataset_rele(ds, FTAG);
}

int
dsl_dataset_set_refreservation(const char *dsname, zprop_source_t source,
    uint64_t refreservation)
{
	dsl_dataset_set_qr_arg_t ddsqra;

	ddsqra.ddsqra_name = dsname;
	ddsqra.ddsqra_source = source;
	ddsqra.ddsqra_value = refreservation;

	return (dsl_sync_task(dsname, dsl_dataset_set_refreservation_check,
	    dsl_dataset_set_refreservation_sync, &ddsqra, 0,
	    ZFS_SPACE_CHECK_EXTRA_RESERVED));
}

/*
 * Return (in *usedp) the amount of space referenced by "new" that was not
 * referenced at the time the bookmark corresponds to.  "New" may be a
 * snapshot or a head.  The bookmark must be before new, in
 * new's filesystem (or its origin) -- caller verifies this.
 *
 * The written space is calculated by considering two components:  First, we
 * ignore any freed space, and calculate the written as new's used space
 * minus old's used space.  Next, we add in the amount of space that was freed
 * between the two time points, thus reducing new's used space relative to
 * old's. Specifically, this is the space that was born before
 * zbm_creation_txg, and freed before new (ie. on new's deadlist or a
 * previous deadlist).
 *
 * space freed                         [---------------------]
 * snapshots                       ---O-------O--------O-------O------
 *                                         bookmark           new
 *
 * Note, the bookmark's zbm_*_bytes_refd must be valid, but if the HAS_FBN
 * flag is not set, we will calculate the freed_before_next based on the
 * next snapshot's deadlist, rather than using zbm_*_freed_before_next_snap.
 */
static int
dsl_dataset_space_written_impl(zfs_bookmark_phys_t *bmp,
    dsl_dataset_t *new, uint64_t *usedp, uint64_t *compp, uint64_t *uncompp)
{
	int err = 0;
	dsl_pool_t *dp = new->ds_dir->dd_pool;

	ASSERT(dsl_pool_config_held(dp));
	if (dsl_dataset_is_snapshot(new)) {
		ASSERT3U(bmp->zbm_creation_txg, <,
		    dsl_dataset_phys(new)->ds_creation_txg);
	}

	*usedp = 0;
	*usedp += dsl_dataset_phys(new)->ds_referenced_bytes;
	*usedp -= bmp->zbm_referenced_bytes_refd;

	*compp = 0;
	*compp += dsl_dataset_phys(new)->ds_compressed_bytes;
	*compp -= bmp->zbm_compressed_bytes_refd;

	*uncompp = 0;
	*uncompp += dsl_dataset_phys(new)->ds_uncompressed_bytes;
	*uncompp -= bmp->zbm_uncompressed_bytes_refd;

	dsl_dataset_t *snap = new;

	while (dsl_dataset_phys(snap)->ds_prev_snap_txg >
	    bmp->zbm_creation_txg) {
		uint64_t used, comp, uncomp;

		dsl_deadlist_space_range(&snap->ds_deadlist,
		    0, bmp->zbm_creation_txg,
		    &used, &comp, &uncomp);
		*usedp += used;
		*compp += comp;
		*uncompp += uncomp;

		uint64_t snapobj = dsl_dataset_phys(snap)->ds_prev_snap_obj;
		if (snap != new)
			dsl_dataset_rele(snap, FTAG);
		err = dsl_dataset_hold_obj(dp, snapobj, FTAG, &snap);
		if (err != 0)
			break;
	}

	/*
	 * We might not have the FBN if we are calculating written from
	 * a snapshot (because we didn't know the correct "next" snapshot
	 * until now).
	 */
	if (bmp->zbm_flags & ZBM_FLAG_HAS_FBN) {
		*usedp += bmp->zbm_referenced_freed_before_next_snap;
		*compp += bmp->zbm_compressed_freed_before_next_snap;
		*uncompp += bmp->zbm_uncompressed_freed_before_next_snap;
	} else {
		ASSERT3U(dsl_dataset_phys(snap)->ds_prev_snap_txg, ==,
		    bmp->zbm_creation_txg);
		uint64_t used, comp, uncomp;
		dsl_deadlist_space(&snap->ds_deadlist, &used, &comp, &uncomp);
		*usedp += used;
		*compp += comp;
		*uncompp += uncomp;
	}
	if (snap != new)
		dsl_dataset_rele(snap, FTAG);
	return (err);
}

/*
 * Return (in *usedp) the amount of space written in new that was not
 * present at the time the bookmark corresponds to.  New may be a
 * snapshot or the head.  Old must be a bookmark before new, in
 * new's filesystem (or its origin) -- caller verifies this.
 */
int
dsl_dataset_space_written_bookmark(zfs_bookmark_phys_t *bmp,
    dsl_dataset_t *new, uint64_t *usedp, uint64_t *compp, uint64_t *uncompp)
{
	if (!(bmp->zbm_flags & ZBM_FLAG_HAS_FBN))
		return (SET_ERROR(ENOTSUP));
	return (dsl_dataset_space_written_impl(bmp, new,
	    usedp, compp, uncompp));
}

/*
 * Return (in *usedp) the amount of space written in new that is not
 * present in oldsnap.  New may be a snapshot or the head.  Old must be
 * a snapshot before new, in new's filesystem (or its origin).  If not then
 * fail and return EINVAL.
 */
int
dsl_dataset_space_written(dsl_dataset_t *oldsnap, dsl_dataset_t *new,
    uint64_t *usedp, uint64_t *compp, uint64_t *uncompp)
{
	if (!dsl_dataset_is_before(new, oldsnap, 0))
		return (SET_ERROR(EINVAL));

	zfs_bookmark_phys_t zbm = { 0 };
	dsl_dataset_phys_t *dsp = dsl_dataset_phys(oldsnap);
	zbm.zbm_guid = dsp->ds_guid;
	zbm.zbm_creation_txg = dsp->ds_creation_txg;
	zbm.zbm_creation_time = dsp->ds_creation_time;
	zbm.zbm_referenced_bytes_refd = dsp->ds_referenced_bytes;
	zbm.zbm_compressed_bytes_refd = dsp->ds_compressed_bytes;
	zbm.zbm_uncompressed_bytes_refd = dsp->ds_uncompressed_bytes;

	/*
	 * If oldsnap is the origin (or origin's origin, ...) of new,
	 * we can't easily calculate the effective FBN.  Therefore,
	 * we do not set ZBM_FLAG_HAS_FBN, so that the _impl will calculate
	 * it relative to the correct "next": the next snapshot towards "new",
	 * rather than the next snapshot in oldsnap's dsl_dir.
	 */
	return (dsl_dataset_space_written_impl(&zbm, new,
	    usedp, compp, uncompp));
}

/*
 * Return (in *usedp) the amount of space that will be reclaimed if firstsnap,
 * lastsnap, and all snapshots in between are deleted.
 *
 * blocks that would be freed            [---------------------------]
 * snapshots                       ---O-------O--------O-------O--------O
 *                                        firstsnap        lastsnap
 *
 * This is the set of blocks that were born after the snap before firstsnap,
 * (birth > firstsnap->prev_snap_txg) and died before the snap after the
 * last snap (ie, is on lastsnap->ds_next->ds_deadlist or an earlier deadlist).
 * We calculate this by iterating over the relevant deadlists (from the snap
 * after lastsnap, backward to the snap after firstsnap), summing up the
 * space on the deadlist that was born after the snap before firstsnap.
 */
int
dsl_dataset_space_wouldfree(dsl_dataset_t *firstsnap,
    dsl_dataset_t *lastsnap,
    uint64_t *usedp, uint64_t *compp, uint64_t *uncompp)
{
	int err = 0;
	uint64_t snapobj;
	dsl_pool_t *dp = firstsnap->ds_dir->dd_pool;

	ASSERT(firstsnap->ds_is_snapshot);
	ASSERT(lastsnap->ds_is_snapshot);

	/*
	 * Check that the snapshots are in the same dsl_dir, and firstsnap
	 * is before lastsnap.
	 */
	if (firstsnap->ds_dir != lastsnap->ds_dir ||
	    dsl_dataset_phys(firstsnap)->ds_creation_txg >
	    dsl_dataset_phys(lastsnap)->ds_creation_txg)
		return (SET_ERROR(EINVAL));

	*usedp = *compp = *uncompp = 0;

	snapobj = dsl_dataset_phys(lastsnap)->ds_next_snap_obj;
	while (snapobj != firstsnap->ds_object) {
		dsl_dataset_t *ds;
		uint64_t used, comp, uncomp;

		err = dsl_dataset_hold_obj(dp, snapobj, FTAG, &ds);
		if (err != 0)
			break;

		dsl_deadlist_space_range(&ds->ds_deadlist,
		    dsl_dataset_phys(firstsnap)->ds_prev_snap_txg, UINT64_MAX,
		    &used, &comp, &uncomp);
		*usedp += used;
		*compp += comp;
		*uncompp += uncomp;

		snapobj = dsl_dataset_phys(ds)->ds_prev_snap_obj;
		ASSERT3U(snapobj, !=, 0);
		dsl_dataset_rele(ds, FTAG);
	}
	return (err);
}

/*
 * Return TRUE if 'earlier' is an earlier snapshot in 'later's timeline.
 * For example, they could both be snapshots of the same filesystem, and
 * 'earlier' is before 'later'.  Or 'earlier' could be the origin of
 * 'later's filesystem.  Or 'earlier' could be an older snapshot in the origin's
 * filesystem.  Or 'earlier' could be the origin's origin.
 *
 * If non-zero, earlier_txg is used instead of earlier's ds_creation_txg.
 */
boolean_t
dsl_dataset_is_before(dsl_dataset_t *later, dsl_dataset_t *earlier,
    uint64_t earlier_txg)
{
	dsl_pool_t *dp = later->ds_dir->dd_pool;
	int error;
	boolean_t ret;

	ASSERT(dsl_pool_config_held(dp));
	ASSERT(earlier->ds_is_snapshot || earlier_txg != 0);

	if (earlier_txg == 0)
		earlier_txg = dsl_dataset_phys(earlier)->ds_creation_txg;

	if (later->ds_is_snapshot &&
	    earlier_txg >= dsl_dataset_phys(later)->ds_creation_txg)
		return (B_FALSE);

	if (later->ds_dir == earlier->ds_dir)
		return (B_TRUE);

	/*
	 * We check dd_origin_obj explicitly here rather than using
	 * dsl_dir_is_clone() so that we will return TRUE if "earlier"
	 * is $ORIGIN@$ORIGIN.  dsl_dataset_space_written() depends on
	 * this behavior.
	 */
	if (dsl_dir_phys(later->ds_dir)->dd_origin_obj == 0)
		return (B_FALSE);

	dsl_dataset_t *origin;
	error = dsl_dataset_hold_obj(dp,
	    dsl_dir_phys(later->ds_dir)->dd_origin_obj, FTAG, &origin);
	if (error != 0)
		return (B_FALSE);
	if (dsl_dataset_phys(origin)->ds_creation_txg == earlier_txg &&
	    origin->ds_dir == earlier->ds_dir) {
		dsl_dataset_rele(origin, FTAG);
		return (B_TRUE);
	}
	ret = dsl_dataset_is_before(origin, earlier, earlier_txg);
	dsl_dataset_rele(origin, FTAG);
	return (ret);
}

void
dsl_dataset_zapify(dsl_dataset_t *ds, dmu_tx_t *tx)
{
	objset_t *mos = ds->ds_dir->dd_pool->dp_meta_objset;
	dmu_object_zapify(mos, ds->ds_object, DMU_OT_DSL_DATASET, tx);
}

boolean_t
dsl_dataset_is_zapified(dsl_dataset_t *ds)
{
	dmu_object_info_t doi;

	dmu_object_info_from_db(ds->ds_dbuf, &doi);
	return (doi.doi_type == DMU_OTN_ZAP_METADATA);
}

boolean_t
dsl_dataset_has_resume_receive_state(dsl_dataset_t *ds)
{
	return (dsl_dataset_is_zapified(ds) &&
	    zap_contains(ds->ds_dir->dd_pool->dp_meta_objset,
	    ds->ds_object, DS_FIELD_RESUME_TOGUID) == 0);
}

uint64_t
dsl_dataset_get_remap_deadlist_object(dsl_dataset_t *ds)
{
	uint64_t remap_deadlist_obj;
	int err;

	if (!dsl_dataset_is_zapified(ds))
		return (0);

	err = zap_lookup(ds->ds_dir->dd_pool->dp_meta_objset, ds->ds_object,
	    DS_FIELD_REMAP_DEADLIST, sizeof (remap_deadlist_obj), 1,
	    &remap_deadlist_obj);

	if (err != 0) {
		VERIFY3S(err, ==, ENOENT);
		return (0);
	}

	ASSERT(remap_deadlist_obj != 0);
	return (remap_deadlist_obj);
}

boolean_t
dsl_dataset_remap_deadlist_exists(dsl_dataset_t *ds)
{
	EQUIV(dsl_deadlist_is_open(&ds->ds_remap_deadlist),
	    dsl_dataset_get_remap_deadlist_object(ds) != 0);
	return (dsl_deadlist_is_open(&ds->ds_remap_deadlist));
}

static void
dsl_dataset_set_remap_deadlist_object(dsl_dataset_t *ds, uint64_t obj,
    dmu_tx_t *tx)
{
	ASSERT(obj != 0);
	dsl_dataset_zapify(ds, tx);
	VERIFY0(zap_add(ds->ds_dir->dd_pool->dp_meta_objset, ds->ds_object,
	    DS_FIELD_REMAP_DEADLIST, sizeof (obj), 1, &obj, tx));
}

static void
dsl_dataset_unset_remap_deadlist_object(dsl_dataset_t *ds, dmu_tx_t *tx)
{
	VERIFY0(zap_remove(ds->ds_dir->dd_pool->dp_meta_objset,
	    ds->ds_object, DS_FIELD_REMAP_DEADLIST, tx));
}

void
dsl_dataset_destroy_remap_deadlist(dsl_dataset_t *ds, dmu_tx_t *tx)
{
	uint64_t remap_deadlist_object;
	spa_t *spa = ds->ds_dir->dd_pool->dp_spa;

	ASSERT(dmu_tx_is_syncing(tx));
	ASSERT(dsl_dataset_remap_deadlist_exists(ds));

	remap_deadlist_object = ds->ds_remap_deadlist.dl_object;
	dsl_deadlist_close(&ds->ds_remap_deadlist);
	dsl_deadlist_free(spa_meta_objset(spa), remap_deadlist_object, tx);
	dsl_dataset_unset_remap_deadlist_object(ds, tx);
	spa_feature_decr(spa, SPA_FEATURE_OBSOLETE_COUNTS, tx);
}

void
dsl_dataset_create_remap_deadlist(dsl_dataset_t *ds, dmu_tx_t *tx)
{
	uint64_t remap_deadlist_obj;
	spa_t *spa = ds->ds_dir->dd_pool->dp_spa;

	ASSERT(dmu_tx_is_syncing(tx));
	ASSERT(MUTEX_HELD(&ds->ds_remap_deadlist_lock));
	/*
	 * Currently we only create remap deadlists when there are indirect
	 * vdevs with referenced mappings.
	 */
	ASSERT(spa_feature_is_active(spa, SPA_FEATURE_DEVICE_REMOVAL));

	remap_deadlist_obj = dsl_deadlist_clone(
	    &ds->ds_deadlist, UINT64_MAX,
	    dsl_dataset_phys(ds)->ds_prev_snap_obj, tx);
	dsl_dataset_set_remap_deadlist_object(ds,
	    remap_deadlist_obj, tx);
	dsl_deadlist_open(&ds->ds_remap_deadlist, spa_meta_objset(spa),
	    remap_deadlist_obj);
	spa_feature_incr(spa, SPA_FEATURE_OBSOLETE_COUNTS, tx);
}

void
dsl_dataset_activate_redaction(dsl_dataset_t *ds, uint64_t *redact_snaps,
    uint64_t num_redact_snaps, dmu_tx_t *tx)
{
	uint64_t dsobj = ds->ds_object;
	struct feature_type_uint64_array_arg *ftuaa =
	    kmem_zalloc(sizeof (*ftuaa), KM_SLEEP);
	ftuaa->length = (int64_t)num_redact_snaps;
	if (num_redact_snaps > 0) {
		ftuaa->array = kmem_alloc(num_redact_snaps * sizeof (uint64_t),
		    KM_SLEEP);
		bcopy(redact_snaps, ftuaa->array, num_redact_snaps *
		    sizeof (uint64_t));
	}
	dsl_dataset_activate_feature(dsobj, SPA_FEATURE_REDACTED_DATASETS,
	    ftuaa, tx);
	ds->ds_feature[SPA_FEATURE_REDACTED_DATASETS] = ftuaa;
}


#if defined(_KERNEL)
#if defined(_LP64)
module_param(zfs_max_recordsize, int, 0644);
MODULE_PARM_DESC(zfs_max_recordsize, "Max allowed record size");
#else
/* Limited to 1M on 32-bit platforms due to lack of virtual address space */
module_param(zfs_max_recordsize, int, 0444);
MODULE_PARM_DESC(zfs_max_recordsize, "Max allowed record size");
#endif

module_param(zfs_allow_redacted_dataset_mount, int, 0644);
MODULE_PARM_DESC(zfs_allow_redacted_dataset_mount,
	"Allow mounting of redacted datasets");

EXPORT_SYMBOL(dsl_dataset_hold);
EXPORT_SYMBOL(dsl_dataset_hold_flags);
EXPORT_SYMBOL(dsl_dataset_hold_obj);
EXPORT_SYMBOL(dsl_dataset_hold_obj_flags);
EXPORT_SYMBOL(dsl_dataset_own);
EXPORT_SYMBOL(dsl_dataset_own_obj);
EXPORT_SYMBOL(dsl_dataset_name);
EXPORT_SYMBOL(dsl_dataset_rele);
EXPORT_SYMBOL(dsl_dataset_rele_flags);
EXPORT_SYMBOL(dsl_dataset_disown);
EXPORT_SYMBOL(dsl_dataset_tryown);
EXPORT_SYMBOL(dsl_dataset_create_sync);
EXPORT_SYMBOL(dsl_dataset_create_sync_dd);
EXPORT_SYMBOL(dsl_dataset_snapshot_check);
EXPORT_SYMBOL(dsl_dataset_snapshot_sync);
EXPORT_SYMBOL(dsl_dataset_promote);
EXPORT_SYMBOL(dsl_dataset_user_hold);
EXPORT_SYMBOL(dsl_dataset_user_release);
EXPORT_SYMBOL(dsl_dataset_get_holds);
EXPORT_SYMBOL(dsl_dataset_get_blkptr);
EXPORT_SYMBOL(dsl_dataset_get_spa);
EXPORT_SYMBOL(dsl_dataset_modified_since_snap);
EXPORT_SYMBOL(dsl_dataset_space_written);
EXPORT_SYMBOL(dsl_dataset_space_wouldfree);
EXPORT_SYMBOL(dsl_dataset_sync);
EXPORT_SYMBOL(dsl_dataset_block_born);
EXPORT_SYMBOL(dsl_dataset_block_kill);
EXPORT_SYMBOL(dsl_dataset_dirty);
EXPORT_SYMBOL(dsl_dataset_stats);
EXPORT_SYMBOL(dsl_dataset_fast_stat);
EXPORT_SYMBOL(dsl_dataset_space);
EXPORT_SYMBOL(dsl_dataset_fsid_guid);
EXPORT_SYMBOL(dsl_dsobj_to_dsname);
EXPORT_SYMBOL(dsl_dataset_check_quota);
EXPORT_SYMBOL(dsl_dataset_clone_swap_check_impl);
EXPORT_SYMBOL(dsl_dataset_clone_swap_sync_impl);
#endif<|MERGE_RESOLUTION|>--- conflicted
+++ resolved
@@ -122,17 +122,10 @@
 void
 dsl_dataset_block_born(dsl_dataset_t *ds, const blkptr_t *bp, dmu_tx_t *tx)
 {
-<<<<<<< HEAD
-	int used = bp_get_dsize_sync(tx->tx_pool->dp_spa, bp);
-	int compressed = BP_GET_PSIZE(bp);
-	int uncompressed = BP_GET_UCSIZE(bp);
-	spa_t *spa = dmu_tx_pool(tx)->dp_spa;
-=======
 	spa_t *spa = dmu_tx_pool(tx)->dp_spa;
 	int used = bp_get_dsize_sync(spa, bp);
 	int compressed = BP_GET_PSIZE(bp);
 	int uncompressed = BP_GET_UCSIZE(bp);
->>>>>>> 37f03da8
 	int64_t delta;
 
 	dprintf_bp(bp, "ds=%p", ds);
@@ -1296,15 +1289,6 @@
 	 */
 	if (origin != NULL &&
 	    spa_feature_is_enabled(dp->dp_spa, SPA_FEATURE_LIVELIST)) {
-<<<<<<< HEAD
-		/*
-		 * Livelists are not created for filesystems based on the
-		 * origin snap since they're not actually clones and
-		 * wouldn't benefit from using livelists.
-		 */
-		ASSERT3P(origin, !=, dp->dp_origin_snap);
-=======
->>>>>>> 37f03da8
 		objset_t *mos = dd->dd_pool->dp_meta_objset;
 		dsl_dir_zapify(dd, tx);
 		uint64_t obj = dsl_deadlist_alloc(mos, tx);
