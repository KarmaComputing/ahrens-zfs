--- conflicted
+++ resolved
@@ -2516,14 +2516,7 @@
 			continue;
 
 		if (abd_cmp(orig[c], rc->rc_abd) != 0) {
-<<<<<<< HEAD
-			zfs_dbgmsg("raidz_parity_verify found error on "
-			    "col=%u devidx=%u",
-			    c, (int)rc->rc_devidx);
-			raidz_checksum_error(zio, rc, orig[c]);
-=======
 			vdev_raidz_checksum_error(zio, rc, orig[c]);
->>>>>>> 3095ca91
 			rc->rc_error = SET_ERROR(ECKSUM);
 			ret++;
 		}
