--- conflicted
+++ resolved
@@ -2892,69 +2892,21 @@
 	 * which haven't failed
 	 */
 
-<<<<<<< HEAD
 	for (int i = 0; i < rm->rm_nrows; i++) {
 		raidz_row_t *rr = rm->rm_row[i];
 		for (int c = 0; c < rr->rr_cols; c++) {
 			raidz_col_t *rc = &rr->rr_col[c];
-			if (rc->rc_error == 0) {
-=======
-	} else if (total_errors < rm->rm_firstdatacol &&
-	    (code = vdev_raidz_combrec(zio, total_errors, data_errors)) != 0) {
-		/*
-		 * If we didn't use all the available parity for the
-		 * combinatorial reconstruction, verify that the remaining
-		 * parity is correct.
-		 */
-		if (code != (1 << rm->rm_firstdatacol) - 1)
-			(void) raidz_parity_verify(zio, rm);
-	} else {
-		/*
-		 * We're here because either:
-		 *
-		 *	total_errors == rm_first_datacol, or
-		 *	vdev_raidz_combrec() failed
-		 *
-		 * In either case, there is enough bad data to prevent
-		 * reconstruction.
-		 *
-		 * Start checksum ereports for all children which haven't
-		 * failed, and the IO wasn't speculative.
-		 */
-		zio->io_error = SET_ERROR(ECKSUM);
-
-		if (!(zio->io_flags & ZIO_FLAG_SPECULATIVE)) {
-			for (c = 0; c < rm->rm_cols; c++) {
-				vdev_t *cvd;
-				rc = &rm->rm_col[c];
-				cvd = vd->vdev_child[rc->rc_devidx];
-				if (rc->rc_error != 0)
-					continue;
-
->>>>>>> a724db03
-				zio_bad_cksum_t zbc;
-				zbc.zbc_has_cksum = 0;
-				zbc.zbc_injected = rm->rm_ecksuminjected;
-
-<<<<<<< HEAD
-				zfs_ereport_start_checksum(
-				    zio->io_spa,
-				    zio->io_vd->vdev_child[rc->rc_devidx],
-				    &zio->io_bookmark,
-				    zio, rc->rc_offset, rc->rc_size,
-				    (void *)(uintptr_t)c, &zbc);
-=======
-				int ret = zfs_ereport_start_checksum(
-				    zio->io_spa, cvd, &zio->io_bookmark, zio,
-				    rc->rc_offset, rc->rc_size,
-				    (void *)(uintptr_t)c, &zbc);
-				if (ret != EALREADY) {
-					mutex_enter(&cvd->vdev_stat_lock);
-					cvd->vdev_stat.vs_checksum_errors++;
-					mutex_exit(&cvd->vdev_stat_lock);
-				}
->>>>>>> a724db03
-			}
+			if (rc->rc_error != 0)
+				continue;
+			zio_bad_cksum_t zbc;
+			zbc.zbc_has_cksum = 0;
+			zbc.zbc_injected = rm->rm_ecksuminjected;
+
+			zfs_ereport_start_checksum(zio->io_spa,
+			    zio->io_vd->vdev_child[rc->rc_devidx],
+			    &zio->io_bookmark,
+			    zio, rc->rc_offset, rc->rc_size,
+			    (void *)(uintptr_t)c, &zbc);
 		}
 	}
 }
@@ -3323,7 +3275,7 @@
 
 	if (vre->vre_offset_pertxg[txgoff] == 0) {
 		dsl_sync_task_nowait(dmu_tx_pool(tx), raidz_reflow_sync,
-		    spa, 0, ZFS_SPACE_CHECK_NONE, tx);
+		    spa, tx);
 	}
 	vre->vre_offset_pertxg[txgoff] = offset;
 }
