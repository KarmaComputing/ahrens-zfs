--- conflicted
+++ resolved
@@ -826,17 +826,6 @@
 			rc = ENOMEM;
 			goto out;
 		}
-<<<<<<< HEAD
-
-		skc->skc_flags |= KMC_NOMAGAZINE;
-	}
-
-	if (spl_kmem_cache_expire & KMC_EXPIRE_AGE) {
-		skc->skc_taskqid = taskq_dispatch_delay(spl_kmem_cache_taskq,
-		    spl_cache_age, skc, TQ_SLEEP,
-		    ddi_get_lbolt() + skc->skc_delay / 3 * HZ);
-=======
->>>>>>> cab24ec5
 	}
 
 	down_write(&spl_kmem_cache_sem);
@@ -1454,11 +1443,7 @@
 
 	down_read(&spl_kmem_cache_sem);
 	list_for_each_entry(skc, &spl_kmem_cache_list, skc_list) {
-<<<<<<< HEAD
-		spl_kmem_cache_reap_now(skc, 1);
-=======
 		spl_kmem_cache_reap_now(skc);
->>>>>>> cab24ec5
 	}
 	up_read(&spl_kmem_cache_sem);
 }
