subdir-m += include
DISTFILES = list.c mkdirp.c strlcpy.c strlcat.c strnlen.c u8_textprep.c

LIBRARY := libspl

# Compile as shared library.  There's an extra useless host program
# here called 'zu' because it was the easiest way I could convince
# the kernel build system to construct a user space shared library.

HOSTCFLAGS += @HOSTCFLAGS@
<<<<<<< HEAD
HOSTCFLAGS += -I@LIBDIR@/libumem/include
=======
>>>>>>> 1654a482
HOSTCFLAGS += -I@LIBDIR@/libspl/include

HOSTLDFLAGS += -lumem -L@LIBDIR@/libumem

# Additional shared library paths for executing binaries in-tree
export LD_RUN_PATH = @LIBDIR@/libumem

hostprogs-y := zu
always := $(hostprogs-y)

zu-objs := zu.o ${LIBRARY}.so

${LIBRARY}-objs += mkdirp.o
${LIBRARY}-objs += strlcpy.o
${LIBRARY}-objs += list.o
${LIBRARY}-objs += strlcat.o
${LIBRARY}-objs += strnlen.o
${LIBRARY}-objs += u8_textprep.o<|MERGE_RESOLUTION|>--- conflicted
+++ resolved
@@ -8,16 +8,7 @@
 # the kernel build system to construct a user space shared library.
 
 HOSTCFLAGS += @HOSTCFLAGS@
-<<<<<<< HEAD
-HOSTCFLAGS += -I@LIBDIR@/libumem/include
-=======
->>>>>>> 1654a482
 HOSTCFLAGS += -I@LIBDIR@/libspl/include
-
-HOSTLDFLAGS += -lumem -L@LIBDIR@/libumem
-
-# Additional shared library paths for executing binaries in-tree
-export LD_RUN_PATH = @LIBDIR@/libumem
 
 hostprogs-y := zu
 always := $(hostprogs-y)
