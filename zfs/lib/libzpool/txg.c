--- conflicted
+++ resolved
@@ -293,12 +293,8 @@
 {
 	tx_state_t *tx = &dp->dp_tx;
 	callb_cpr_t cpr;
-<<<<<<< HEAD
 	uint64_t timeout, start, delta, timer;
 	int c, target;
-=======
-	uint64_t start, delta;
->>>>>>> b128c09f
 
 	txg_thread_enter(tx, &cpr);
 
@@ -360,7 +356,6 @@
 		spa_sync(dp->dp_spa, txg);
 		delta = lbolt - start;
 
-<<<<<<< HEAD
 		/*
 		 * Call all the callbacks for this txg. The callbacks must
 		 * call dmu_tx_callback_data_destroy to free memory.
@@ -418,8 +413,6 @@
 			    written * rescale / 100);
 		}
 
-=======
->>>>>>> b128c09f
 		mutex_enter(&tx->tx_sync_lock);
 		rw_enter(&tx->tx_suspend, RW_WRITER);
 		tx->tx_synced_txg = txg;
